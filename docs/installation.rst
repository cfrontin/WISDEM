--- conflicted
+++ resolved
@@ -13,14 +13,10 @@
 .. code-block:: bash
 
     conda config --add channels conda-forge
-<<<<<<< HEAD
-    conda env create --name wisdem-env -f https://raw.githubusercontent.com/WISDEM/WISDEM/develop/environment.yml python=3.9
-=======
     conda env create --name wisdem-env -f https://raw.githubusercontent.com/WISDEM/WISDEM/master/environment.yml python=3.9
->>>>>>> 29181252
     conda activate wisdem-env
 
-Note that any future occasion on which you wish to use WISDEM, you will only have to start with ``conda activate wisdem-env``.  For those working behind company firewalls, you may have to change the conda authentication with ``conda config --set ssl_verify no``.  Proxy servers can also be set with ``conda config --set proxy_servers.http http://id:pw@address:port`` and ``conda config --set proxy_servers.https https://id:pw@address:port``.
+Note that any future occasion on which you wish to use WISDEM, you will only have to start with ``conda activate wisdem-env``.  For those working behind company firewalls, you may have to change the conda authentication with ``conda config --set ssl_verify no``.  Proxy servers can also be set with ``conda config --set proxy_servers.http http://id:pw@address:port`` and ``conda config --set proxy_servers.https https://id:pw@address:port``.  To setup an environment based on a different Github branch of WISDEM, simply substitute the branch name for `master` in the line above.
 
 Install WISDEM
 ^^^^^^^^^^^^^^
