--- conflicted
+++ resolved
@@ -38,11 +38,7 @@
 
 .. code-block:: bash
 
-<<<<<<< HEAD
     conda install gfortran pyoptsparse
-=======
-    conda install compilers
->>>>>>> aa2f7cbd
 
 For Windows systems:
 
