--- conflicted
+++ resolved
@@ -2365,13 +2365,9 @@
         # Building space per operation
         delta = 2.0  # [m] Distance between blades
         self.floor_space = np.zeros(len(operation))  # [m2]
-<<<<<<< HEAD
-        self.floor_space[0] = 3.0 * blade_specs["blade_length"]  # [m2] Material cutting
-=======
         self.floor_space[0] = 3.0 * blade_specs["blade_length"][0]  # [m2] Material cutting
         if isinstance(blade_specs["root_preform_length"], type(np.array([]))):
             blade_specs["root_preform_length"] = blade_specs["root_preform_length"][0]
->>>>>>> a5bfa923
         self.floor_space[1] = (
             self.parallel_proc[1] * (delta + blade_specs["root_D"]) * (delta + blade_specs["root_preform_length"])
         )  # [m2] Infusion root preform lp
@@ -2547,17 +2543,10 @@
             )  # [$] Equipment for webs infusion is assumed at 1700 $ per meter of web length
         if not blade_specs["pultruded_spar_caps"]:
             self.equipm_investment[3 + self.n_webs] = (
-<<<<<<< HEAD
-                1700.0 * self.parallel_proc[3 + self.n_webs] * float(blade_specs["length_sc_lp"])
-            )  # [$] Equipment for spar caps infusion is assumed at 1700 $ per meter of spar cap length
-            self.equipm_investment[4 + self.n_webs] = (
-                1700.0 * self.parallel_proc[4 + self.n_webs] * float(blade_specs["length_sc_hp"])
-=======
                 1700.0 * self.parallel_proc[3 + self.n_webs] * blade_specs["length_sc_lp"][0]
             )  # [$] Equipment for spar caps infusion is assumed at 1700 $ per meter of spar cap length
             self.equipm_investment[4 + self.n_webs] = (
                 1700.0 * self.parallel_proc[4 + self.n_webs] * blade_specs["length_sc_hp"][0]
->>>>>>> a5bfa923
             )  # [$] Equipment for spar caps infusion is assumed at 1700 $ per meter of spar cap length
         else:
             cutting_chamfering_unit = 2.0e5  # Assume one pultrusion cutting and chamfering unit costs $200k
