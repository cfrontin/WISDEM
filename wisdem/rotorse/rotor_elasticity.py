import copy

import numpy as np
from openmdao.api import Group, ExplicitComponent, IndepVarComp
from scipy.interpolate import PchipInterpolator

from wisdem.precomp import PreComp, Profile, CompositeSection, Orthotropic2DMaterial
from wisdem.commonse.utilities import rotate, arc_length
import logging
logger = logging.getLogger("wisdem/weis")
from wisdem.precomp.precomp_to_beamdyn import pc2bd_K, pc2bd_I

class RunPreComp(ExplicitComponent):
    # Openmdao component to run precomp and generate the elastic properties of a wind turbine blade
    def initialize(self):
        self.options.declare("modeling_options")
        self.options.declare("opt_options")

    def setup(self):
        rotorse_options = self.options["modeling_options"]["WISDEM"]["RotorSE"]
        self.n_span = n_span = rotorse_options["n_span"]
        self.n_webs = n_webs = rotorse_options["n_webs"]
        self.n_layers = n_layers = rotorse_options["n_layers"]
        self.n_xy = n_xy = rotorse_options["n_xy"]  # Number of coordinate points to describe the airfoil geometry
        mat_init_options = self.options["modeling_options"]["materials"]
        self.n_mat = n_mat = mat_init_options["n_mat"]
        self.verbosity = self.options["modeling_options"]["General"]["verbosity"]

        self.te_ss_var = rotorse_options["te_ss"]
        self.te_ps_var = rotorse_options["te_ps"]
        self.spar_cap_ss_var = rotorse_options["spar_cap_ss"]
        self.spar_cap_ps_var = rotorse_options["spar_cap_ps"]

        # Outer geometry
        self.add_input(
            "r",
            val=np.zeros(n_span),
            units="m",
            desc="radial locations where blade is defined (should be increasing and not go all the way to hub or tip)",
        )
        self.add_input(
            "theta",
            val=np.zeros(n_span),
            units="deg",
            desc="Twist angle at each section (positive decreases angle of attack)",
        )
        self.add_input("chord", val=np.zeros(n_span), units="m", desc="chord length at each section")
        self.add_input(
            "pitch_axis",
            val=np.zeros(n_span),
            desc="1D array of the chordwise position of the pitch axis (0-LE, 1-TE), defined along blade span.",
        )
        self.add_input("precurve", val=np.zeros(n_span), units="m", desc="precurve at each section")
        self.add_input("presweep", val=np.zeros(n_span), units="m", desc="presweep at each section")
        self.add_input(
            "coord_xy_interp",
            val=np.zeros((n_span, n_xy, 2)),
            desc="3D array of the non-dimensional x and y airfoil coordinates of the airfoils interpolated along span for n_span stations.",
        )

        # Rotor configuration
        self.add_input(
            "uptilt", val=0.0, units="deg", desc="Nacelle uptilt angle. A standard machine has positive values."
        )

        # Inner structure
        self.add_input(
            "web_start_nd",
            val=np.zeros((n_webs, n_span)),
            desc="2D array of the non-dimensional start point defined along the outer profile of a web. The TE suction side is 0, the TE pressure side is 1. The first dimension represents each web, the second dimension represents each entry along blade span.",
        )
        self.add_input(
            "web_end_nd",
            val=np.zeros((n_webs, n_span)),
            desc="2D array of the non-dimensional end point defined along the outer profile of a web. The TE suction side is 0, the TE pressure side is 1. The first dimension represents each web, the second dimension represents each entry along blade span.",
        )
        self.add_input(
            "layer_web",
            val=np.zeros(n_layers),
            desc="1D array of the web id the layer is associated to. If the layer is on the outer profile, this entry can simply stay equal to 0.",
        )
        self.add_discrete_input(
            "definition_layer",
            val=np.zeros(n_layers),
            desc="1D array of flags identifying how layers are specified in the yaml. 1) all around (skin, paint, ) 2) offset+rotation twist+width (spar caps) 3) offset+user defined rotation+width 4) midpoint TE+width (TE reinf) 5) midpoint LE+width (LE reinf) 6) layer position fixed to other layer (core fillers) 7) start and width 8) end and width 9) start and end nd 10) web layer",
        )
        self.add_input(
            "layer_thickness",
            val=np.zeros((n_layers, n_span)),
            units="m",
            desc="2D array of the thickness of the layers of the blade structure. The first dimension represents each layer, the second dimension represents each entry along blade span.",
        )
        self.add_input(
            "layer_start_nd",
            val=np.zeros((n_layers, n_span)),
            desc="2D array of the non-dimensional start point defined along the outer profile of a layer. The TE suction side is 0, the TE pressure side is 1. The first dimension represents each layer, the second dimension represents each entry along blade span.",
        )
        self.add_input(
            "layer_end_nd",
            val=np.zeros((n_layers, n_span)),
            desc="2D array of the non-dimensional end point defined along the outer profile of a layer. The TE suction side is 0, the TE pressure side is 1. The first dimension represents each layer, the second dimension represents each entry along blade span.",
        )
        self.add_input(
            "fiber_orientation",
            val=np.zeros((n_layers, n_span)),
            units="deg",
            desc="2D array of the orientation of the layers of the blade structure. The first dimension represents each layer, the second dimension represents each entry along blade span.",
        )

        # Materials
        self.add_discrete_input("mat_name", val=n_mat * [""], desc="1D array of names of materials.")
        self.add_discrete_input(
            "orth",
            val=np.zeros(n_mat),
            desc="1D array of flags to set whether a material is isotropic (0) or orthtropic (1). Each entry represents a material.",
        )
        self.add_input(
            "E",
            val=np.zeros([n_mat, 3]),
            units="Pa",
            desc="2D array of the Youngs moduli of the materials. Each row represents a material, the three columns represent E11, E22 and E33.",
        )
        self.add_input(
            "G",
            val=np.zeros([n_mat, 3]),
            units="Pa",
            desc="2D array of the shear moduli of the materials. Each row represents a material, the three columns represent G12, G13 and G23.",
        )
        self.add_input(
            "nu",
            val=np.zeros([n_mat, 3]),
            desc="2D array of the Poisson ratio of the materials. Each row represents a material, the three columns represent nu12, nu13 and nu23.",
        )
        self.add_input(
            "rho",
            val=np.zeros(n_mat),
            units="kg/m**3",
            desc="1D array of the density of the materials. For composites, this is the density of the laminate.",
        )

        self.add_input(
            "joint_position",
            val=0.0,
            desc="Spanwise position of the segmentation joint.",
        )
        self.add_input("joint_mass", val=0.0, units="kg", desc="Mass of the joint.")

        # Outputs - Distributed beam properties
        self.add_output("z", val=np.zeros(n_span), units="m", desc="locations of properties along beam")
        self.add_output("A", val=np.zeros(n_span), units="m**2", desc="cross sectional area")
        self.add_output("EA", val=np.zeros(n_span), units="N", desc="axial stiffness")
        self.add_output(
            "EIxx",
            val=np.zeros(n_span),
            units="N*m**2",
            desc="Section lag (edgewise) bending stiffness about the XE axis",
        )
        self.add_output(
            "EIyy",
            val=np.zeros(n_span),
            units="N*m**2",
            desc="Section flap bending stiffness about the YE axis",
        )
        self.add_output("EIxy", val=np.zeros(n_span), units="N*m**2", desc="Coupled flap-lag stiffness with respect to the XE-YE frame")
        self.add_output("EA_EIxx", val=np.zeros(n_span), units="N*m", desc="Coupled axial-lag stiffness with respect to the XE-YE frame")
        self.add_output("EA_EIyy", val=np.zeros(n_span), units="N*m", desc="Coupled axial-flap stiffness with respect to the XE-YE frame")
        self.add_output("EIxx_GJ", val=np.zeros(n_span), units="N*m**2", desc="Coupled lag-torsion stiffness with respect to the XE-YE frame")
        self.add_output("EIyy_GJ", val=np.zeros(n_span), units="N*m**2", desc="Coupled flap-torsion stiffness with respect to the XE-YE frame ")
        self.add_output("EA_GJ", val=np.zeros(n_span), units="N*m", desc="Coupled axial-torsion stiffness")
        self.add_output(
            "GJ",
            val=np.zeros(n_span),
            units="N*m**2",
            desc="Section torsional stiffness with respect to the XE-YE frame",
        )
        self.add_output("rhoA", val=np.zeros(n_span), units="kg/m", desc="Section mass per unit length")
        self.add_output("rhoJ", val=np.zeros(n_span), units="kg*m", desc="polar mass moment of inertia per unit length")
        self.add_output(
            "Tw_iner",
            val=np.zeros(n_span),
            units="deg",
            desc="Orientation of the section principal inertia axes with respect the blade reference plane",
        )
        self.add_output(
<<<<<<< HEAD
            "x_ec",
            val=np.zeros(n_span),
            units="m",
            desc="x-distance to elastic center from point about which above structural properties are computed (airfoil aligned coordinate system; the properties are computed about the shear center if using PreComp)",
        )
        self.add_output(
            "y_ec",
            val=np.zeros(n_span),
            units="m",
            desc="y-distance to elastic center from point about which above structural properties are computed, which is the shear center if using PreComp",
        )
        self.add_output(
=======
>>>>>>> b6237e61
            "x_tc",
            val=np.zeros(n_span),
            units="m",
            desc="X-coordinate of the tension-center offset with respect to the XR-YR axes",
        )
        self.add_output(
            "y_tc",
            val=np.zeros(n_span),
            units="m",
            desc="Chordwise offset of the section tension-center with respect to the XR-YR axes",
        )
        self.add_output(
            "x_sc",
            val=np.zeros(n_span),
            units="m",
            desc="X-coordinate of the shear-center offset with respect to the XR-YR axes",
        )
        self.add_output(
            "y_sc",
            val=np.zeros(n_span),
            units="m",
            desc="Chordwise offset of the section shear-center with respect to the reference frame, XR-YR",
        )
        self.add_output(
            "x_cg",
            val=np.zeros(n_span),
            units="m",
            desc="X-coordinate of the center-of-mass offset with respect to the XR-YR axes",
        )
        self.add_output(
            "y_cg",
            val=np.zeros(n_span),
            units="m",
            desc="Chordwise offset of the section center of mass with respect to the XR-YR axes",
        )
        self.add_output(
            "flap_iner",
            val=np.zeros(n_span),
            units="kg/m",
            desc="Section flap inertia about the Y_G axis per unit length.",
        )
        self.add_output(
            "edge_iner",
            val=np.zeros(n_span),
            units="kg/m",
            desc="Section lag inertia about the X_G axis per unit length",
        )
        # self.add_output('eps_crit_spar',    val=np.zeros(n_span), desc='critical strain in spar from panel buckling calculation')
        # self.add_output('eps_crit_te',      val=np.zeros(n_span), desc='critical strain in trailing-edge panels from panel buckling calculation')
        self.add_output(
            "xu_spar",
            val=np.zeros(n_span),
            desc="x-position of midpoint of spar cap on upper surface for strain calculation",
        )
        self.add_output(
            "xl_spar",
            val=np.zeros(n_span),
            desc="x-position of midpoint of spar cap on lower surface for strain calculation",
        )
        self.add_output(
            "yu_spar",
            val=np.zeros(n_span),
            desc="y-position of midpoint of spar cap on upper surface for strain calculation",
        )
        self.add_output(
            "yl_spar",
            val=np.zeros(n_span),
            desc="y-position of midpoint of spar cap on lower surface for strain calculation",
        )
        self.add_output(
            "xu_te",
            val=np.zeros(n_span),
            desc="x-position of midpoint of trailing-edge panel on upper surface for strain calculation",
        )
        self.add_output(
            "xl_te",
            val=np.zeros(n_span),
            desc="x-position of midpoint of trailing-edge panel on lower surface for strain calculation",
        )
        self.add_output(
            "yu_te",
            val=np.zeros(n_span),
            desc="y-position of midpoint of trailing-edge panel on upper surface for strain calculation",
        )
        self.add_output(
            "yl_te",
            val=np.zeros(n_span),
            desc="y-position of midpoint of trailing-edge panel on lower surface for strain calculation",
        )


        self.add_output(
            "sc_ss_mats",
            val=np.zeros((n_span, n_mat)),
            desc="spar cap, suction side,  boolean of materials in each composite layer spanwise, passed as floats for differentiablity, used for Fatigue Analysis",
        )
        self.add_output(
            "sc_ps_mats",
            val=np.zeros((n_span, n_mat)),
            desc="spar cap, pressure side, boolean of materials in each composite layer spanwise, passed as floats for differentiablity, used for Fatigue Analysis",
        )
        self.add_output(
            "te_ss_mats",
            val=np.zeros((n_span, n_mat)),
            desc="trailing edge reinforcement, suction side,  boolean of materials in each composite layer spanwise, passed as floats for differentiablity, used for Fatigue Analysis",
        )
        self.add_output(
            "te_ps_mats",
            val=np.zeros((n_span, n_mat)),
            desc="trailing edge reinforcement, pressure side, boolean of materials in each composite layer spanwise, passed as floats for differentiablity, used for Fatigue Analysis",
        )

    def compute(self, inputs, outputs, discrete_inputs, discrete_outputs):
        ##############################
        def region_stacking(
            i,
            idx,
            start_nd_arc,
            end_nd_arc,
            layer_name,
            layer_thickness,
            fiber_orientation,
            layer_mat,
            material_dict,
            materials,
            region_loc,
        ):
            # Receive start and end of composite sections chordwise, find which composites layers are in each
            # chordwise regions, generate the precomp composite class instance

            # error handling to makes sure there were no numeric errors causing values very close too, but not exactly, 0 or 1
            start_nd_arc = [
                0.0 if start_nd_arci != 0.0 and np.isclose(start_nd_arci, 0.0) else start_nd_arci
                for start_nd_arci in start_nd_arc
            ]
            end_nd_arc = [
                0.0 if end_nd_arci != 0.0 and np.isclose(end_nd_arci, 0.0) else end_nd_arci
                for end_nd_arci in end_nd_arc
            ]
            start_nd_arc = [
                1.0 if start_nd_arci != 1.0 and np.isclose(start_nd_arci, 1.0) else start_nd_arci
                for start_nd_arci in start_nd_arc
            ]
            end_nd_arc = [
                1.0 if end_nd_arci != 1.0 and np.isclose(end_nd_arci, 1.0) else end_nd_arci
                for end_nd_arci in end_nd_arc
            ]

            # region end points
            dp = sorted(list(set(start_nd_arc + end_nd_arc)))

            # initialize
            n_plies = []
            thk = []
            theta = []
            mat_idx = []

            # loop through division points, find what layers make up the stack between those bounds
            for i_reg, (dp0, dp1) in enumerate(zip(dp[0:-1], dp[1:])):
                n_pliesi = []
                thki = []
                thetai = []
                mati = []
                for i_sec, start_nd_arci, end_nd_arci in zip(idx, start_nd_arc, end_nd_arc):
                    name = layer_name[i_sec]
                    if start_nd_arci <= dp0 and end_nd_arci >= dp1:
                        if name in region_loc.keys():
                            if region_loc[name][i] == None:
                                region_loc[name][i] = [i_reg]
                            else:
                                region_loc[name][i].append(i_reg)

                        n_pliesi.append(1.0)
                        thki.append(layer_thickness[i_sec])
                        if fiber_orientation[i_sec] == None:
                            thetai.append(0.0)
                        else:
                            thetai.append(fiber_orientation[i_sec])
                        mati.append(material_dict[layer_mat[i_sec]])

                n_plies.append(np.array(n_pliesi))
                thk.append(np.array(thki))
                theta.append(np.array(thetai))
                mat_idx.append(np.array(mati))

            # print('----------------------')
            # print('dp', dp)
            # print('n_plies', n_plies)
            # print('thk', thk)
            # print('theta', theta)
            # print('mat_idx', mat_idx)
            # print('materials', materials)

            sec = CompositeSection(dp, n_plies, thk, theta, mat_idx, materials)
            return sec, region_loc
            ##############################

        def web_stacking(
            i,
            web_idx,
            web_start_nd_arc,
            web_end_nd_arc,
            layer_thickness,
            fiber_orientation,
            layer_mat,
            material_dict,
            materials,
            flatback,
            upperCSi,
        ):
            dp = []
            n_plies = []
            thk = []
            theta = []
            mat_idx = []

            if len(web_idx) > 0:
                dp = np.mean((np.abs(web_start_nd_arc), np.abs(web_start_nd_arc)), axis=0).tolist()

                dp_all = [
                    [-1.0 * start_nd_arci, -1.0 * end_nd_arci]
                    for start_nd_arci, end_nd_arci in zip(web_start_nd_arc, web_end_nd_arc)
                ]
                web_dp, web_ids = np.unique(dp_all, axis=0, return_inverse=True)
                for webi in np.unique(web_ids):
                    # store variable values (thickness, orientation, material) for layers that make up each web, based on the mapping array web_ids
                    n_pliesi = [1.0 for i_reg, web_idi in zip(web_idx, web_ids) if web_idi == webi]
                    thki = [layer_thickness[i_reg] for i_reg, web_idi in zip(web_idx, web_ids) if web_idi == webi]
                    thetai = [fiber_orientation[i_reg] for i_reg, web_idi in zip(web_idx, web_ids) if web_idi == webi]
                    thetai = [0.0 if theta_ij == None else theta_ij for theta_ij in thetai]
                    mati = [
                        material_dict[layer_mat[i_reg]] for i_reg, web_idi in zip(web_idx, web_ids) if web_idi == webi
                    ]

                    n_plies.append(np.array(n_pliesi))
                    thk.append(np.array(thki))
                    theta.append(np.array(thetai))
                    mat_idx.append(np.array(mati))

            if flatback:
                dp.append(1.0)
                n_plies.append(upperCSi.n_plies[-1])
                thk.append(upperCSi.t[-1])
                theta.append(upperCSi.theta[-1])
                mat_idx.append(upperCSi.mat_idx[-1])

            dp_out = sorted(list(set(dp)))

            sec = CompositeSection(dp_out, n_plies, thk, theta, mat_idx, materials)
            return sec
            ##############################

        layer_name = self.options["modeling_options"]["WISDEM"]["RotorSE"]["layer_name"]
        layer_mat = self.options["modeling_options"]["WISDEM"]["RotorSE"]["layer_mat"]

        upperCS = [None] * self.n_span
        lowerCS = [None] * self.n_span
        websCS = [None] * self.n_span
        profile = [None] * self.n_span
        chord = inputs["chord"]
        area = np.zeros_like(chord)
        region_loc_vars = [self.te_ss_var, self.te_ps_var, self.spar_cap_ss_var, self.spar_cap_ps_var]

        region_loc_ss = {}  # track precomp regions for user selected composite layers
        region_loc_ps = {}
        for var in region_loc_vars:
            region_loc_ss[var] = [None] * self.n_span
            region_loc_ps[var] = [None] * self.n_span

        ## Materials
        material_dict = {}
        materials = []
        for i_mat in range(self.n_mat):
            materials.append(
                Orthotropic2DMaterial(
                    inputs["E"][i_mat, 0],
                    inputs["E"][i_mat, 1],
                    inputs["G"][i_mat, 0],
                    inputs["nu"][i_mat, 0],
                    inputs["rho"][i_mat],
                    discrete_inputs["mat_name"][i_mat],
                )
            )
            material_dict[discrete_inputs["mat_name"][i_mat]] = i_mat

        ## Spanwise
        for i in range(self.n_span):
            # time0 = time.time()

            ## Profiles
            # rotate
            profile_i = inputs["coord_xy_interp"][i, :, :]
            profile_i_rot = profile_i
            # Trying to ensure all shear webs are in perpendicular orientation,
            # but this probably doesn't work as robustly as hoped.
            #profile_i_rot = np.column_stack(
            #    rotate(inputs["pitch_axis"][i], 0.0, profile_i[:, 0], profile_i[:, 1], np.radians(inputs["theta"][i]))
            #)

            # import matplotlib.pyplot as plt
            # plt.plot(profile_i[:,0], profile_i[:,1])
            # plt.plot(profile_i_rot[:,0], profile_i_rot[:,1])
            # plt.axis('equal')
            # plt.title(i)
            # plt.show()

            # normalize
            profile_i_rot[:, 0] -= min(profile_i_rot[:, 0])
            profile_i_rot = profile_i_rot / max(profile_i_rot[:, 0])

            profile_i_rot_precomp = copy.copy(profile_i_rot)
            idx_s = 0
            idx_le_precomp = np.argmax(profile_i_rot_precomp[:, 0])
            if idx_le_precomp != 0:
                if profile_i_rot_precomp[0, 0] == profile_i_rot_precomp[-1, 0]:
                    idx_s = 1
                profile_i_rot_precomp = np.row_stack(
                    (profile_i_rot_precomp[idx_le_precomp:], profile_i_rot_precomp[idx_s:idx_le_precomp, :])
                )
            profile_i_rot_precomp[:, 1] -= profile_i_rot_precomp[np.argmin(profile_i_rot_precomp[:, 0]), 1]

            # # renormalize
            profile_i_rot_precomp[:, 0] -= min(profile_i_rot_precomp[:, 0])
            profile_i_rot_precomp = profile_i_rot_precomp / max(profile_i_rot_precomp[:, 0])

            if profile_i_rot_precomp[-1, 0] != 1.0:
                profile_i_rot_precomp = np.row_stack((profile_i_rot_precomp, profile_i_rot_precomp[0, :]))

            # 'web' at trailing edge needed for flatback airfoils
            if (
                profile_i_rot_precomp[0, 1] != profile_i_rot_precomp[-1, 1]
                and profile_i_rot_precomp[0, 0] == profile_i_rot_precomp[-1, 0]
            ):
                flatback = True
            else:
                flatback = False

            profile[i] = Profile.initWithTEtoTEdata(profile_i_rot_precomp[:, 0], profile_i_rot_precomp[:, 1])

            # import matplotlib.pyplot as plt
            # plt.plot(profile_i_rot_precomp[:,0], profile_i_rot_precomp[:,1])
            # plt.axis('equal')
            # plt.title(i)
            # plt.show()

            idx_le = np.argmin(profile_i_rot[:, 0])

            profile_i_arc = arc_length(profile_i_rot)
            arc_L = profile_i_arc[-1]
            profile_i_arc /= arc_L
            arc_L_m = arc_L * chord[i]

            loc_LE = profile_i_arc[idx_le]
            len_PS = 1.0 - loc_LE

            ## Composites
            ss_idx = []
            ss_start_nd_arc = []
            ss_end_nd_arc = []
            ps_idx = []
            ps_start_nd_arc = []
            ps_end_nd_arc = []
            web_start_nd_arc = []
            web_end_nd_arc = []
            web_idx = []

            # Determine spanwise composite layer elements that are non-zero at this spanwise location,
            # determine their chord-wise start and end location on the pressure and suctions side

            spline_arc2xnd = PchipInterpolator(profile_i_arc, profile_i_rot[:, 0])

            # time1 = time.time()
            for idx_sec in range(self.n_layers):
                if discrete_inputs["definition_layer"][idx_sec] != 10:
                    if inputs["layer_thickness"][idx_sec, i] > 1.0e-6:
                        area[i] += arc_L_m * (inputs["layer_end_nd"][idx_sec, i] - 
                                              inputs["layer_start_nd"][idx_sec, i]) * (
                                              inputs["layer_thickness"][idx_sec, i])
                        if inputs["layer_start_nd"][idx_sec, i] < loc_LE or inputs["layer_end_nd"][idx_sec, i] < loc_LE:
                            ss_idx.append(idx_sec)
                            if inputs["layer_start_nd"][idx_sec, i] < loc_LE:
                                # ss_start_nd_arc.append(sec['start_nd_arc']['values'][i])
                                ss_end_nd_arc_temp = float(spline_arc2xnd(inputs["layer_start_nd"][idx_sec, i]))
                                if ss_end_nd_arc_temp > 1:
                                    logger.debug(
                                        "Error in the definition of material "
                                        + layer_name[idx_sec]
                                        + ". It cannot fit in the section number "
                                        + str(i)
                                        + " at span location "
                                        + str(inputs["r"][i] / inputs["r"][-1] * 100.0)
                                        + " %. Variable ss_end_nd_arc_temp was equal "
                                        + " to "
                                        + str(ss_end_nd_arc_temp)
                                        + " and is not set to 1"
                                    )
                                    ss_end_nd_arc_temp = 1.
                                if ss_end_nd_arc_temp < 0:
                                    logger.debug(
                                        "Error in the definition of material "
                                        + layer_name[idx_sec]
                                        + ". It cannot fit in the section number "
                                        + str(i)
                                        + " at span location "
                                        + str(inputs["r"][i] / inputs["r"][-1] * 100.0)
                                        + " %. Variable ss_end_nd_arc_temp was equal "
                                        + " to "
                                        + str(ss_end_nd_arc_temp)
                                        + " and is not set to 0"
                                    )
                                    ss_end_nd_arc_temp = 0.
                                if ss_end_nd_arc_temp == profile_i_rot[0, 0] and profile_i_rot[0, 0] != 1.0:
                                    ss_end_nd_arc_temp = 1.0
                                ss_end_nd_arc.append(ss_end_nd_arc_temp)
                            else:
                                ss_end_nd_arc.append(1.0)
                            # ss_end_nd_arc.append(min(sec['end_nd_arc']['values'][i], loc_LE)/loc_LE)
                            if inputs["layer_end_nd"][idx_sec, i] < loc_LE:
                                ss_start_nd_arc.append(float(spline_arc2xnd(inputs["layer_end_nd"][idx_sec, i])))
                            else:
                                ss_start_nd_arc.append(0.0)

                        if inputs["layer_start_nd"][idx_sec, i] > loc_LE or inputs["layer_end_nd"][idx_sec, i] > loc_LE:
                            ps_idx.append(idx_sec)
                            # ps_start_nd_arc.append((max(sec['start_nd_arc']['values'][i], loc_LE)-loc_LE)/len_PS)
                            # ps_end_nd_arc.append((min(sec['end_nd_arc']['values'][i], 1.)-loc_LE)/len_PS)

                            if (
                                inputs["layer_start_nd"][idx_sec, i] > loc_LE
                                and inputs["layer_end_nd"][idx_sec, i] < loc_LE
                            ):
                                # ps_start_nd_arc.append(float(remap2grid(profile_i_arc, profile_i_rot[:,0], sec['start_nd_arc']['values'][i])))
                                ps_end_nd_arc.append(1.0)
                            else:
                                ps_end_nd_arc_temp = float(spline_arc2xnd(inputs["layer_end_nd"][idx_sec, i]))
                                if (
                                    np.isclose(ps_end_nd_arc_temp, profile_i_rot[-1, 0], atol=1.0e-2)
                                    and profile_i_rot[-1, 0] != 1.0
                                ):
                                    ps_end_nd_arc_temp = 1.0
                                if ps_end_nd_arc_temp > 1.0:
                                    ps_end_nd_arc_temp = 1.0
                                ps_end_nd_arc.append(ps_end_nd_arc_temp)
                            if inputs["layer_start_nd"][idx_sec, i] < loc_LE:
                                ps_start_nd_arc.append(0.0)
                            else:
                                ps_start_nd_arc.append(float(spline_arc2xnd(inputs["layer_start_nd"][idx_sec, i])))
                else:
                    target_idx = inputs["layer_web"][idx_sec] - 1

                    if inputs["layer_thickness"][idx_sec, i] > 1.0e-6:
                        web_idx.append(idx_sec)

                        web_start_nd = inputs["web_start_nd"][int(target_idx), i]
                        web_end_nd = inputs["web_end_nd"][int(target_idx), i]

                        start_nd_arc = float(spline_arc2xnd(web_start_nd))
                        end_nd_arc = float(spline_arc2xnd(web_end_nd))

                        web_start_nd_arc.append(start_nd_arc)
                        web_end_nd_arc.append(end_nd_arc)

                        # Compute height the webs along span
                        id_start = np.argmin(abs(profile_i_arc - web_start_nd))
                        id_end = np.argmin(abs(profile_i_arc - web_end_nd))
                        web_height = np.sqrt((profile_i[id_start, 0] - profile_i[id_end, 0])**2 +
                                             (profile_i[id_start, 1] - profile_i[id_end, 1])**2) * (
                                             chord[i])

                        area[i] += web_height * inputs["layer_thickness"][idx_sec, i]

            # time1 = time.time() - time1
            # print(time1)

            # cap layer starts and ends within 0 and 1
            ss_start_nd_arc = [max(0, min(1, value)) for value in ss_start_nd_arc]
            ss_end_nd_arc = [max(0, min(1, value)) for value in ss_end_nd_arc]
            # generate the Precomp composite stacks for chordwise regions
            upperCS[i], region_loc_ss = region_stacking(
                i,
                ss_idx,
                ss_start_nd_arc,
                ss_end_nd_arc,
                layer_name,
                inputs["layer_thickness"][:, i],
                inputs["fiber_orientation"][:, i],
                layer_mat,
                material_dict,
                materials,
                region_loc_ss,
            )
            lowerCS[i], region_loc_ps = region_stacking(
                i,
                ps_idx,
                ps_start_nd_arc,
                ps_end_nd_arc,
                layer_name,
                inputs["layer_thickness"][:, i],
                inputs["fiber_orientation"][:, i],
                layer_mat,
                material_dict,
                materials,
                region_loc_ps,
            )
            if len(web_idx) > 0 or flatback:
                websCS[i] = web_stacking(
                    i,
                    web_idx,
                    web_start_nd_arc,
                    web_end_nd_arc,
                    inputs["layer_thickness"][:, i],
                    inputs["fiber_orientation"][:, i],
                    layer_mat,
                    material_dict,
                    materials,
                    flatback,
                    upperCS[i],
                )
            else:
                websCS[i] = CompositeSection([], [], [], [], [], [])

        sector_idx_spar_cap_ss = [
            None if regs == None else regs[int(len(regs) / 2)] for regs in region_loc_ss[self.spar_cap_ss_var]
        ]
        sector_idx_spar_cap_ps = [
            None if regs == None else regs[int(len(regs) / 2)] for regs in region_loc_ps[self.spar_cap_ps_var]
        ]
        sector_idx_te_ss = [
            None if regs == None else regs[int(len(regs) / 2)] for regs in region_loc_ss[self.te_ss_var]
        ]
        sector_idx_te_ps = [
            None if regs == None else regs[int(len(regs) / 2)] for regs in region_loc_ps[self.te_ps_var]
        ]

        # Get Beam Properties
        beam = PreComp(
            inputs["r"],
            inputs["chord"],
            inputs["theta"],
            inputs["pitch_axis"],
            inputs["precurve"],
            inputs["presweep"],
            profile,
            materials,
            upperCS,
            lowerCS,
            websCS,
            sector_idx_spar_cap_ps,
            sector_idx_spar_cap_ss,
            sector_idx_te_ps,
            sector_idx_te_ss,
        )
        (
            EIxx,
            EIyy,
            GJ,
            EA,
            EIxy,
            EA_EIxx,
            EA_EIyy,
            EIxx_GJ,
            EIyy_GJ,
            EA_GJ,
            rhoA,
            _,
            rhoJ,
            Tw_iner,
            flap_iner,
            edge_iner,
            x_tc,
            y_tc,
            x_sc,
            y_sc,
            x_cg,
            y_cg,
        ) = beam.sectionProperties()

        # outputs['eps_crit_spar'] = beam.panelBucklingStrain(sector_idx_spar_cap_ss)
        # outputs['eps_crit_te'] = beam.panelBucklingStrain(sector_idx_te_ss)

        xu_spar, xl_spar, yu_spar, yl_spar = beam.criticalStrainLocations(
            sector_idx_spar_cap_ss, sector_idx_spar_cap_ps
        )
        xu_te, xl_te, yu_te, yl_te = beam.criticalStrainLocations(sector_idx_te_ss, sector_idx_te_ps)

        # Store what materials make up the composites for SC/TE
        for i in range(self.n_span):
            for j in range(self.n_mat):
                if sector_idx_spar_cap_ss[i]:
                    if j in upperCS[i].mat_idx[sector_idx_spar_cap_ss[i]]:
                        outputs["sc_ss_mats"][i, j] = 1.0
                if sector_idx_spar_cap_ps[i]:
                    if j in lowerCS[i].mat_idx[sector_idx_spar_cap_ps[i]]:
                        outputs["sc_ps_mats"][i, j] = 1.0
                if sector_idx_te_ss[i]:
                    if j in upperCS[i].mat_idx[sector_idx_te_ss[i]]:
                        outputs["te_ss_mats"][i, j] = 1.0
                if sector_idx_te_ps[i]:
                    if j in lowerCS[i].mat_idx[sector_idx_te_ps[i]]:
                        outputs["te_ps_mats"][i, j] = 1.0
        rhoA_joint = copy.copy(rhoA)
        if inputs["joint_mass"] > 0.0:
            s = (inputs["r"] - inputs["r"][0]) / (inputs["r"][-1] - inputs["r"][0])
            id_station = np.argmin(abs(inputs["joint_position"] - s))
            span = np.average(
                [
                    inputs["r"][id_station] - inputs["r"][id_station - 1],
                    inputs["r"][id_station + 1] - inputs["r"][id_station],
                ]
            )
            rhoA_joint[id_station] += inputs["joint_mass"][0] / span

        outputs["z"] = inputs["r"]
        outputs["EIxx"] = EIxx
        outputs["EIyy"] = EIyy
        outputs["GJ"] = GJ
        outputs["EA"] = EA
        outputs["EIxy"] = EIxy
        outputs["EA_EIxx"] = EA_EIxx
        outputs["EA_EIyy"] = EA_EIyy
        outputs["EIxx_GJ"] = EIxx_GJ
        outputs["EIyy_GJ"] = EIyy_GJ
        outputs["EA_GJ"] = EA_GJ
        outputs["rhoA"] = rhoA_joint
        outputs["A"] = area
        outputs["rhoJ"] = rhoJ
        outputs["Tw_iner"] = Tw_iner
        outputs["flap_iner"] = flap_iner
        outputs["edge_iner"] = edge_iner

        outputs["x_tc"] = x_tc
        outputs["y_tc"] = y_tc
        outputs["x_sc"] = x_sc
        outputs["y_sc"] = y_sc
        outputs["x_cg"] = x_cg
        outputs["y_cg"] = y_cg

        outputs["xu_spar"] = xu_spar
        outputs["xl_spar"] = xl_spar
        outputs["yu_spar"] = yu_spar
        outputs["yl_spar"] = yl_spar
        outputs["xu_te"] = xu_te
        outputs["xl_te"] = xl_te
        outputs["yu_te"] = yu_te
        outputs["yl_te"] = yl_te

       
       
class TotalBladeProperties(ExplicitComponent):
        # Compute mass and inertia of blade and rotor
        # YL: move the below out and create a new compute total blade properties component so it can be used for both user-defined and precomp blades
    # Openmdao component to run precomp and generate the elastic properties of a wind turbine blade
    def initialize(self):
        self.options.declare("modeling_options")
        self.options.declare("opt_options")

    def setup(self):
        rotorse_options = self.options["modeling_options"]["WISDEM"]["RotorSE"]
        self.n_span = n_span = rotorse_options["n_span"]

        # Inputs
        self.add_input(
            "r",
            val=np.zeros(n_span),
            units="m",
            desc="radial locations where blade is defined (should be increasing and not go all the way to hub or tip)",
        )
        self.add_input("rhoA", val=np.zeros(n_span), units="kg/m", desc="mass per unit length")
        self.add_discrete_input("n_blades", val=3, desc="Number of blades of the rotor.")


        # Outputs - Overall beam properties
        self.add_output("blade_mass", val=0.0, units="kg", desc="mass of one blade")
        self.add_output("blade_span_cg", val=0.0, units="m", desc="Distance along the blade span for its center of gravity")
        self.add_output(
            "blade_moment_of_inertia", val=0.0, units="kg*m**2", desc="mass moment of inertia of blade about hub"
        )
        self.add_output("mass_all_blades", val=0.0, units="kg", desc="mass of all blades")
        self.add_output(
            "I_all_blades",
            shape=6,
            units="kg*m**2",
            desc="mass moments of inertia of all blades in hub c.s. order:Ixx, Iyy, Izz, Ixy, Ixz, Iyz",
        )

    def compute(self, inputs, outputs, discrete_inputs, discrete_outputs):

        rhoA_joint = inputs["rhoA"]


        blade_mass = np.trapz(rhoA_joint, inputs["r"])
        blade_span_cg = np.trapz(rhoA_joint * inputs["r"], inputs["r"]) / blade_mass
        blade_moment_of_inertia = np.trapz(rhoA_joint * inputs["r"] ** 2.0, inputs["r"])
        # tilt = inputs["uptilt"]
        n_blades = discrete_inputs["n_blades"]
        mass_all_blades = n_blades * blade_mass
        Ibeam = n_blades * blade_moment_of_inertia
        Ixx = Ibeam
        Iyy = Ibeam / 2.0  # azimuthal average for 2 blades, exact for 3+
        Izz = Ibeam / 2.0
        Ixy = 0.0
        Ixz = 0.0
        Iyz = 0.0  # azimuthal average for 2 blades, exact for 3+
        I_all_blades = np.r_[Ixx, Iyy, Izz, Ixy, Ixz, Iyz]

        outputs["blade_mass"] = blade_mass
        outputs["blade_span_cg"] = blade_span_cg
        outputs["blade_moment_of_inertia"] = blade_moment_of_inertia
        outputs["mass_all_blades"] = mass_all_blades
        outputs["I_all_blades"] = I_all_blades

class generate_KI(ExplicitComponent):

    def initialize(self):
        self.options.declare('modeling_options')

    def setup(self):
        
        modopt = self.options['modeling_options']
        rotorse_options  = modopt['WISDEM']['RotorSE']
        self.n_span = n_span = rotorse_options['n_span']

        self.add_input(
            "EA", 
            val=np.zeros(n_span), 
            units="N", 
            desc="Axial stiffness at the elastic center, using the convention of WISDEM solver PreComp.",
        )
        self.add_input(
            "EIxx",
            val=np.zeros(n_span),
            units="N*m**2",
            desc="Section lag (edgewise) bending stiffness about the XE axis, using the convention of WISDEM solver PreComp.",
        )
        self.add_input("EIyy",
            val=np.zeros(n_span),
            units="N*m**2",
            desc="Section flap bending stiffness about the YE axis, using the convention of WISDEM solver PreComp.",
        )
        self.add_input(
            "EIxy", 
            val=np.zeros(n_span), 
            units="N*m**2", 
            desc="Coupled flap-lag stiffness with respect to the XE-YE frame, using the convention of WISDEM solver PreComp.",
        )
        self.add_input(
            "EA_EIxx", 
            val=np.zeros(n_span), 
            units="N*m", 
            desc="Coupled axial-lag stiffness with respect to the XE-YE frame, using the convention of WISDEM solver PreComp.",
        )
        self.add_input(
            "EA_EIyy", 
            val=np.zeros(n_span), 
            units="N*m", 
            desc="Coupled axial-flap stiffness with respect to the XE-YE frame, using the convention of WISDEM solver PreComp.",
        )
        self.add_input(
            "EIxx_GJ", 
            val=np.zeros(n_span), 
            units="N*m**2", 
            desc="Coupled lag-torsion stiffness with respect to the XE-YE frame, using the convention of WISDEM solver PreComp.",
        )
        self.add_input(
            "EIyy_GJ", 
            val=np.zeros(n_span), 
            units="N*m**2", 
            desc="Coupled flap-torsion stiffness with respect to the XE-YE frame, using the convention of WISDEM solver PreComp.",
        )
        self.add_input(
            "EA_GJ", 
            val=np.zeros(n_span), 
            units="N*m", 
            desc="Coupled axial-torsion stiffness with respect to the XE-YE frame, using the convention of WISDEM solver PreComp.",
        )
        self.add_input(
            "GJ",
            val=np.zeros(n_span),
            units="N*m**2",
            desc="Section torsion stiffness at the elastic center, using the convention of WISDEM solver PreComp.",
        )
        self.add_input(
            "rhoA", 
            val=np.zeros(n_span), 
            units="kg/m", 
            desc="Section mass per unit length, using the convention of WISDEM solver PreComp.",
        )
        self.add_input(
            "rhoJ", 
            val=np.zeros(n_span), 
            units="kg*m", 
            desc="polar mass moment of inertia per unit length, using the convention of WISDEM solver PreComp.",
        )
        self.add_input(
            "Tw_iner",
            val=np.zeros(n_span),
            units="deg",
            desc="Orientation of the section principal inertia axes with respect the blade reference plane, using the convention of WISDEM solver PreComp.",
        )
        self.add_input(
            "x_tc",
            val=np.zeros(n_span),
            units="m",
            desc="X-coordinate of the tension-center offset with respect to the XR-YR axes, using the convention of WISDEM solver PreComp.",
        )
        self.add_input(
            "y_tc",
            val=np.zeros(n_span),
            units="m",
            desc="Chordwise offset of the section tension-center with respect to the XR-YR axes, using the convention of WISDEM solver PreComp.",
        )
        self.add_input(
            "x_cg",
            val=np.zeros(n_span),
            units="m",
            desc="X-coordinate of the center-of-mass offset with respect to the XR-YR axes, using the convention of WISDEM solver PreComp.",
        )
        self.add_input(
            "y_cg",
            val=np.zeros(n_span),
            units="m",
            desc="Chordwise offset of the section center of mass with respect to the XR-YR axes, using the convention of WISDEM solver PreComp.",
        )
        self.add_input(
            "flap_iner",
            val=np.zeros(n_span),
            units="kg/m",
            desc="Section flap inertia about the Y_G axis per unit length, using the convention of WISDEM solver PreComp.",
        )
        self.add_input(
            "edge_iner",
            val=np.zeros(n_span),
            units="kg/m",
            desc="Section lag inertia about the X_G axis per unit length, using the convention of WISDEM solver PreComp.",
        )
        self.add_input(
            "theta",
            val=np.zeros(n_span),
            units="deg",
            desc="Aerodynamic twist angle at each section (positive decreases angle of attack)",
        )

        # Outputs are 6x6 K and I matrices at the center of the windIO reference axes
        self.add_output(
            "K",
            val=np.zeros((n_span,6,6)), 
            desc="Stiffness matrix at the center of the windIO reference axes."
        )
        self.add_output(
            "I",
            val=np.zeros((n_span,6,6)), 
            desc="Inertia matrix at the center of the windIO reference axes."
        )

    def compute(self, inputs, outputs):

        # Initialize empty 6x6 K and I matrices
        K = np.zeros((self.n_span,6,6))
        I = np.zeros((self.n_span,6,6))
        EA = inputs["EA"]
        EIxx = inputs["EIxx"]
        EIyy = inputs["EIyy"]
        EIxy = inputs["EIxy"]
        GJ = inputs["GJ"]
        EA_EIxx = inputs["EA_EIxx"]
        EA_EIyy = inputs["EA_EIyy"]
        EIxx_GJ = inputs["EIxx_GJ"]
        EIyy_GJ = inputs["EIyy_GJ"]
        EA_GJ = inputs["EA_GJ"]
        rhoA = inputs["rhoA"]
        rhoJ = inputs["rhoJ"]
        Tw_iner = np.deg2rad(inputs["Tw_iner"])
        x_cg = inputs["x_cg"]
        y_cg = inputs["y_cg"]
        x_tc = inputs["x_tc"]
        y_tc = inputs["y_tc"]
        edge_iner = inputs["edge_iner"]
        flap_iner = inputs["flap_iner"]
        aero_twist =  np.deg2rad(inputs["theta"])

        for i in range(self.n_span):
            # Build stiffness matrix at the reference axis
            K[i,:,:] = pc2bd_K(
                EA[i],
                EIxx[i],
                EIyy[i],
                EIxy[i],
                EA_EIxx[i],
                EA_EIyy[i],
                EIxx_GJ[i],
                EIyy_GJ[i],
                EA_GJ[i],
                GJ[i],
                rhoJ[i],
                edge_iner[i],
                flap_iner[i],
                x_tc[i],
                y_tc[i],
                )
            # Build inertia matrix at the reference axis
            I[i,:,:] = pc2bd_I(
                rhoA[i],
                edge_iner[i],
                flap_iner[i],
                rhoJ[i],
                x_cg[i],
                y_cg[i],
                Tw_iner[i],
                aero_twist[i],
                )
        
        outputs["K"] = K
        outputs["I"] = I

class RotorElasticity(Group):
    # OpenMDAO group to compute the blade elastic properties and natural frequencies
    def initialize(self):
        self.options.declare("modeling_options")
        self.options.declare("opt_options")

    def setup(self):
        modeling_options = self.options["modeling_options"]
        opt_options = self.options["opt_options"]

        # Get elastic properties by running precomp
        promote_list = [
<<<<<<< HEAD
            # "chord",
            # "theta",
            "A",
=======
>>>>>>> b6237e61
            "EA",
            "EIxx",
            "EIyy",
            "EIxy",
            "GJ",       
            "EA_EIxx",
            "EA_EIyy",
            "EIxx_GJ",
            "EIyy_GJ",
            "EA_GJ",
            "rhoA",
            "rhoJ",
<<<<<<< HEAD
            "x_sc",
            "y_sc",
            # "pitch_axis",
            # "coord_xy_interp",
        ]

        if modeling_options["WISDEM"]["RotorSE"]["user_defined_blade_elastic"]:
        # TODO YL: change name precomp to more general name, such as "ComputeElasticProperties"
            n_span = modeling_options["WISDEM"]["RotorSE"]["n_span"]
        
            blade_elastic_ivc = IndepVarComp()
            # Outputs - Distributed beam properties
            # YL: Try to match what precomp gives
            blade_elastic_ivc.add_output("z", val=np.zeros(n_span), units="m", desc="locations of properties along beam")
            # TODO YL: any way to get area so that pyframe3DD can run properly?
            blade_elastic_ivc.add_output("A", val=np.ones(n_span), units="m**2", desc="cross sectional area")
            blade_elastic_ivc.add_output("EA", val=np.zeros(n_span), units="N", desc="axial stiffness")
            blade_elastic_ivc.add_output(
                "EIxx",
                val=np.zeros(n_span),
                units="N*m**2",
                desc="edgewise stiffness (bending about :ref:`x-direction of airfoil aligned coordinate system <blade_airfoil_coord>`)",
            )
            blade_elastic_ivc.add_output(
                "EIyy",
                val=np.zeros(n_span),
                units="N*m**2",
                desc="flapwise stiffness (bending about y-direction of airfoil aligned coordinate system)",
            )
            blade_elastic_ivc.add_output("EIxy", val=np.zeros(n_span), units="N*m**2", desc="coupled flap-edge stiffness")
            blade_elastic_ivc.add_output(
                "GJ",
                val=np.zeros(n_span),
                units="N*m**2",
                desc="torsional stiffness (about axial z-direction of airfoil aligned coordinate system)",
            )
            blade_elastic_ivc.add_output("rhoA", val=np.zeros(n_span), units="kg/m", desc="mass per unit length")
            blade_elastic_ivc.add_output("rhoJ", val=np.zeros(n_span), units="kg*m", desc="polar mass moment of inertia per unit length")
            blade_elastic_ivc.add_output(
                "Tw_iner",
                val=np.zeros(n_span),
                units="deg",
                desc="Orientation of the section principal inertia axes with respect the blade reference plane",
            )
            blade_elastic_ivc.add_output(
                "x_ec",
                val=np.zeros(n_span),
                units="m",
                desc="x-distance to elastic center from point about which above structural properties are computed (airfoil aligned coordinate system; the properties are computed about the shear center if using PreComp)",
            )
            blade_elastic_ivc.add_output(
                "y_ec",
                val=np.zeros(n_span),
                units="m",
                desc="y-distance to elastic center from point about which above structural properties are computed, which is the shear center if using PreComp",
            )
            blade_elastic_ivc.add_output(
                "x_tc",
                val=np.zeros(n_span),
                units="m",
                desc="X-coordinate of the tension-center offset with respect to the XR-YR axes",
            )
            blade_elastic_ivc.add_output(
                "y_tc",
                val=np.zeros(n_span),
                units="m",
                desc="Chordwise offset of the section tension-center with respect to the XR-YR axes",
            )
            blade_elastic_ivc.add_output(
                "x_sc",
                val=np.zeros(n_span),
                units="m",
                desc="X-coordinate of the shear-center offset with respect to the XR-YR axes",
            )
            blade_elastic_ivc.add_output(
                "y_sc",
                val=np.zeros(n_span),
                units="m",
                desc="Chordwise offset of the section shear-center with respect to the reference frame, XR-YR",
            )
            blade_elastic_ivc.add_output(
                "x_cg",
                val=np.zeros(n_span),
                units="m",
                desc="X-coordinate of the center-of-mass offset with respect to the XR-YR axes",
            )
            blade_elastic_ivc.add_output(
                "y_cg",
                val=np.zeros(n_span),
                units="m",
                desc="Chordwise offset of the section center of mass with respect to the XR-YR axes",
            )
            blade_elastic_ivc.add_output(
                "flap_iner",
                val=np.zeros(n_span),
                units="kg/m",
                desc="Section flap inertia about the Y_G axis per unit length.",
            )
            blade_elastic_ivc.add_output(
                "edge_iner",
                val=np.zeros(n_span),
                units="kg/m",
                desc="Section lag inertia about the X_G axis per unit length",
            )
            # self.add_output('eps_crit_spar',    val=np.zeros(n_span), desc='critical strain in spar from panel buckling calculation')
            # self.add_output('eps_crit_te',      val=np.zeros(n_span), desc='critical strain in trailing-edge panels from panel buckling calculation')

            # TODO YL: Below wil not be available from orcaflex, but maybe can set some reasonable defaults so the strains can still be computed and used for the constraints in optimization
            blade_elastic_ivc.add_output(
=======
            "Tw_iner",
            "x_tc",
            "y_tc",
            "x_cg",
            "y_cg",
            "edge_iner",
            "flap_iner",
            "theta",
        ]
        self.add_subsystem(
            "precomp",
            RunPreComp(modeling_options=modeling_options, opt_options=opt_options),
            promotes=promote_list
            + [
                "r",
                "chord",
                "A",
                "precurve",
                "presweep",
                "pitch_axis",
                "coord_xy_interp",
                "sc_ss_mats",
                "sc_ps_mats",
                "te_ss_mats",
                "te_ps_mats",
>>>>>>> b6237e61
                "xu_spar",
                val=np.zeros(n_span),
                desc="x-position of midpoint of spar cap on upper surface for strain calculation",
            )
            blade_elastic_ivc.add_output(
                "xl_spar",
                val=np.zeros(n_span),
                desc="x-position of midpoint of spar cap on lower surface for strain calculation",
            )
            blade_elastic_ivc.add_output(
                "yu_spar",
                val=np.zeros(n_span),
                desc="y-position of midpoint of spar cap on upper surface for strain calculation",
            )
            blade_elastic_ivc.add_output(
                "yl_spar",
                val=np.zeros(n_span),
                desc="y-position of midpoint of spar cap on lower surface for strain calculation",
            )
            blade_elastic_ivc.add_output(
                "xu_te",
                val=np.zeros(n_span),
                desc="x-position of midpoint of trailing-edge panel on upper surface for strain calculation",
            )
            blade_elastic_ivc.add_output(
                "xl_te",
                val=np.zeros(n_span),
                desc="x-position of midpoint of trailing-edge panel on lower surface for strain calculation",
            )
            blade_elastic_ivc.add_output(
                "yu_te",
                val=np.zeros(n_span),
                desc="y-position of midpoint of trailing-edge panel on upper surface for strain calculation",
            )
            blade_elastic_ivc.add_output(
                "yl_te",
<<<<<<< HEAD
                val=np.zeros(n_span),
                desc="y-position of midpoint of trailing-edge panel on lower surface for strain calculation",
            )

            # Add to rotorelasticity group
            promote_list = promote_list + [ 
                        "Tw_iner",
                        "x_ec",
                        "y_ec",
                        "x_tc",
                        "y_tc",
                        "x_cg",
                        "y_cg",
                        "xu_spar",
                        "xl_spar",
                        "yu_spar",
                        "yl_spar",
                        "xu_te",
                        "xl_te",
                        "yu_te",
                        "yl_te",
                    ]
            print("promote_list",promote_list)
            self.add_subsystem(
                "precomp",
                blade_elastic_ivc,
                promotes=promote_list
            )
        else:
            promote_list = promote_list + ["chord","theta", "pitch_axis", "coord_xy_interp",]
            self.add_subsystem(
                "precomp",
                RunPreComp(modeling_options=modeling_options, opt_options=opt_options),
                promotes=promote_list
                + [
                    "r",
                    "Tw_iner",
                    "precurve",
                    "presweep",
                    "x_ec",
                    "y_ec",
                    "x_tc",
                    "y_tc",
                    "x_cg",
                    "y_cg",
                    "sc_ss_mats",
                    "sc_ps_mats",
                    "te_ss_mats",
                    "te_ps_mats",
                    "xu_spar",
                    "xl_spar",
                    "yu_spar",
                    "yl_spar",
                    "xu_te",
                    "xl_te",
                    "yu_te",
                    "yl_te",
                    # "blade_mass",
                    # "blade_span_cg",
                    # "blade_moment_of_inertia",
                    # "mass_all_blades",
                    # "I_all_blades",
                ],
            )
            # Check rail transportabiliy
            if (
                modeling_options["WISDEM"]["RotorSE"]["rail_transport"]
                or opt_options["constraints"]["blade"]["rail_transport"]["flag"]
            ):
                self.add_subsystem("rail", RailTransport(modeling_options=modeling_options), promotes=promote_list)

        # Compute total blade properties
        self.add_subsystem("total_blade_properties", TotalBladeProperties(modeling_options=modeling_options, opt_options=opt_options), promotes=["r", "rhoA", "blade_mass", "blade_span_cg","blade_moment_of_inertia","mass_all_blades","I_all_blades"])
=======
                "blade_mass",
                "blade_span_cg",
                "blade_moment_of_inertia",
                "mass_all_blades",
                "I_all_blades",
            ],
        )

        self.add_subsystem(
            "generate_KI",
            generate_KI(modeling_options=modeling_options),
            promotes=promote_list,
        )
>>>>>>> b6237e61
<|MERGE_RESOLUTION|>--- conflicted
+++ resolved
@@ -182,21 +182,6 @@
             desc="Orientation of the section principal inertia axes with respect the blade reference plane",
         )
         self.add_output(
-<<<<<<< HEAD
-            "x_ec",
-            val=np.zeros(n_span),
-            units="m",
-            desc="x-distance to elastic center from point about which above structural properties are computed (airfoil aligned coordinate system; the properties are computed about the shear center if using PreComp)",
-        )
-        self.add_output(
-            "y_ec",
-            val=np.zeros(n_span),
-            units="m",
-            desc="y-distance to elastic center from point about which above structural properties are computed, which is the shear center if using PreComp",
-        )
-        self.add_output(
-=======
->>>>>>> b6237e61
             "x_tc",
             val=np.zeros(n_span),
             units="m",
@@ -1123,12 +1108,7 @@
 
         # Get elastic properties by running precomp
         promote_list = [
-<<<<<<< HEAD
-            # "chord",
-            # "theta",
             "A",
-=======
->>>>>>> b6237e61
             "EA",
             "EIxx",
             "EIyy",
@@ -1141,11 +1121,14 @@
             "EA_GJ",
             "rhoA",
             "rhoJ",
-<<<<<<< HEAD
-            "x_sc",
-            "y_sc",
-            # "pitch_axis",
-            # "coord_xy_interp",
+            "Tw_iner",
+            "x_tc",
+            "y_tc",
+            "x_cg",
+            "y_cg",
+            "edge_iner",
+            "flap_iner",
+            "theta",
         ]
 
         if modeling_options["WISDEM"]["RotorSE"]["user_defined_blade_elastic"]:
@@ -1251,17 +1234,8 @@
 
             # TODO YL: Below wil not be available from orcaflex, but maybe can set some reasonable defaults so the strains can still be computed and used for the constraints in optimization
             blade_elastic_ivc.add_output(
-=======
-            "Tw_iner",
-            "x_tc",
-            "y_tc",
-            "x_cg",
-            "y_cg",
-            "edge_iner",
-            "flap_iner",
-            "theta",
-        ]
-        self.add_subsystem(
+
+            self.add_subsystem(
             "precomp",
             RunPreComp(modeling_options=modeling_options, opt_options=opt_options),
             promotes=promote_list
@@ -1277,7 +1251,6 @@
                 "sc_ps_mats",
                 "te_ss_mats",
                 "te_ps_mats",
->>>>>>> b6237e61
                 "xu_spar",
                 val=np.zeros(n_span),
                 desc="x-position of midpoint of spar cap on upper surface for strain calculation",
@@ -1314,7 +1287,6 @@
             )
             blade_elastic_ivc.add_output(
                 "yl_te",
-<<<<<<< HEAD
                 val=np.zeros(n_span),
                 desc="y-position of midpoint of trailing-edge panel on lower surface for strain calculation",
             )
@@ -1372,34 +1344,19 @@
                     "xl_te",
                     "yu_te",
                     "yl_te",
-                    # "blade_mass",
-                    # "blade_span_cg",
-                    # "blade_moment_of_inertia",
-                    # "mass_all_blades",
-                    # "I_all_blades",
+                    "blade_mass",
+                    "blade_span_cg",
+                    "blade_moment_of_inertia",
+                    "mass_all_blades",
+                    "I_all_blades",
                 ],
             )
-            # Check rail transportabiliy
-            if (
-                modeling_options["WISDEM"]["RotorSE"]["rail_transport"]
-                or opt_options["constraints"]["blade"]["rail_transport"]["flag"]
-            ):
-                self.add_subsystem("rail", RailTransport(modeling_options=modeling_options), promotes=promote_list)
 
         # Compute total blade properties
         self.add_subsystem("total_blade_properties", TotalBladeProperties(modeling_options=modeling_options, opt_options=opt_options), promotes=["r", "rhoA", "blade_mass", "blade_span_cg","blade_moment_of_inertia","mass_all_blades","I_all_blades"])
-=======
-                "blade_mass",
-                "blade_span_cg",
-                "blade_moment_of_inertia",
-                "mass_all_blades",
-                "I_all_blades",
-            ],
-        )
 
         self.add_subsystem(
             "generate_KI",
             generate_KI(modeling_options=modeling_options),
             promotes=promote_list,
-        )
->>>>>>> b6237e61
+        )