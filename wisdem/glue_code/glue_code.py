import numpy as np
from openmdao.api import ExplicitComponent, Group, Problem
from wisdem.glue_code.gc_WT_DataStruc import WindTurbineOntologyOpenMDAO
from wisdem.ccblade.ccblade_component import CCBladeTwist
from wisdem.commonse.turbine_class import TurbineClass
from wisdem.drivetrainse.direct_drivese import DirectDriveSE
from wisdem.towerse.tower import TowerSE
from wisdem.turbine_costsse.turbine_costsse_2015 import Turbine_CostsSE_2015
from wisdem.orbit.api.wisdem.fixed import Orbit
from wisdem.landbosse.landbosse_omdao.landbosse import LandBOSSE
from wisdem.plant_financese.plant_finance import PlantFinance
from wisdem.commonse.turbine_constraints  import TurbineConstraints
from wisdem.aeroelasticse.openmdao_openfast import FASTLoadCases, ModesElastoDyn
from wisdem.rotorse.dac import RunXFOIL
from wisdem.servose.servose import ServoSE, ServoSE_ROSCO, NoStallConstraint
from wisdem.rotorse.rotor_elasticity import RotorElasticity
from wisdem.rotorse.rotor_loads_defl_strains import RotorLoadsDeflStrains, RunFrame3DD
from wisdem.glue_code.gc_RunTools import Outputs_2_Screen, Convergence_Trends_Opt

class WT_RNTA(Group):
    # Openmdao group to run the analysis of the wind turbine
    
    def initialize(self):
        self.options.declare('modeling_options')
        self.options.declare('opt_options')
        
    def setup(self):
        modeling_options = self.options['modeling_options']
        opt_options      = self.options['opt_options']
        n_span           = modeling_options['blade']['n_span']

        # Analysis components
        self.add_subsystem('wt_init',   WindTurbineOntologyOpenMDAO(modeling_options = modeling_options, opt_options = opt_options), promotes=['*'])
        self.add_subsystem('ccblade',   CCBladeTwist(modeling_options = modeling_options, opt_options = opt_options)) # Run standalong CCBlade and possibly determine optimal twist from user-defined margin to stall
        self.add_subsystem('wt_class',  TurbineClass())
        self.add_subsystem('elastic',   RotorElasticity(modeling_options = modeling_options, opt_options = opt_options))
        self.add_subsystem('xf',        RunXFOIL(modeling_options = modeling_options, opt_options = opt_options)) # Recompute polars with xfoil (for flaps)
        if modeling_options['Analysis_Flags']['ServoSE']:
            self.add_subsystem('sse',       ServoSE(modeling_options = modeling_options)) # Aero analysis
        self.add_subsystem('stall_check', NoStallConstraint(modeling_options = modeling_options))
    
        if modeling_options['Analysis_Flags']['OpenFAST'] == True:
            self.add_subsystem('modes_elastodyn',   ModesElastoDyn(modeling_options = modeling_options))
            self.add_subsystem('freq_rotor',        RotorLoadsDeflStrains(modeling_options = modeling_options, opt_options = opt_options, freq_run=True))
            #if modeling_options['tower']['run_towerse']:
            self.add_subsystem('freq_tower',        TowerSE(modeling_options=modeling_options, topLevelFlag=False))
            self.add_subsystem('sse_tune',          ServoSE_ROSCO(modeling_options = modeling_options)) # Aero analysis
            self.add_subsystem('aeroelastic',       FASTLoadCases(modeling_options = modeling_options, opt_options = opt_options))

        self.add_subsystem('rlds',      RotorLoadsDeflStrains(modeling_options = modeling_options, opt_options = opt_options, freq_run=False))
<<<<<<< HEAD
        if modeling_options['Analysis_Flags']['DriveSE']:
            self.add_subsystem('drivese',   DriveSE(debug=False,
                                                number_of_main_bearings=1,
                                                topLevelFlag=False))
=======
        self.add_subsystem('drivese',   DirectDriveSE(n_points=15, n_dlcs=1, model_generator=True, topLevelFlag=False))
>>>>>>> 51970065
        if modeling_options['flags']['tower']:
            self.add_subsystem('towerse',   TowerSE(modeling_options=modeling_options, topLevelFlag=False))
            self.add_subsystem('tcons',     TurbineConstraints(modeling_options = modeling_options))
        self.add_subsystem('tcc',       Turbine_CostsSE_2015(verbosity=modeling_options['general']['verbosity'], topLevelFlag=False))

        # Conncetions to ccblade
        self.connect('blade.pa.chord_param',            'ccblade.chord')
        self.connect('blade.pa.twist_param',            'ccblade.twist')
        self.connect('blade.opt_var.s_opt_chord',       'ccblade.s_opt_chord')
        self.connect('blade.opt_var.s_opt_twist',       'ccblade.s_opt_twist')
        self.connect('assembly.r_blade',                'ccblade.r')
        self.connect('assembly.rotor_radius',           'ccblade.Rtip')
        self.connect('hub.radius',                      'ccblade.Rhub')
        self.connect('blade.interp_airfoils.r_thick_interp', 'ccblade.rthick')
        self.connect('airfoils.aoa',                    'ccblade.airfoils_aoa')
        self.connect('airfoils.Re',                     'ccblade.airfoils_Re')
        self.connect('blade.interp_airfoils.cl_interp', 'ccblade.airfoils_cl')
        self.connect('blade.interp_airfoils.cd_interp', 'ccblade.airfoils_cd')
        self.connect('blade.interp_airfoils.cm_interp', 'ccblade.airfoils_cm')
        self.connect('assembly.hub_height',             'ccblade.hub_height')
        self.connect('hub.cone',                        'ccblade.precone')
        self.connect('nacelle.uptilt',                  'ccblade.tilt')
        self.connect('blade.outer_shape_bem.ref_axis',  'ccblade.precurve', src_indices=[(i, 0) for i in np.arange(n_span)])
        self.connect('blade.outer_shape_bem.ref_axis',  'ccblade.precurveTip', src_indices=[(-1, 0)])
        self.connect('blade.outer_shape_bem.ref_axis',  'ccblade.presweep', src_indices=[(i, 1) for i in np.arange(n_span)])
        self.connect('blade.outer_shape_bem.ref_axis',  'ccblade.presweepTip', src_indices=[(-1, 1)])
        self.connect('configuration.n_blades',          'ccblade.nBlades')
        self.connect('control.rated_pitch' ,            'ccblade.pitch')
        self.connect('pc.tsr_opt',                      'ccblade.tsr')
        self.connect('env.rho_air',                     'ccblade.rho')
        self.connect('env.mu_air',                      'ccblade.mu')
        self.connect('env.shear_exp',                   'ccblade.shearExp') 

        # Connections to wind turbine class
        self.connect('configuration.ws_class' , 'wt_class.turbine_class')

        # Connections from blade aero parametrization to other modules
        self.connect('blade.pa.twist_param',           ['elastic.theta','rlds.theta'])
        #self.connect('blade.pa.twist_param',            'rlds.tip_pos.theta_tip',   src_indices=[-1])
        self.connect('blade.pa.chord_param',           ['xf.chord', 'elastic.chord'])
        if not modeling_options['Analysis_Flags']['OpenFAST'] or modeling_options['openfast']['analysis_settings']['Analysis_Level'] == 1:
            self.connect('blade.pa.chord_param',           ['rlds.chord'])
        if modeling_options['Analysis_Flags']['ServoSE']:
            self.connect('blade.pa.twist_param',           'sse.theta')
            self.connect('blade.pa.chord_param',           'sse.chord')


        # Connections from blade struct parametrization to rotor elasticity
        self.connect('blade.ps.layer_thickness_param', 'elastic.precomp.layer_thickness')

        # Connections to rotor elastic and frequency analysis
        self.connect('nacelle.uptilt',                                  'elastic.precomp.uptilt')
        self.connect('configuration.n_blades',                          'elastic.precomp.n_blades')
        self.connect('assembly.r_blade',                                'elastic.r')
        self.connect('blade.outer_shape_bem.pitch_axis',                'elastic.precomp.pitch_axis')
        self.connect('blade.interp_airfoils.coord_xy_interp',           'elastic.precomp.coord_xy_interp')
        self.connect('blade.internal_structure_2d_fem.layer_start_nd',  'elastic.precomp.layer_start_nd')
        self.connect('blade.internal_structure_2d_fem.layer_end_nd',    'elastic.precomp.layer_end_nd')
        self.connect('blade.internal_structure_2d_fem.layer_web',       'elastic.precomp.layer_web')
        self.connect('blade.internal_structure_2d_fem.definition_layer','elastic.precomp.definition_layer')
        self.connect('blade.internal_structure_2d_fem.web_start_nd',    'elastic.precomp.web_start_nd')
        self.connect('blade.internal_structure_2d_fem.web_end_nd',      'elastic.precomp.web_end_nd')
        self.connect('materials.name',  'elastic.precomp.mat_name')
        self.connect('materials.orth',  'elastic.precomp.orth')
        self.connect('materials.E',     'elastic.precomp.E')
        self.connect('materials.G',     'elastic.precomp.G')
        self.connect('materials.nu',    'elastic.precomp.nu')
        self.connect('materials.rho',   'elastic.precomp.rho')
        self.connect('materials.component_id',  'elastic.precomp.component_id')
        self.connect('materials.unit_cost',     'elastic.precomp.unit_cost')
        self.connect('materials.waste',         'elastic.precomp.waste')
        self.connect('materials.rho_fiber',     'elastic.precomp.rho_fiber')
        self.connect('materials.rho_area_dry',  'elastic.precomp.rho_area_dry')
        self.connect('materials.ply_t',         'elastic.precomp.ply_t')
        self.connect('materials.fvf',           'elastic.precomp.fvf')
        self.connect('materials.fwf',           'elastic.precomp.fwf')
        self.connect('materials.roll_mass',     'elastic.precomp.roll_mass')

        # Conncetions to rail transport module
        if opt_options['constraints']['blade']['rail_transport']['flag']:
            self.connect('blade.outer_shape_bem.pitch_axis',        'elastic.rail.pitch_axis')
            self.connect('blade.outer_shape_bem.ref_axis',          'elastic.rail.blade_ref_axis')
            self.connect('blade.interp_airfoils.coord_xy_dim',      'elastic.rail.coord_xy_dim')
            self.connect('blade.interp_airfoils.coord_xy_interp',   'elastic.rail.coord_xy_interp')

        # Connections from blade struct parametrization to rotor load anlysis
        self.connect('blade.ps.s_opt_spar_cap_ss',   'rlds.constr.s_opt_spar_cap_ss')
        self.connect('blade.ps.s_opt_spar_cap_ps',   'rlds.constr.s_opt_spar_cap_ps')

        # Connection from ra to rs for the rated conditions
        # self.connect('sse.powercurve.rated_V',        'rlds.aero_rated.V_load')
        if modeling_options['Analysis_Flags']['ServoSE']:
            self.connect('sse.powercurve.rated_V',        'sse.gust.V_hub')
            if not modeling_options['Analysis_Flags']['OpenFAST']:
                self.connect('sse.gust.V_gust',              ['rlds.aero_gust.V_load', 'rlds.aero_hub_loads.V_load'])
                self.connect('sse.powercurve.rated_Omega',   ['rlds.Omega_load', 'rlds.tot_loads_gust.aeroloads_Omega', 'rlds.constr.rated_Omega'])
                self.connect('sse.powercurve.rated_pitch',   ['rlds.pitch_load', 'rlds.tot_loads_gust.aeroloads_pitch'])
        
        # Connections to run xfoil for te flaps
        self.connect('blade.outer_shape_bem.s',               'xf.s')
        self.connect('blade.interp_airfoils.coord_xy_interp', 'xf.coord_xy_interp')
        self.connect('airfoils.aoa',                          'xf.aoa')
        self.connect('assembly.r_blade',                      'xf.r')
        self.connect('blade.opt_var.te_flap_end',             'xf.span_end')
        self.connect('blade.opt_var.te_flap_ext',             'xf.span_ext')
        self.connect('blade.dac_te_flaps.chord_start',        'xf.chord_start')
        self.connect('blade.dac_te_flaps.delta_max_pos',      'xf.delta_max_pos')
        self.connect('blade.dac_te_flaps.delta_max_neg',      'xf.delta_max_neg')
        self.connect('env.speed_sound_air',                   'xf.speed_sound_air')
        self.connect('env.rho_air',                           'xf.rho_air')
        self.connect('env.mu_air',                            'xf.mu_air')
        self.connect('pc.tsr_opt',                            'xf.rated_TSR')
        self.connect('control.max_TS',                        'xf.max_TS')
        self.connect('blade.interp_airfoils.cl_interp',       'xf.cl_interp')
        self.connect('blade.interp_airfoils.cd_interp',       'xf.cd_interp')
        self.connect('blade.interp_airfoils.cm_interp',       'xf.cm_interp')

        # Connections to ServoSE
        if modeling_options['Analysis_Flags']['ServoSE']:
            self.connect('control.V_in' ,                  'sse.v_min')
            self.connect('control.V_out' ,                 'sse.v_max')
            self.connect('control.rated_power' ,           'sse.rated_power')
            self.connect('control.minOmega' ,              'sse.omega_min')
            self.connect('control.maxOmega' ,              'sse.omega_max')
            self.connect('control.max_TS' ,                'sse.control_maxTS')
            self.connect('pc.tsr_opt' ,                    'sse.tsr_operational')
            self.connect('control.rated_pitch' ,           'sse.control_pitch')
            # self.connect('configuration.gearbox_type' ,    'sse.drivetrainType')
            self.connect('nacelle.gearbox_efficiency',     'sse.powercurve.gearbox_efficiency')
            self.connect('nacelle.generator_efficiency',   'sse.powercurve.generator_efficiency')
            self.connect('assembly.r_blade',               'sse.r')
            # self.connect('blade.pa.chord_param',           'sse.chord')
            # self.connect('blade.pa.twist_param',           'sse.theta')
            self.connect('hub.radius',                     'sse.Rhub')
            self.connect('assembly.rotor_radius',          'sse.Rtip')
            self.connect('assembly.hub_height',            'sse.hub_height')
            self.connect('hub.cone',                       'sse.precone')
            self.connect('nacelle.uptilt',                 'sse.tilt')
            self.connect('blade.outer_shape_bem.ref_axis', 'sse.precurve', src_indices=[(i, 0) for i in np.arange(n_span)])
            self.connect('blade.outer_shape_bem.ref_axis', 'sse.precurveTip', src_indices=[(-1, 0)])
            self.connect('blade.outer_shape_bem.ref_axis', 'sse.presweep', src_indices=[(i, 1) for i in np.arange(n_span)])
            self.connect('blade.outer_shape_bem.ref_axis', 'sse.presweepTip', src_indices=[(-1, 1)])
            self.connect('airfoils.aoa',                   'sse.airfoils_aoa')
            self.connect('airfoils.Re',                    'sse.airfoils_Re')
            self.connect('xf.cl_interp_flaps',             'sse.airfoils_cl')
            self.connect('xf.cd_interp_flaps',             'sse.airfoils_cd')
            self.connect('xf.cm_interp_flaps',             'sse.airfoils_cm')
            self.connect('configuration.n_blades',         'sse.nBlades')
            self.connect('env.rho_air',                    'sse.rho')
            self.connect('env.mu_air',                     'sse.mu')
            self.connect('wt_class.V_mean',                'sse.cdf.xbar')
            self.connect('env.weibull_k',                  'sse.cdf.k')
            # Connections to rotorse-rs-gustetm
            self.connect('wt_class.V_mean',                 'sse.gust.V_mean')
            self.connect('configuration.turb_class',        'sse.gust.turbulence_class')

        # Connections to the stall check
        self.connect('blade.outer_shape_bem.s',        'stall_check.s')
        self.connect('airfoils.aoa',                   'stall_check.airfoils_aoa')
        self.connect('xf.cl_interp_flaps',             'stall_check.airfoils_cl')
        self.connect('xf.cd_interp_flaps',             'stall_check.airfoils_cd')
        self.connect('xf.cm_interp_flaps',             'stall_check.airfoils_cm')
        if modeling_options['Analysis_Flags']['ServoSE']:
            self.connect('sse.powercurve.aoa_regII',   'stall_check.aoa_along_span')
        else:
            self.connect('ccblade.alpha',  'stall_check.aoa_along_span')

        if modeling_options['Analysis_Flags']['OpenFAST'] and modeling_options['Analysis_Flags']['ServoSE']:
            self.connect('sse.powercurve.rated_V',         ['sse_tune.tune_rosco.v_rated'])
            self.connect('sse.gust.V_gust',                ['freq_rotor.aero_gust.V_load', 'freq_rotor.aero_hub_loads.V_load'])
            self.connect('sse.powercurve.rated_Omega',     ['freq_rotor.Omega_load', 'freq_rotor.tot_loads_gust.aeroloads_Omega', 'freq_rotor.constr.rated_Omega', 'sse_tune.tune_rosco.rated_rotor_speed'])
            self.connect('sse.powercurve.rated_pitch',     ['freq_rotor.pitch_load', 'freq_rotor.tot_loads_gust.aeroloads_pitch'])
            self.connect('sse.powercurve.rated_Q',          'sse_tune.tune_rosco.rated_torque')

            self.connect('blade.ps.s_opt_spar_cap_ss',      'freq_rotor.constr.s_opt_spar_cap_ss')
            self.connect('blade.ps.s_opt_spar_cap_ps',      'freq_rotor.constr.s_opt_spar_cap_ps')

            # Stiffen up the terms modeled by frame3dd and not by ElastoDyn, namely EA, GJ, and EIxy
            self.connect('elastic.EA',                      'modes_elastodyn.EA')
            self.connect('elastic.GJ',                      'modes_elastodyn.GJ')
            self.connect('elastic.EIxy',                    'modes_elastodyn.EIxy')
            self.connect('materials.G',                     'modes_elastodyn.G')

            self.connect('modes_elastodyn.EA_stiff',        'freq_rotor.EA')
            self.connect('modes_elastodyn.GJ_stiff',        'freq_rotor.GJ')
            self.connect('modes_elastodyn.EIxy_zero',       'freq_rotor.EIxy')
            self.connect('elastic.A',                       'freq_rotor.A')

            self.connect('elastic.EIxx',                    'freq_rotor.EIxx')
            self.connect('elastic.EIyy',                    'freq_rotor.EIyy')

            self.connect('elastic.rhoA',                    'freq_rotor.rhoA')
            self.connect('elastic.rhoJ',                    'freq_rotor.rhoJ')
            self.connect('elastic.x_ec',                    'freq_rotor.x_ec')
            self.connect('elastic.y_ec',                    'freq_rotor.y_ec')
            self.connect('elastic.precomp.xu_strain_spar',  'freq_rotor.xu_strain_spar')
            self.connect('elastic.precomp.xl_strain_spar',  'freq_rotor.xl_strain_spar')
            self.connect('elastic.precomp.yu_strain_spar',  'freq_rotor.yu_strain_spar')
            self.connect('elastic.precomp.yl_strain_spar',  'freq_rotor.yl_strain_spar')
            self.connect('elastic.precomp.xu_strain_te',    'freq_rotor.xu_strain_te')
            self.connect('elastic.precomp.xl_strain_te',    'freq_rotor.xl_strain_te')
            self.connect('elastic.precomp.yu_strain_te',    'freq_rotor.yu_strain_te')
            self.connect('elastic.precomp.yl_strain_te',    'freq_rotor.yl_strain_te')
            self.connect('blade.outer_shape_bem.s',         'freq_rotor.constr.s')

            self.connect('drivese.top_F',                   'freq_tower.pre.rna_F')
            self.connect('drivese.top_M',                   'freq_tower.pre.rna_M')
            self.connect('drivese.rna_I_TT',               ['freq_tower.rna_I','freq_tower.pre.mI'])
            self.connect('drivese.rna_cm',                 ['freq_tower.rna_cg','freq_tower.pre.mrho'])
            self.connect('drivese.rna_mass',               ['freq_tower.rna_mass','freq_tower.pre.mass'])
            self.connect('sse.gust.V_gust',                 'freq_tower.wind.Uref')
            self.connect('assembly.hub_height',             'freq_tower.wind.zref')  # TODO- environment
            self.connect('foundation.height',               'freq_tower.wind.z0') # TODO- environment
            self.connect('env.rho_air',                     'freq_tower.rho_air')
            self.connect('env.mu_air',                      'freq_tower.mu_air')                    
            self.connect('env.shear_exp',                   'freq_tower.shearExp')                    
            self.connect('assembly.hub_height',             'freq_tower.hub_height')
            self.connect('foundation.height',               'freq_tower.foundation_height')
            self.connect('tower.diameter',                  'freq_tower.tower_outer_diameter_in')
            self.connect('tower.height',                    'freq_tower.tower_height')
            self.connect('tower.s',                         'freq_tower.tower_s')
            self.connect('tower.layer_thickness',           'freq_tower.tower_layer_thickness')
            self.connect('tower.outfitting_factor',         'freq_tower.tower_outfitting_factor')
            self.connect('tower.layer_mat',                 'freq_tower.tower_layer_materials')
            self.connect('materials.name',                  'freq_tower.material_names')
            self.connect('materials.E',                     'freq_tower.E_mat')
            self.connect('modes_elastodyn.G_stiff',         'freq_tower.G_mat')
            self.connect('materials.rho',                   'freq_tower.rho_mat')
            self.connect('materials.sigma_y',               'freq_tower.sigma_y_mat')
            self.connect('materials.unit_cost',             'freq_tower.unit_cost_mat')
            if modeling_options['flags']['monopile']:
                self.connect('env.rho_water',                    'freq_tower.rho_water')
                self.connect('env.mu_water',                     'freq_tower.mu_water')                    
                self.connect('env.hsig_wave',                    'freq_tower.hsig_wave')                    
                self.connect('env.Tsig_wave',                    'freq_tower.Tsig_wave')                    
                self.connect('env.G_soil',                       'freq_tower.soil.G')                   
                self.connect('env.nu_soil',                      'freq_tower.soil.nu')                    
                self.connect('monopile.diameter',                'freq_tower.monopile_outer_diameter_in')
                self.connect('monopile.height',                  'freq_tower.monopile_height')
                self.connect('monopile.s',                       'freq_tower.monopile_s')
                self.connect('monopile.layer_thickness',         'freq_tower.monopile_layer_thickness')
                self.connect('monopile.layer_mat',               'freq_tower.monopile_layer_materials')
                self.connect('monopile.outfitting_factor',       'freq_tower.monopile_outfitting_factor')
                self.connect('monopile.transition_piece_height', 'freq_tower.transition_piece_height')
                self.connect('monopile.transition_piece_mass',   'freq_tower.transition_piece_mass')
                self.connect('monopile.gravity_foundation_mass', 'freq_tower.gravity_foundation_mass')
                self.connect('monopile.suctionpile_depth',       ['freq_tower.suctionpile_depth','freq_tower.soil.depth'])
                self.connect('monopile.suctionpile_depth_diam_ratio', 'freq_tower.suctionpile_depth_diam_ratio')

            self.connect('assembly.r_blade',               ['freq_rotor.r',            'sse_tune.r'])
            self.connect('assembly.rotor_radius',          ['freq_rotor.Rtip',         'sse_tune.Rtip'])
            self.connect('hub.radius',                     ['freq_rotor.Rhub',         'sse_tune.Rhub'])
            self.connect('assembly.hub_height',            ['freq_rotor.hub_height',   'sse_tune.hub_height'])
            self.connect('hub.cone',                       ['freq_rotor.precone',      'sse_tune.precone'])
            self.connect('nacelle.uptilt',                 ['freq_rotor.tilt',         'sse_tune.tilt'])
            self.connect('airfoils.aoa',                   ['freq_rotor.airfoils_aoa', 'sse_tune.airfoils_aoa'])
            self.connect('airfoils.Re',                    ['freq_rotor.airfoils_Re',  'sse_tune.airfoils_Re'])
            self.connect('xf.cl_interp_flaps',             ['freq_rotor.airfoils_cl',  'sse_tune.airfoils_cl'])
            self.connect('xf.cd_interp_flaps',             ['freq_rotor.airfoils_cd',  'sse_tune.airfoils_cd'])
            self.connect('xf.cm_interp_flaps',             ['freq_rotor.airfoils_cm',  'sse_tune.airfoils_cm'])
            self.connect('configuration.n_blades',         ['freq_rotor.nBlades',      'sse_tune.nBlades'])
            self.connect('env.rho_air',                    ['freq_rotor.rho',          'sse_tune.rho'])
            self.connect('env.mu_air',                     ['freq_rotor.mu',           'sse_tune.mu'])
            self.connect('blade.pa.chord_param',           ['freq_rotor.chord',        'sse_tune.chord'])
            self.connect('blade.pa.twist_param',           ['freq_rotor.theta',        'sse_tune.theta'])
            self.connect('env.shear_exp',                   'freq_rotor.aero_hub_loads.shearExp')

            self.connect('control.V_in' ,                   'sse_tune.v_min')
            self.connect('control.V_out' ,                  'sse_tune.v_max')
            self.connect('blade.outer_shape_bem.ref_axis',  'sse_tune.precurve', src_indices=[(i, 0) for i in np.arange(n_span)])
            self.connect('blade.outer_shape_bem.ref_axis',  'sse_tune.precurveTip', src_indices=[(-1, 0)])
            self.connect('blade.outer_shape_bem.ref_axis',  'sse_tune.presweep', src_indices=[(i, 1) for i in np.arange(n_span)])
            self.connect('blade.outer_shape_bem.ref_axis',  'sse_tune.presweepTip', src_indices=[(-1, 1)])
            self.connect('xf.flap_angles',                  'sse_tune.airfoils_Ctrl')
            self.connect('control.minOmega',                'sse_tune.omega_min')
            self.connect('pc.tsr_opt',                      'sse_tune.tsr_operational')
            self.connect('control.rated_power',             'sse_tune.rated_power')

            self.connect('nacelle.gear_ratio',              'sse_tune.tune_rosco.gear_ratio')
            self.connect('assembly.rotor_radius',           'sse_tune.tune_rosco.R')
            self.connect('elastic.precomp.I_all_blades',    'sse_tune.tune_rosco.rotor_inertia', src_indices=[0])
            self.connect('freq_rotor.frame.flap_mode_freqs','sse_tune.tune_rosco.flap_freq', src_indices=[0])
            self.connect('freq_rotor.frame.edge_mode_freqs','sse_tune.tune_rosco.edge_freq', src_indices=[0])
            self.connect('nacelle.generator_efficiency',    'sse_tune.tune_rosco.generator_efficiency')
            self.connect('nacelle.gearbox_efficiency',      'sse_tune.tune_rosco.gearbox_efficiency')
            self.connect('control.max_pitch',               'sse_tune.tune_rosco.max_pitch') 
            self.connect('control.min_pitch',               'sse_tune.tune_rosco.min_pitch')
            self.connect('control.max_pitch_rate' ,         'sse_tune.tune_rosco.max_pitch_rate')
            self.connect('control.max_torque_rate' ,        'sse_tune.tune_rosco.max_torque_rate')
            self.connect('control.vs_minspd',               'sse_tune.tune_rosco.vs_minspd') 
            self.connect('control.ss_vsgain',               'sse_tune.tune_rosco.ss_vsgain') 
            self.connect('control.ss_pcgain',               'sse_tune.tune_rosco.ss_pcgain') 
            self.connect('control.ps_percent',              'sse_tune.tune_rosco.ps_percent') 
            self.connect('control.PC_omega',                'sse_tune.tune_rosco.PC_omega')
            self.connect('control.PC_zeta',                 'sse_tune.tune_rosco.PC_zeta')
            self.connect('control.VS_omega',                'sse_tune.tune_rosco.VS_omega')
            self.connect('control.VS_zeta',                 'sse_tune.tune_rosco.VS_zeta')
            self.connect('blade.dac_te_flaps.delta_max_pos','sse_tune.tune_rosco.delta_max_pos')
            if modeling_options['servose']['Flp_Mode'] > 0:
                self.connect('control.Flp_omega',           'sse_tune.tune_rosco.Flp_omega')
                self.connect('control.Flp_zeta',            'sse_tune.tune_rosco.Flp_zeta')
        elif modeling_options['Analysis_Flags']['OpenFAST']==True and modeling_options['Analysis_Flags']['ServoSE']==False:
            exit("ERROR: WISDEM does not support openfast without the tuning of ROSCO")
        else:
            pass

        # Connections to rotor load analysis
        if modeling_options['Analysis_Flags']['OpenFAST'] and modeling_options['openfast']['analysis_settings']['Analysis_Level'] == 2:
            self.connect('aeroelastic.loads_Px',      'rlds.tot_loads_gust.aeroloads_Px')
            self.connect('aeroelastic.loads_Py',      'rlds.tot_loads_gust.aeroloads_Py')
            self.connect('aeroelastic.loads_Pz',      'rlds.tot_loads_gust.aeroloads_Pz')
            self.connect('aeroelastic.loads_Omega',   'rlds.tot_loads_gust.aeroloads_Omega')
            self.connect('aeroelastic.loads_pitch',   'rlds.tot_loads_gust.aeroloads_pitch')
            self.connect('aeroelastic.loads_azimuth', 'rlds.tot_loads_gust.aeroloads_azimuth')
        else:
            self.connect('xf.cl_interp_flaps',        'rlds.airfoils_cl')
            self.connect('xf.cd_interp_flaps',        'rlds.airfoils_cd')
            self.connect('xf.cm_interp_flaps',        'rlds.airfoils_cm')
            self.connect('airfoils.aoa',              'rlds.airfoils_aoa')
            self.connect('airfoils.Re',               'rlds.airfoils_Re')
            self.connect('assembly.rotor_radius',     'rlds.Rtip')
            self.connect('hub.radius',                'rlds.Rhub')
            self.connect('env.rho_air',               'rlds.rho')
            self.connect('env.mu_air',                'rlds.mu')
            self.connect('env.shear_exp',             'rlds.aero_hub_loads.shearExp')
            self.connect('assembly.hub_height',       'rlds.hub_height')
            self.connect('configuration.n_blades',    'rlds.nBlades')
        self.connect('assembly.r_blade',          'rlds.r')
        self.connect('hub.cone',                  'rlds.precone')
        self.connect('nacelle.uptilt',            'rlds.tilt')

        self.connect('elastic.A',    'rlds.A')
        self.connect('elastic.EA',   'rlds.EA')
        self.connect('elastic.EIxx', 'rlds.EIxx')
        self.connect('elastic.EIyy', 'rlds.EIyy')
        self.connect('elastic.GJ',   'rlds.GJ')
        self.connect('elastic.rhoA', 'rlds.rhoA')
        self.connect('elastic.rhoJ', 'rlds.rhoJ')
        self.connect('elastic.x_ec', 'rlds.x_ec')
        self.connect('elastic.y_ec', 'rlds.y_ec')
        self.connect('elastic.precomp.xu_strain_spar', 'rlds.xu_strain_spar')
        self.connect('elastic.precomp.xl_strain_spar', 'rlds.xl_strain_spar')
        self.connect('elastic.precomp.yu_strain_spar', 'rlds.yu_strain_spar')
        self.connect('elastic.precomp.yl_strain_spar', 'rlds.yl_strain_spar')
        self.connect('elastic.precomp.xu_strain_te',   'rlds.xu_strain_te')
        self.connect('elastic.precomp.xl_strain_te',   'rlds.xl_strain_te')
        self.connect('elastic.precomp.yu_strain_te',   'rlds.yu_strain_te')
        self.connect('elastic.precomp.yl_strain_te',   'rlds.yl_strain_te')
        self.connect('blade.outer_shape_bem.s','rlds.constr.s')

        
        if modeling_options['Analysis_Flags']['OpenFAST'] and modeling_options['openfast']['dlc_settings']['run_blade_fatigue']:
            self.connect('elastic.precomp.x_tc',                            'aeroelastic.x_tc')
            self.connect('elastic.precomp.y_tc',                            'aeroelastic.y_tc')
            self.connect('materials.E',                                     'aeroelastic.E')
            self.connect('materials.Xt',                                    'aeroelastic.Xt')
            self.connect('materials.Xc',                                    'aeroelastic.Xc')
            self.connect('blade.outer_shape_bem.pitch_axis',                'aeroelastic.pitch_axis')
            self.connect('elastic.sc_ss_mats',                              'aeroelastic.sc_ss_mats')
            self.connect('elastic.sc_ps_mats',                              'aeroelastic.sc_ps_mats')
            self.connect('elastic.te_ss_mats',                              'aeroelastic.te_ss_mats')
            self.connect('elastic.te_ps_mats',                              'aeroelastic.te_ps_mats')
            # self.connect('blade.interp_airfoils.r_thick_interp',            'aeroelastic.rthick')
            # self.connect('blade.internal_structure_2d_fem.layer_name',      'aeroelastic.layer_name')
            # self.connect('blade.internal_structure_2d_fem.layer_mat',       'aeroelastic.layer_mat')
            self.connect('blade.internal_structure_2d_fem.definition_layer','aeroelastic.definition_layer')
            # self.connect('gamma_m',     'rlds.gamma_m')
            # self.connect('gamma_f',     'rlds.gamma_f') # TODO

        # Connections to rotorse-rc
        # self.connect('blade.length',                                    'rotorse.rc.blade_length')
        # self.connect('blade.outer_shape_bem.s',                         'rotorse.rc.s')
        # self.connect('blade.outer_shape_bem.pitch_axis',                'rotorse.rc.pitch_axis')
        # self.connect('blade.interp_airfoils.coord_xy_interp',           'rotorse.rc.coord_xy_interp')
        # self.connect('blade.internal_structure_2d_fem.layer_start_nd',  'rotorse.rc.layer_start_nd')
        # self.connect('blade.internal_structure_2d_fem.layer_end_nd',    'rotorse.rc.layer_end_nd')
        # self.connect('blade.internal_structure_2d_fem.layer_web',       'rotorse.rc.layer_web')
        # self.connect('blade.internal_structure_2d_fem.web_start_nd',    'rotorse.rc.web_start_nd')
        # self.connect('blade.internal_structure_2d_fem.web_end_nd',      'rotorse.rc.web_end_nd')
        # self.connect('materials.name',          'rotorse.rc.mat_name')
        # self.connect('materials.rho',           'rotorse.rc.rho')

        # Connections to DriveSE
<<<<<<< HEAD
        if modeling_options['Analysis_Flags']['DriveSE']:
            self.connect('assembly.rotor_diameter',    'drivese.rotor_diameter')     
            self.connect('control.rated_power',        'drivese.machine_rating')    
            self.connect('nacelle.overhang',           'drivese.overhang') 
            self.connect('nacelle.uptilt',             'drivese.shaft_angle')
            self.connect('configuration.n_blades',     'drivese.number_of_blades') 
            if modeling_options['Analysis_Flags']['ServoSE']:
                self.connect('sse.powercurve.rated_Q',         'drivese.rotor_torque')
                self.connect('sse.powercurve.rated_Omega',     'drivese.rotor_rpm')
            if modeling_options['Analysis_Flags']['OpenFAST'] and modeling_options['openfast']['analysis_settings']['Analysis_Level'] == 2:
                self.connect('aeroelastic.Fxyz', 'drivese.Fxyz')
                self.connect('aeroelastic.Mxyz', 'drivese.Mxyz')
            else:
                self.connect('rlds.aero_hub_loads.Fxyz_hub_aero', 'drivese.Fxyz')
                self.connect('rlds.aero_hub_loads.Mxyz_hub_aero', 'drivese.Mxyz')
            self.connect('elastic.precomp.I_all_blades',   'drivese.blades_I')
            self.connect('elastic.precomp.blade_mass', 'drivese.blade_mass')
            self.connect('blade.pa.chord_param',       'drivese.blade_root_diameter', src_indices=[0])
            self.connect('blade.length',               'drivese.blade_length')
            self.connect('nacelle.gear_ratio',         'drivese.gear_ratio')
            self.connect('nacelle.shaft_ratio',        'drivese.shaft_ratio')
            self.connect('nacelle.planet_numbers',     'drivese.planet_numbers')
            self.connect('nacelle.shrink_disc_mass',   'drivese.shrink_disc_mass')
            self.connect('nacelle.carrier_mass',       'drivese.carrier_mass')
            self.connect('nacelle.flange_length',      'drivese.flange_length')
            self.connect('nacelle.gearbox_input_xcm',  'drivese.gearbox_input_xcm')
            self.connect('nacelle.hss_input_length',   'drivese.hss_input_length')
            self.connect('nacelle.distance_hub2mb',    'drivese.distance_hub2mb')
            self.connect('nacelle.yaw_motors_number',  'drivese.yaw_motors_number')
            self.connect('nacelle.gearbox_efficiency', 'drivese.gearbox_efficiency')
            self.connect('nacelle.generator_efficiency','drivese.generator_efficiency')
            if modeling_options['flags']['tower']:
                self.connect('tower.diameter',             'drivese.tower_top_diameter', src_indices=[-1])

        # Connections to TowerSE
        if modeling_options['Analysis_Flags']['DriveSE'] and modeling_options['flags']['tower']:
            self.connect('drivese.top_F',                 'towerse.pre.rna_F')
            self.connect('drivese.top_M',                 'towerse.pre.rna_M')
=======
        if modeling_options['Analysis_Flags']['ServoSE']:
            self.connect('configuration.upwind',       'drivese.upwind')
            self.connect('configuration.direct_drive', 'drivese.direct_drive')
            self.connect('configuration.n_blades',     'drivese.n_blades') 
            self.connect('sse.powercurve.rated_Omega', 'drivese.generator.n_nom')
            self.connect('sse.powercurve.P_aero',      'drivese.generator.P_mech', src_indices=[-1])
            self.connect('sse.powercurve.rated_Q',     'drivese.generator.T_rated')
            self.connect('sse.gust.V_gust',            'drivese.spinner.gust_ws')
            self.connect('control.rated_power',        'drivese.machine_rating')    
            self.connect('nacelle.uptilt',             'drivese.tilt')
            self.connect('tower.diameter',             'drivese.D_top', src_indices=[-1])
            if modeling_options['Analysis_Flags']['OpenFAST'] and modeling_options['openfast']['analysis_settings']['Analysis_Level'] == 2:
                self.connect('aeroelastic.Fxyz', 'drivese.F_hub')
                self.connect('aeroelastic.Mxyz', 'drivese.M_hub')
                self.connect('aeroelastic.Mxyz', 'drivese.hub_shell.max_torque', src_indices=[0])
                self.connect('aeroelastic.My',   'drivese.pitch_system.BRFM')
            else:
                self.connect('rlds.aero_hub_loads.Fxyz_hub_aero', 'drivese.F_hub')
                self.connect('rlds.aero_hub_loads.Mxyz_hub_aero', 'drivese.M_hub')
                self.connect('rlds.aero_hub_loads.Mxyz_hub_aero', 'drivese.hub_shell.max_torque', src_indices=[0])
                self.connect('rlds.frame.root_M',                 'drivese.pitch_system.BRFM', src_indices=[1])
            self.connect('elastic.precomp.blade_mass', 'drivese.pitch_system.blade_mass')
            self.connect('blade.pa.chord_param',       'drivese.blade_root_diameter', src_indices=[0])

        # Connections to TowerSE
        if modeling_options['flags']['tower']:
            #self.connect('drivese.top_F',                 'towerse.pre.rna_F')
            #self.connect('drivese.top_M',                 'towerse.pre.rna_M')
>>>>>>> 51970065
            self.connect('drivese.rna_I_TT',             ['towerse.rna_I','towerse.pre.mI'])
            self.connect('drivese.rna_cm',               ['towerse.rna_cg','towerse.pre.mrho'])
            self.connect('drivese.rna_mass',             ['towerse.rna_mass','towerse.pre.mass'])
            if modeling_options['Analysis_Flags']['ServoSE']:
                self.connect('sse.gust.V_gust',               'towerse.wind.Uref')
            self.connect('assembly.hub_height',           'towerse.wind.zref')  # TODO- environment
            self.connect('foundation.height',             'towerse.wind.z0') # TODO- environment
            self.connect('env.rho_air',                   'towerse.rho_air')
            self.connect('env.mu_air',                    'towerse.mu_air')                    
            self.connect('env.shear_exp',                 'towerse.shearExp')                    
            self.connect('assembly.hub_height',           'towerse.hub_height')
            self.connect('foundation.height',             'towerse.foundation_height')
            self.connect('tower.diameter',                'towerse.tower_outer_diameter_in')
            self.connect('tower.height',                  'towerse.tower_height')
            self.connect('tower.s',                       'towerse.tower_s')
            self.connect('tower.layer_thickness',         'towerse.tower_layer_thickness')
            self.connect('tower.outfitting_factor',       'towerse.tower_outfitting_factor')
            self.connect('tower.layer_mat',               'towerse.tower_layer_materials')
            self.connect('materials.name',                'towerse.material_names')
            self.connect('materials.E',                   'towerse.E_mat')
            self.connect('materials.G',                   'towerse.G_mat')
            self.connect('materials.rho',                 'towerse.rho_mat')
            self.connect('materials.sigma_y',             'towerse.sigma_y_mat')
            self.connect('materials.unit_cost',           'towerse.unit_cost_mat')
            if modeling_options['flags']['monopile']:
                self.connect('env.rho_water',                    'towerse.rho_water')
                self.connect('env.mu_water',                     'towerse.mu_water')                    
                self.connect('env.G_soil',                       'towerse.soil.G')                    
                self.connect('env.nu_soil',                      'towerse.soil.nu')                    
                self.connect('env.hsig_wave',                    'towerse.hsig_wave')                    
                self.connect('env.Tsig_wave',                    'towerse.Tsig_wave')                    
                self.connect('monopile.diameter',                'towerse.monopile_outer_diameter_in')
                self.connect('monopile.height',                  'towerse.monopile_height')
                self.connect('monopile.s',                       'towerse.monopile_s')
                self.connect('monopile.layer_thickness',         'towerse.monopile_layer_thickness')
                self.connect('monopile.layer_mat',               'towerse.monopile_layer_materials')
                self.connect('monopile.outfitting_factor',       'towerse.monopile_outfitting_factor')
                self.connect('monopile.transition_piece_height', 'towerse.transition_piece_height')
                self.connect('monopile.transition_piece_mass',   'towerse.transition_piece_mass')
                self.connect('monopile.gravity_foundation_mass', 'towerse.gravity_foundation_mass')
                self.connect('monopile.suctionpile_depth',       ['towerse.suctionpile_depth','towerse.soil.depth'])
                self.connect('monopile.suctionpile_depth_diam_ratio', 'towerse.suctionpile_depth_diam_ratio')

        #self.connect('yield_stress',            'tow.sigma_y') # TODO- materials
        #self.connect('max_taper_ratio',         'max_taper') # TODO- 
        #self.connect('min_diameter_thickness_ratio', 'min_d_to_t')
          
        # Connections to aeroelasticse
        if modeling_options['Analysis_Flags']['OpenFAST']:
            self.connect('blade.outer_shape_bem.ref_axis',  'aeroelastic.ref_axis_blade')
            self.connect('configuration.upwind',            'aeroelastic.upwind')
            self.connect('assembly.r_blade',                'aeroelastic.r')
            self.connect('blade.outer_shape_bem.pitch_axis','aeroelastic.le_location')
            self.connect('blade.pa.chord_param',            'aeroelastic.chord')
            self.connect('blade.pa.twist_param',            'aeroelastic.theta')
            self.connect('blade.interp_airfoils.coord_xy_interp', 'aeroelastic.coord_xy_interp')
            self.connect('env.rho_air',                     'aeroelastic.rho')
            self.connect('env.mu_air',                      'aeroelastic.mu')                    
            self.connect('env.shear_exp',                   'aeroelastic.shearExp')                    
            self.connect('assembly.rotor_radius',           'aeroelastic.Rtip')
            self.connect('hub.radius',                      'aeroelastic.Rhub')
            self.connect('hub.cone',                        'aeroelastic.cone')
            self.connect('hub.system_mass',                 'aeroelastic.hub_system_mass')
            self.connect('hub.system_I',                    'aeroelastic.hub_system_I')
            # self.connect('hub.system_cm',                    'aeroelastic.hub_system_cm')
            self.connect('nacelle.above_yaw_mass',          'aeroelastic.above_yaw_mass')
            self.connect('nacelle.yaw_mass',                'aeroelastic.yaw_mass')
            self.connect('nacelle.nacelle_I',               'aeroelastic.nacelle_I')
            self.connect('nacelle.nacelle_cm',              'aeroelastic.nacelle_cm')
            self.connect('nacelle.gear_ratio',              'aeroelastic.gearbox_ratio')
            self.connect('nacelle.gearbox_efficiency',      'aeroelastic.gearbox_efficiency')
            self.connect('nacelle.generator_efficiency',    'aeroelastic.generator_efficiency')

            #if modeling_options['flags']['tower']:
            self.connect('freq_tower.post.mass_den',           'aeroelastic.mass_den')
            self.connect('freq_tower.post.foreaft_stff',       'aeroelastic.foreaft_stff')
            self.connect('freq_tower.post.sideside_stff',      'aeroelastic.sideside_stff')
            self.connect('freq_tower.post.sec_loc',            'aeroelastic.sec_loc')
            self.connect('freq_tower.post.fore_aft_modes',     'aeroelastic.fore_aft_modes')
            self.connect('freq_tower.post.side_side_modes',    'aeroelastic.side_side_modes')
            self.connect('freq_tower.tower_section_height',    'aeroelastic.tower_section_height')
            self.connect('freq_tower.tower_outer_diameter',    'aeroelastic.tower_outer_diameter')

            self.connect('nacelle.uptilt',                  'aeroelastic.tilt')
            self.connect('nacelle.overhang',                'aeroelastic.overhang')
            self.connect('assembly.hub_height',             'aeroelastic.hub_height')
            self.connect('tower.height',                    'aeroelastic.tower_height')
            self.connect('foundation.height',               'aeroelastic.tower_base_height')
            self.connect('airfoils.aoa',                    'aeroelastic.airfoils_aoa')
            self.connect('airfoils.Re',                     'aeroelastic.airfoils_Re')
            self.connect('xf.cl_interp_flaps',              'aeroelastic.airfoils_cl')
            self.connect('xf.cd_interp_flaps',              'aeroelastic.airfoils_cd')
            self.connect('xf.cm_interp_flaps',              'aeroelastic.airfoils_cm')
            self.connect('blade.interp_airfoils.r_thick_interp', 'aeroelastic.rthick')
            self.connect('elastic.rhoA',                    'aeroelastic.beam:rhoA')
            self.connect('elastic.EIxx',                    'aeroelastic.beam:EIxx')
            self.connect('elastic.EIyy',                    'aeroelastic.beam:EIyy')
            self.connect('elastic.Tw_iner',                 'aeroelastic.beam:Tw_iner')
            self.connect('freq_rotor.frame.flap_mode_shapes', 'aeroelastic.flap_mode_shapes')
            self.connect('freq_rotor.frame.edge_mode_shapes', 'aeroelastic.edge_mode_shapes')
            self.connect('sse.powercurve.V',                'aeroelastic.U_init')
            self.connect('sse.powercurve.Omega',            'aeroelastic.Omega_init')
            self.connect('sse.powercurve.pitch',            'aeroelastic.pitch_init')
            self.connect('sse.powercurve.V_R25',            'aeroelastic.V_R25')
            self.connect('sse.powercurve.rated_V',          'aeroelastic.Vrated')
            self.connect('sse.gust.V_gust',                 'aeroelastic.Vgust')
            self.connect('wt_class.V_extreme1',             'aeroelastic.V_extreme1')
            self.connect('wt_class.V_extreme50',            'aeroelastic.V_extreme50')
            self.connect('wt_class.V_mean',                 'aeroelastic.V_mean_iec')
            self.connect('control.V_out',                   'aeroelastic.V_cutout')
            self.connect('control.rated_power',             'aeroelastic.control_ratedPower')
            self.connect('control.max_TS',                  'aeroelastic.control_maxTS')
            self.connect('control.maxOmega',                'aeroelastic.control_maxOmega')
            self.connect('configuration.turb_class',        'aeroelastic.turbulence_class')
            self.connect('configuration.ws_class' ,         'aeroelastic.turbine_class')
            self.connect('sse_tune.aeroperf_tables.pitch_vector','aeroelastic.pitch_vector')
            self.connect('sse_tune.aeroperf_tables.tsr_vector', 'aeroelastic.tsr_vector')
            self.connect('sse_tune.aeroperf_tables.U_vector', 'aeroelastic.U_vector')
            self.connect('sse_tune.aeroperf_tables.Cp',     'aeroelastic.Cp_aero_table')
            self.connect('sse_tune.aeroperf_tables.Ct',     'aeroelastic.Ct_aero_table')
            self.connect('sse_tune.aeroperf_tables.Cq',     'aeroelastic.Cq_aero_table')

            # Temporary
            self.connect('xf.Re_loc',                       'aeroelastic.airfoils_Re_loc')
            self.connect('xf.Ma_loc',                       'aeroelastic.airfoils_Ma_loc')
            self.connect('xf.flap_angles',                  'aeroelastic.airfoils_Ctrl')
        
        # Connections to turbine constraints
<<<<<<< HEAD
        if modeling_options['flags']['tower']:
            self.connect('configuration.rotor_orientation', 'tcons.rotor_orientation')
            self.connect('rlds.tip_pos.tip_deflection',     'tcons.tip_deflection')
            self.connect('assembly.rotor_radius',           'tcons.Rtip')
            self.connect('blade.outer_shape_bem.ref_axis',  'tcons.ref_axis_blade')
            self.connect('hub.cone',                        'tcons.precone')
            self.connect('nacelle.uptilt',                  'tcons.tilt')
            self.connect('nacelle.overhang',                'tcons.overhang')
            self.connect('tower.ref_axis',                  'tcons.ref_axis_tower')
            self.connect('tower.diameter',                  'tcons.d_full')
=======
        self.connect('configuration.upwind',            'tcons.upwind')
        self.connect('rlds.tip_pos.tip_deflection',     'tcons.tip_deflection')
        self.connect('assembly.rotor_radius',           'tcons.Rtip')
        self.connect('blade.outer_shape_bem.ref_axis',  'tcons.ref_axis_blade')
        self.connect('hub.cone',                        'tcons.precone')
        self.connect('nacelle.uptilt',                  'tcons.tilt')
        self.connect('nacelle.overhang',                'tcons.overhang')
        self.connect('tower.ref_axis',                  'tcons.ref_axis_tower')
        self.connect('tower.diameter',                  'tcons.d_full')
>>>>>>> 51970065

        # Connections to turbine capital cost
        self.connect('configuration.n_blades',      'tcc.blade_number')
        self.connect('control.rated_power',         'tcc.machine_rating')
        self.connect('elastic.precomp.blade_mass',  'tcc.blade_mass')
        self.connect('elastic.precomp.total_blade_cost',  'tcc.blade_cost_external')
<<<<<<< HEAD
        if modeling_options['Analysis_Flags']['DriveSE']:
            self.connect('drivese.hub_mass',            'tcc.hub_mass')
            self.connect('drivese.pitch_system_mass',   'tcc.pitch_system_mass')
            self.connect('drivese.spinner_mass',        'tcc.spinner_mass')
            self.connect('drivese.lss_mass',            'tcc.lss_mass')
            self.connect('drivese.mainBearing.mb_mass', 'tcc.main_bearing_mass')
            self.connect('drivese.gearbox_mass',        'tcc.gearbox_mass')
            self.connect('drivese.hss_mass',            'tcc.hss_mass')
            self.connect('drivese.generator_mass',      'tcc.generator_mass')
            self.connect('drivese.bedplate_mass',       'tcc.bedplate_mass')
            self.connect('drivese.yaw_mass',            'tcc.yaw_mass')
            self.connect('drivese.converter_mass',      'tcc.converter_mass')
            self.connect('drivese.hvac_mass',           'tcc.hvac_mass')
            self.connect('drivese.cover_mass',          'tcc.cover_mass')
            self.connect('drivese.platforms_mass',      'tcc.platforms_mass')
            self.connect('drivese.transformer_mass',    'tcc.transformer_mass')
=======
        self.connect('drivese.hub_mass',            'tcc.hub_mass')
        self.connect('drivese.pitch_mass',          'tcc.pitch_system_mass')
        self.connect('drivese.spinner_mass',        'tcc.spinner_mass')
        self.connect('drivese.lss_mass',            'tcc.lss_mass')
        self.connect('drivese.bear1.mb_mass',       'tcc.main_bearing_mass')
        # self.connect('drivese.bear2.mb_mass',       'tcc.main_bearing2_mass')
        self.connect('drivese.gearbox_mass',        'tcc.gearbox_mass')
        self.connect('drivese.hss_mass',            'tcc.hss_mass')
        self.connect('drivese.generator_mass',      'tcc.generator_mass')
        self.connect('drivese.bedplate_mass',       'tcc.bedplate_mass')
        self.connect('drivese.yaw_mass',            'tcc.yaw_mass')
        # self.connect('drivese.converter_mass',      'tcc.converter_mass')
        # self.connect('drivese.hvac_mass',           'tcc.hvac_mass')
        # self.connect('drivese.cover_mass',          'tcc.cover_mass')
        # self.connect('drivese.platforms_mass',      'tcc.platforms_mass')
        # self.connect('drivese.transformer_mass',    'tcc.transformer_mass')
        # Temporary
>>>>>>> 51970065

        if modeling_options['flags']['tower']:
            self.connect('towerse.tower_mass',          'tcc.tower_mass')

class WindPark(Group):
    # Openmdao group to run the cost analysis of a wind park
    
    def initialize(self):
        self.options.declare('modeling_options')
        self.options.declare('opt_options')
        
    def setup(self):
        modeling_options = self.options['modeling_options']
        opt_options     = self.options['opt_options']

        self.add_subsystem('wt',        WT_RNTA(modeling_options = modeling_options, opt_options = opt_options), promotes=['*'])
        if modeling_options['flags']['bos']:
            if modeling_options['offshore']:
                self.add_subsystem('orbit',     Orbit())
            else:
                self.add_subsystem('landbosse', LandBOSSE())
        self.add_subsystem('financese', PlantFinance(verbosity=modeling_options['general']['verbosity']))
            
        # Post-processing
        self.add_subsystem('outputs_2_screen',  Outputs_2_Screen(modeling_options = modeling_options, opt_options = opt_options))
        if opt_options['opt_flag']:
            self.add_subsystem('conv_plots',    Convergence_Trends_Opt(opt_options = opt_options))

        # BOS inputs
        if modeling_options['flags']['bos']:
            if modeling_options['offshore']:
                # Inputs into ORBIT
                self.connect('control.rated_power',                   'orbit.turbine_rating')
                self.connect('env.water_depth',                       'orbit.site_depth')
                self.connect('costs.turbine_number',                  'orbit.number_of_turbines')
                self.connect('configuration.n_blades',                'orbit.number_of_blades')
                self.connect('assembly.hub_height',                   'orbit.hub_height')
                self.connect('assembly.rotor_diameter',               'orbit.turbine_rotor_diameter')     
                self.connect('towerse.tower_mass',                    'orbit.tower_mass')
                self.connect('towerse.monopile_mass',                 'orbit.monopile_mass')
                self.connect('towerse.monopile_length',               'orbit.monopile_length')
                self.connect('monopile.transition_piece_mass',        'orbit.transition_piece_mass')
                self.connect('elastic.precomp.blade_mass',            'orbit.blade_mass')
                self.connect('tcc.turbine_cost_kW',                   'orbit.turbine_capex')
                self.connect('drivese.nacelle_mass',                  'orbit.nacelle_mass')
                self.connect('monopile.diameter',                     'orbit.monopile_diameter', src_indices=[0])
                self.connect('wt_class.V_mean',                       'orbit.site_mean_windspeed')
                self.connect('sse.powercurve.rated_V',                'orbit.turbine_rated_windspeed')
                self.connect('bos.plant_turbine_spacing',             'orbit.plant_turbine_spacing')
                self.connect('bos.plant_row_spacing',                 'orbit.plant_row_spacing')
                self.connect('bos.commissioning_pct',                 'orbit.commissioning_pct')
                self.connect('bos.decommissioning_pct',               'orbit.decommissioning_pct')
                self.connect('bos.distance_to_substation',            'orbit.plant_substation_distance')
                self.connect('bos.distance_to_interconnection',       'orbit.interconnection_distance')
                self.connect('bos.site_distance',                     'orbit.site_distance')
                self.connect('bos.distance_to_landfall',              'orbit.site_distance_to_landfall')
                self.connect('bos.port_cost_per_month',               'orbit.port_cost_per_month')
                self.connect('bos.site_auction_price',                'orbit.site_auction_price')
                self.connect('bos.site_assessment_plan_cost',         'orbit.site_assessment_plan_cost')
                self.connect('bos.site_assessment_cost',              'orbit.site_assessment_cost')
                self.connect('bos.construction_operations_plan_cost', 'orbit.construction_operations_plan_cost')
                self.connect('bos.boem_review_cost',                  'orbit.boem_review_cost')
                self.connect('bos.design_install_plan_cost',          'orbit.design_install_plan_cost')
            else:
                # Inputs into LandBOSSE
                self.connect('assembly.hub_height',             'landbosse.hub_height_meters')
                self.connect('costs.turbine_number',            'landbosse.num_turbines')
                self.connect('control.rated_power',             'landbosse.turbine_rating_MW')
                self.connect('env.shear_exp',                   'landbosse.wind_shear_exponent')
                self.connect('assembly.rotor_diameter',         'landbosse.rotor_diameter_m')
                self.connect('configuration.n_blades',          'landbosse.number_of_blades')
                if modeling_options['Analysis_Flags']['OpenFAST'] and modeling_options['openfast']['analysis_settings']['Analysis_Level'] == 2:
                    self.connect('aeroelastic.rated_T',          'landbosse.rated_thrust_N')
                elif modeling_options['Analysis_Flags']['ServoSE']:
                    self.connect('sse.powercurve.rated_T',          'landbosse.rated_thrust_N')
                self.connect('towerse.tower_mass',              'landbosse.tower_mass')
                self.connect('drivese.nacelle_mass',            'landbosse.nacelle_mass')
                self.connect('elastic.precomp.blade_mass',      'landbosse.blade_mass')
                self.connect('hub.system_mass',                 'landbosse.hub_mass')
                self.connect('foundation.height',               'landbosse.foundation_height')
                self.connect('bos.plant_turbine_spacing',       'landbosse.turbine_spacing_rotor_diameters')
                self.connect('bos.plant_row_spacing',           'landbosse.row_spacing_rotor_diameters')
                self.connect('bos.commissioning_pct',           'landbosse.commissioning_pct')
                self.connect('bos.decommissioning_pct',         'landbosse.decommissioning_pct')
                self.connect('bos.distance_to_substation',      'landbosse.trench_len_to_substation_km')
                self.connect('bos.distance_to_interconnection', 'landbosse.distance_to_interconnect_mi')
                self.connect('bos.interconnect_voltage',        'landbosse.interconnect_voltage_kV')
            
        # Inputs to plantfinancese from wt group
        if modeling_options['Analysis_Flags']['OpenFAST'] and modeling_options['openfast']['dlc_settings']['run_power_curve'] and modeling_options['openfast']['analysis_settings']['Analysis_Level'] == 2:
            self.connect('aeroelastic.AEP',     'financese.turbine_aep')
        elif modeling_options['Analysis_Flags']['ServoSE']:
            self.connect('sse.AEP',             'financese.turbine_aep')

        self.connect('tcc.turbine_cost_kW',     'financese.tcc_per_kW')
        if modeling_options['flags']['bos']:
            if 'offshore' in modeling_options and modeling_options['offshore']:
                self.connect('orbit.total_capex_kW',    'financese.bos_per_kW')
            else:
                self.connect('landbosse.bos_capex_kW',  'financese.bos_per_kW')
        # Inputs to plantfinancese from input yaml
        self.connect('control.rated_power',     'financese.machine_rating')
        self.connect('costs.turbine_number',    'financese.turbine_number')
        self.connect('costs.opex_per_kW',       'financese.opex_per_kW')
        self.connect('costs.offset_tcc_per_kW', 'financese.offset_tcc_per_kW')
        self.connect('costs.wake_loss_factor',  'financese.wake_loss_factor')
        self.connect('costs.fixed_charge_rate', 'financese.fixed_charge_rate')

        # Connections to outputs to screen
        if modeling_options['Analysis_Flags']['ServoSE']:
            if modeling_options['Analysis_Flags']['OpenFAST'] and modeling_options['openfast']['dlc_settings']['run_power_curve'] and modeling_options['openfast']['analysis_settings']['Analysis_Level'] == 2:
                self.connect('aeroelastic.AEP',     'outputs_2_screen.aep')
            else:
                self.connect('sse.AEP',             'outputs_2_screen.aep')
            self.connect('financese.lcoe',          'outputs_2_screen.lcoe')
        self.connect('elastic.precomp.blade_mass',  'outputs_2_screen.blade_mass')
        self.connect('rlds.tip_pos.tip_deflection', 'outputs_2_screen.tip_deflection')
        if modeling_options['Analysis_Flags']['OpenFAST'] and modeling_options['openfast']['analysis_settings']['Analysis_Level'] == 2:
            self.connect('aeroelastic.My_std',      'outputs_2_screen.My_std')
            self.connect('aeroelastic.flp1_std',    'outputs_2_screen.flp1_std')
            self.connect('control.PC_omega',        'outputs_2_screen.PC_omega')
            self.connect('control.PC_zeta',         'outputs_2_screen.PC_zeta')
            self.connect('control.VS_omega',        'outputs_2_screen.VS_omega')
            self.connect('control.VS_zeta',         'outputs_2_screen.VS_zeta')
            self.connect('control.Flp_omega',       'outputs_2_screen.Flp_omega')
            self.connect('control.Flp_zeta',        'outputs_2_screen.Flp_zeta')<|MERGE_RESOLUTION|>--- conflicted
+++ resolved
@@ -48,14 +48,8 @@
             self.add_subsystem('aeroelastic',       FASTLoadCases(modeling_options = modeling_options, opt_options = opt_options))
 
         self.add_subsystem('rlds',      RotorLoadsDeflStrains(modeling_options = modeling_options, opt_options = opt_options, freq_run=False))
-<<<<<<< HEAD
         if modeling_options['Analysis_Flags']['DriveSE']:
-            self.add_subsystem('drivese',   DriveSE(debug=False,
-                                                number_of_main_bearings=1,
-                                                topLevelFlag=False))
-=======
-        self.add_subsystem('drivese',   DirectDriveSE(n_points=15, n_dlcs=1, model_generator=True, topLevelFlag=False))
->>>>>>> 51970065
+            self.add_subsystem('drivese',   DirectDriveSE(n_points=15, n_dlcs=1, model_generator=True, topLevelFlag=False))
         if modeling_options['flags']['tower']:
             self.add_subsystem('towerse',   TowerSE(modeling_options=modeling_options, topLevelFlag=False))
             self.add_subsystem('tcons',     TurbineConstraints(modeling_options = modeling_options))
@@ -439,47 +433,7 @@
         # self.connect('materials.rho',           'rotorse.rc.rho')
 
         # Connections to DriveSE
-<<<<<<< HEAD
-        if modeling_options['Analysis_Flags']['DriveSE']:
-            self.connect('assembly.rotor_diameter',    'drivese.rotor_diameter')     
-            self.connect('control.rated_power',        'drivese.machine_rating')    
-            self.connect('nacelle.overhang',           'drivese.overhang') 
-            self.connect('nacelle.uptilt',             'drivese.shaft_angle')
-            self.connect('configuration.n_blades',     'drivese.number_of_blades') 
-            if modeling_options['Analysis_Flags']['ServoSE']:
-                self.connect('sse.powercurve.rated_Q',         'drivese.rotor_torque')
-                self.connect('sse.powercurve.rated_Omega',     'drivese.rotor_rpm')
-            if modeling_options['Analysis_Flags']['OpenFAST'] and modeling_options['openfast']['analysis_settings']['Analysis_Level'] == 2:
-                self.connect('aeroelastic.Fxyz', 'drivese.Fxyz')
-                self.connect('aeroelastic.Mxyz', 'drivese.Mxyz')
-            else:
-                self.connect('rlds.aero_hub_loads.Fxyz_hub_aero', 'drivese.Fxyz')
-                self.connect('rlds.aero_hub_loads.Mxyz_hub_aero', 'drivese.Mxyz')
-            self.connect('elastic.precomp.I_all_blades',   'drivese.blades_I')
-            self.connect('elastic.precomp.blade_mass', 'drivese.blade_mass')
-            self.connect('blade.pa.chord_param',       'drivese.blade_root_diameter', src_indices=[0])
-            self.connect('blade.length',               'drivese.blade_length')
-            self.connect('nacelle.gear_ratio',         'drivese.gear_ratio')
-            self.connect('nacelle.shaft_ratio',        'drivese.shaft_ratio')
-            self.connect('nacelle.planet_numbers',     'drivese.planet_numbers')
-            self.connect('nacelle.shrink_disc_mass',   'drivese.shrink_disc_mass')
-            self.connect('nacelle.carrier_mass',       'drivese.carrier_mass')
-            self.connect('nacelle.flange_length',      'drivese.flange_length')
-            self.connect('nacelle.gearbox_input_xcm',  'drivese.gearbox_input_xcm')
-            self.connect('nacelle.hss_input_length',   'drivese.hss_input_length')
-            self.connect('nacelle.distance_hub2mb',    'drivese.distance_hub2mb')
-            self.connect('nacelle.yaw_motors_number',  'drivese.yaw_motors_number')
-            self.connect('nacelle.gearbox_efficiency', 'drivese.gearbox_efficiency')
-            self.connect('nacelle.generator_efficiency','drivese.generator_efficiency')
-            if modeling_options['flags']['tower']:
-                self.connect('tower.diameter',             'drivese.tower_top_diameter', src_indices=[-1])
-
-        # Connections to TowerSE
-        if modeling_options['Analysis_Flags']['DriveSE'] and modeling_options['flags']['tower']:
-            self.connect('drivese.top_F',                 'towerse.pre.rna_F')
-            self.connect('drivese.top_M',                 'towerse.pre.rna_M')
-=======
-        if modeling_options['Analysis_Flags']['ServoSE']:
+        if modeling_options['Analysis_Flags']['ServoSE'] and modeling_options['Analysis_Flags']['DriveSE']:
             self.connect('configuration.upwind',       'drivese.upwind')
             self.connect('configuration.direct_drive', 'drivese.direct_drive')
             self.connect('configuration.n_blades',     'drivese.n_blades') 
@@ -504,10 +458,9 @@
             self.connect('blade.pa.chord_param',       'drivese.blade_root_diameter', src_indices=[0])
 
         # Connections to TowerSE
-        if modeling_options['flags']['tower']:
-            #self.connect('drivese.top_F',                 'towerse.pre.rna_F')
-            #self.connect('drivese.top_M',                 'towerse.pre.rna_M')
->>>>>>> 51970065
+        if modeling_options['Analysis_Flags']['DriveSE'] and modeling_options['flags']['tower']:
+            self.connect('drivese.top_F',                 'towerse.pre.rna_F')
+            self.connect('drivese.top_M',                 'towerse.pre.rna_M')
             self.connect('drivese.rna_I_TT',             ['towerse.rna_I','towerse.pre.mI'])
             self.connect('drivese.rna_cm',               ['towerse.rna_cg','towerse.pre.mrho'])
             self.connect('drivese.rna_mass',             ['towerse.rna_mass','towerse.pre.mass'])
@@ -636,9 +589,8 @@
             self.connect('xf.flap_angles',                  'aeroelastic.airfoils_Ctrl')
         
         # Connections to turbine constraints
-<<<<<<< HEAD
         if modeling_options['flags']['tower']:
-            self.connect('configuration.rotor_orientation', 'tcons.rotor_orientation')
+            self.connect('configuration.upwind',            'tcons.upwind')
             self.connect('rlds.tip_pos.tip_deflection',     'tcons.tip_deflection')
             self.connect('assembly.rotor_radius',           'tcons.Rtip')
             self.connect('blade.outer_shape_bem.ref_axis',  'tcons.ref_axis_blade')
@@ -647,59 +599,28 @@
             self.connect('nacelle.overhang',                'tcons.overhang')
             self.connect('tower.ref_axis',                  'tcons.ref_axis_tower')
             self.connect('tower.diameter',                  'tcons.d_full')
-=======
-        self.connect('configuration.upwind',            'tcons.upwind')
-        self.connect('rlds.tip_pos.tip_deflection',     'tcons.tip_deflection')
-        self.connect('assembly.rotor_radius',           'tcons.Rtip')
-        self.connect('blade.outer_shape_bem.ref_axis',  'tcons.ref_axis_blade')
-        self.connect('hub.cone',                        'tcons.precone')
-        self.connect('nacelle.uptilt',                  'tcons.tilt')
-        self.connect('nacelle.overhang',                'tcons.overhang')
-        self.connect('tower.ref_axis',                  'tcons.ref_axis_tower')
-        self.connect('tower.diameter',                  'tcons.d_full')
->>>>>>> 51970065
 
         # Connections to turbine capital cost
         self.connect('configuration.n_blades',      'tcc.blade_number')
         self.connect('control.rated_power',         'tcc.machine_rating')
         self.connect('elastic.precomp.blade_mass',  'tcc.blade_mass')
         self.connect('elastic.precomp.total_blade_cost',  'tcc.blade_cost_external')
-<<<<<<< HEAD
         if modeling_options['Analysis_Flags']['DriveSE']:
             self.connect('drivese.hub_mass',            'tcc.hub_mass')
             self.connect('drivese.pitch_system_mass',   'tcc.pitch_system_mass')
             self.connect('drivese.spinner_mass',        'tcc.spinner_mass')
             self.connect('drivese.lss_mass',            'tcc.lss_mass')
-            self.connect('drivese.mainBearing.mb_mass', 'tcc.main_bearing_mass')
+            self.connect('drivese.bear1.mb_mass',       'tcc.main_bearing_mass')
             self.connect('drivese.gearbox_mass',        'tcc.gearbox_mass')
             self.connect('drivese.hss_mass',            'tcc.hss_mass')
             self.connect('drivese.generator_mass',      'tcc.generator_mass')
             self.connect('drivese.bedplate_mass',       'tcc.bedplate_mass')
             self.connect('drivese.yaw_mass',            'tcc.yaw_mass')
-            self.connect('drivese.converter_mass',      'tcc.converter_mass')
-            self.connect('drivese.hvac_mass',           'tcc.hvac_mass')
-            self.connect('drivese.cover_mass',          'tcc.cover_mass')
-            self.connect('drivese.platforms_mass',      'tcc.platforms_mass')
-            self.connect('drivese.transformer_mass',    'tcc.transformer_mass')
-=======
-        self.connect('drivese.hub_mass',            'tcc.hub_mass')
-        self.connect('drivese.pitch_mass',          'tcc.pitch_system_mass')
-        self.connect('drivese.spinner_mass',        'tcc.spinner_mass')
-        self.connect('drivese.lss_mass',            'tcc.lss_mass')
-        self.connect('drivese.bear1.mb_mass',       'tcc.main_bearing_mass')
-        # self.connect('drivese.bear2.mb_mass',       'tcc.main_bearing2_mass')
-        self.connect('drivese.gearbox_mass',        'tcc.gearbox_mass')
-        self.connect('drivese.hss_mass',            'tcc.hss_mass')
-        self.connect('drivese.generator_mass',      'tcc.generator_mass')
-        self.connect('drivese.bedplate_mass',       'tcc.bedplate_mass')
-        self.connect('drivese.yaw_mass',            'tcc.yaw_mass')
-        # self.connect('drivese.converter_mass',      'tcc.converter_mass')
-        # self.connect('drivese.hvac_mass',           'tcc.hvac_mass')
-        # self.connect('drivese.cover_mass',          'tcc.cover_mass')
-        # self.connect('drivese.platforms_mass',      'tcc.platforms_mass')
-        # self.connect('drivese.transformer_mass',    'tcc.transformer_mass')
-        # Temporary
->>>>>>> 51970065
+            #self.connect('drivese.converter_mass',      'tcc.converter_mass')
+            #self.connect('drivese.hvac_mass',           'tcc.hvac_mass')
+            #self.connect('drivese.cover_mass',          'tcc.cover_mass')
+            #self.connect('drivese.platforms_mass',      'tcc.platforms_mass')
+            #self.connect('drivese.transformer_mass',    'tcc.transformer_mass')
 
         if modeling_options['flags']['tower']:
             self.connect('towerse.tower_mass',          'tcc.tower_mass')
