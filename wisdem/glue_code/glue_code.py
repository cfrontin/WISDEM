import numpy as np
import openmdao.api as om

from wisdem.glue_code.gc_WT_DataStruc import WindTurbineOntologyOpenMDAO
from wisdem.rotorse.rotor import RotorSEProp, RotorSEPerf, RotorSE
from wisdem.drivetrainse.drivetrain import DrivetrainSE
from wisdem.towerse.tower import TowerSEProp, TowerSEPerf, TowerSE
from wisdem.floatingse.floating import FloatingSEProp, FloatingSEPerf, FloatingSE
from wisdem.fixed_bottomse.monopile import MonopileSEProp, MonopileSEPerf, MonopileSE
from wisdem.fixed_bottomse.jacket import JacketSEProp, JacketSEPerf, JacketSE
from wisdem.glue_code.gc_RunTools import Outputs_2_Screen
from wisdem.nrelcsm.nrel_csm_cost_2015 import Turbine_CostsSE_2015
from wisdem.commonse.turbine_constraints import TurbineConstraints
from wisdem.plant_financese.plant_finance import PlantFinance
from wisdem.landbosse.landbosse_omdao.landbosse import LandBOSSE

try:
    from wisdem.orbit.api.wisdem import Orbit
except ImportError:
    print("WARNING: Be sure to pip install simpy and marmot-agents for offshore BOS runs")


class WT_RNTA_Prop(om.Group):
    # Openmdao group to compute most of the mass properties of the components

    def initialize(self):
        self.options.declare("modeling_options")
        self.options.declare("opt_options")

    def setup(self):
        modeling_options = self.options["modeling_options"]
        opt_options = self.options["opt_options"]

        # Analysis components
        self.add_subsystem(
            "wt_init",
            WindTurbineOntologyOpenMDAO(modeling_options=modeling_options, opt_options=opt_options),
            promotes=["*"],
        )

        if modeling_options["flags"]["blade"]:
            self.add_subsystem("rotorse", RotorSEProp(modeling_options=modeling_options, opt_options=opt_options))

        if modeling_options["flags"]["tower"]:
            self.add_subsystem("towerse", TowerSEProp(modeling_options=modeling_options))

        if modeling_options["flags"]["monopile"]:
            self.add_subsystem("fixedse", MonopileSEProp(modeling_options=modeling_options))

        elif modeling_options["flags"]["jacket"]:
            self.add_subsystem("fixedse", JacketSEProp(modeling_options=modeling_options))

            
class WT_RNA(om.Group):
    # Openmdao group to iterate on the rated torque - turbine efficiency

    def initialize(self):
        self.options.declare("modeling_options")
        self.options.declare("opt_options")

    def setup(self):
        modeling_options = self.options["modeling_options"]
        opt_options = self.options["opt_options"]

        if modeling_options["flags"]["blade"] and modeling_options["flags"]["nacelle"]:
            self.linear_solver = lbgs = om.LinearBlockGS()
            self.nonlinear_solver = nlbgs = om.NonlinearBlockGS()
            nlbgs.options["maxiter"] = modeling_options["General"]["solver_maxiter"]
            nlbgs.options["atol"] = 1e-2
            nlbgs.options["rtol"] = 1e-8
            nlbgs.options["iprint"] = 2

        if modeling_options["flags"]["blade"]:
            self.add_subsystem("rotorse", RotorSEPerf(modeling_options=modeling_options, opt_options=opt_options))

        if modeling_options["flags"]["nacelle"]:
            self.add_subsystem("drivese", DrivetrainSE(modeling_options=modeling_options))
<<<<<<< HEAD
        else:
            # Add pass through info for drivese
            drive_ivc = om.IndepVarComp()
            drive_ivc.add_output('hub_system_mass',  val=0, units='kg', desc='User-defined mass of the hub system, which includes the hub, the spinner, the blade bearings, the pitch actuators, the cabling, etc. ')
            drive_ivc.add_output('hub_system_I',     val=np.zeros(6), units='kg*m**2', desc='User-defined Inertia of the hub system, on the hub reference system, which has the x aligned with the rotor axis, and y and z perpendicular to it.')
            drive_ivc.add_output('rna_I_TT',     val=np.zeros(6), units='kg*m**2', desc='Figure out how to handle this.  Can we ignore it?')  # TODO: define in loadinputs
            drive_ivc.add_output('above_yaw_I_TT',     val=np.zeros(6), units='kg*m**2', desc='Figure out how to handle this.  Can we ignore it?')  # TODO: define in loadinputs
            drive_ivc.add_output('above_yaw_mass',   val=0.0, units='kg', desc='Mass of the nacelle above the yaw system')
            drive_ivc.add_output('yaw_mass',         val=0.0, units='kg', desc='Mass of yaw system')
            drive_ivc.add_output('above_yaw_cm',       val=np.zeros(3), units='m', desc='Figure this out')
            drive_ivc.add_output('generator_rotor_I',       val=np.zeros(3), units='kg*m**2', desc='Figure this out.  TODO: loadinfo')
            # Are these even in WISDEM? 
            # Why are we required to define it here?
            # Are we going to have to add IVC outputs from drivese here every time one is added to drivese?
            # Is there an automated way to set up the outputs of drivese here?
            drive_ivc.add_output('drivetrain_spring_constant',     val=0, units='N*m/rad', desc='Figure out how to handle this.  Can we ignore it?')  # TODO: define in loadinputs
            drive_ivc.add_output('drivetrain_damping_coefficient',     val=0, units='N*m*s/rad', desc='Figure out how to handle this.  Can we ignore it?')  # TODO: define in loadinputs


            drive_ivc.add_output('lss_wohler_exp', val=3.0, desc= 'Whohler exponent of steel_drive')
            drive_ivc.add_output('lss_wohler_A', val=3.5534648443719767e10, desc= 'Wohler intercept of steel_drive')
            drive_ivc.add_output('lss_Xt', val=814.e+006, desc= 'Ultimate stress of steel_drive')
            drive_ivc.add_output('lss_axial_load2stress', val=np.ones(6), desc= 'Figure out what to do with this here. Not yet used in WEIS.')
            drive_ivc.add_output('lss_shear_load2stress', val=np.ones(6), desc= 'Figure out what to do with this here. Not yet used in WEIS.')

            self.add_subsystem("drivese", drive_ivc)
=======
>>>>>>> d8942329

            
class WT_RNTA(om.Group):
    # Openmdao group to run the analysis of the wind turbine

    def initialize(self):
        self.options.declare("modeling_options")
        self.options.declare("opt_options")

    def setup(self):
        modeling_options = self.options["modeling_options"]
        nLC = modeling_options["WISDEM"]["n_dlc"]
        opt_options = self.options["opt_options"]

        # Analysis components
        self.add_subsystem("wt_prop", WT_RNTA_Prop(modeling_options=modeling_options, opt_options=opt_options), promotes=["*"])
        
        if modeling_options["flags"]["blade"] or modeling_options["flags"]["nacelle"]:
            self.add_subsystem("wt_rna", WT_RNA(modeling_options=modeling_options, opt_options=opt_options), promotes=["*"])

        if modeling_options["flags"]["tower"]:
            self.add_subsystem("towerse", TowerSEPerf(modeling_options=modeling_options))

        if modeling_options["flags"]["blade"] and modeling_options["flags"]["tower"]:
            self.add_subsystem("tcons", TurbineConstraints(modeling_options=modeling_options))

        if modeling_options["flags"]["monopile"]:
            self.add_subsystem("fixedse", MonopileSEPerf(modeling_options=modeling_options))

        elif modeling_options["flags"]["jacket"]:
            self.add_subsystem("fixedse", JacketSEPerf(modeling_options=modeling_options))

        elif modeling_options["flags"]["floating"]:
            self.add_subsystem("floatingse", FloatingSE(modeling_options=modeling_options))

        self.add_subsystem("tcc", Turbine_CostsSE_2015(verbosity=modeling_options["General"]["verbosity"]))

        if modeling_options["flags"]["blade"]:
            n_span = modeling_options["WISDEM"]["RotorSE"]["n_span"]

            self.connect("blade.pa.chord_param", "blade.compute_reynolds.chord")
            self.connect("env.rho_air", "blade.compute_reynolds.rho")
            self.connect("env.mu_air", "blade.compute_reynolds.mu")

            # Conncetions to ccblade
            self.connect("blade.pa.chord_param", "rotorse.chord")
            self.connect("blade.pa.twist_param", "rotorse.ccblade.theta_in")
            self.connect("blade.opt_var.s_opt_chord", "rotorse.ccblade.s_opt_chord")
            self.connect("blade.opt_var.s_opt_twist", "rotorse.ccblade.s_opt_theta")
            self.connect("blade.outer_shape_bem.s", "rotorse.s")
            self.connect("blade.high_level_blade_props.r_blade", "rotorse.r")
            self.connect("blade.high_level_blade_props.Rtip", "rotorse.Rtip")
            self.connect("hub.radius", "rotorse.Rhub")
            self.connect("blade.interp_airfoils.r_thick_interp", "rotorse.ccblade.rthick")
            self.connect("airfoils.aoa", "rotorse.airfoils_aoa")
            self.connect("airfoils.Re", "rotorse.airfoils_Re")
            self.connect("af_3d.cl_corrected", "rotorse.airfoils_cl")
            self.connect("af_3d.cd_corrected", "rotorse.airfoils_cd")
            self.connect("af_3d.cm_corrected", "rotorse.airfoils_cm")
            if modeling_options["WISDEM"]["RotorSE"]["inn_af"]:
                self.connect("blade.run_inn_af.aoa_inn", "rotorse.ccblade.aoa_op")
            self.connect("high_level_tower_props.hub_height", "rotorse.hub_height")
            self.connect("hub.cone", "rotorse.precone")
            self.connect("nacelle.uptilt", "rotorse.tilt")

            self.connect("blade.high_level_blade_props.prebend", "rotorse.precurve")
            self.connect("blade.high_level_blade_props.prebendTip", "rotorse.precurveTip")
            self.connect("blade.high_level_blade_props.presweep", "rotorse.presweep")
            self.connect("blade.high_level_blade_props.presweepTip", "rotorse.presweepTip")

            if modeling_options["flags"]["control"]:
                self.connect("control.rated_pitch", "rotorse.pitch")
                self.connect("control.ps_percent", "rotorse.rp.powercurve.ps_percent")
                self.connect("control.fix_pitch_regI12", "rotorse.rp.powercurve.fix_pitch_regI12")
            self.connect("control.rated_TSR", "rotorse.tsr")
            self.connect("env.rho_air", "rotorse.rho_air")
            self.connect("env.mu_air", "rotorse.mu_air")
            self.connect("env.shear_exp", "rotorse.shearExp")
            self.connect(
                "configuration.n_blades",
                ["rotorse.nBlades", "rotorse.re.precomp.n_blades", "rotorse.rs.constr.blade_number"],
            )
            self.connect("configuration.ws_class", "rotorse.wt_class.turbine_class")
            self.connect("blade.ps.layer_thickness_param", "rotorse.re.precomp.layer_thickness")

            # Connections to RotorPower
            self.connect("rotorse.wt_class.V_mean", "rotorse.rp.cdf.xbar")
            self.connect("rotorse.wt_class.V_mean", "rotorse.rp.gust.V_mean")
            self.connect("control.V_in", "rotorse.rp.v_min")
            self.connect("control.V_out", "rotorse.rp.v_max")
            self.connect("configuration.rated_power", "rotorse.rp.rated_power")
            self.connect("control.minOmega", "rotorse.rp.omega_min")
            self.connect("control.maxOmega", "rotorse.rp.omega_max")
            self.connect("control.max_TS", "rotorse.rp.control_maxTS")
            self.connect("configuration.gearbox_type", "rotorse.rp.drivetrainType")
            self.connect("nacelle.gearbox_efficiency", "rotorse.rp.powercurve.gearbox_efficiency")
            if modeling_options["flags"]["nacelle"]:
                self.connect("drivese.lss_rpm", "rotorse.rp.powercurve.lss_rpm")
                self.connect("drivese.generator_efficiency", "rotorse.rp.powercurve.generator_efficiency")
            self.connect("env.weibull_k", "rotorse.rp.cdf.k")
            self.connect("configuration.turb_class", "rotorse.rp.gust.turbulence_class")

            if modeling_options["WISDEM"]["RotorSE"]["inn_af"]:
                self.connect("blade.run_inn_af.coord_xy_interp", "rotorse.re.coord_xy_interp")
            elif not modeling_options["WISDEM"]["RotorSE"]["user_defined_blade_elastic"]:
                self.connect("blade.interp_airfoils.coord_xy_interp", "rotorse.re.coord_xy_interp")

            # Connections to rotor elastic and frequency analysis
            if not modeling_options["WISDEM"]["RotorSE"]["user_defined_blade_elastic"]:
                self.connect("nacelle.uptilt", "rotorse.re.precomp.uptilt")
                self.connect("blade.outer_shape_bem.pitch_axis", "rotorse.re.pitch_axis")

                self.connect("blade.internal_structure_2d_fem.layer_start_nd", "rotorse.re.precomp.layer_start_nd")
                self.connect("blade.internal_structure_2d_fem.layer_end_nd", "rotorse.re.precomp.layer_end_nd")
                self.connect("blade.internal_structure_2d_fem.layer_web", "rotorse.re.precomp.layer_web")
                self.connect("blade.internal_structure_2d_fem.definition_layer", "rotorse.re.precomp.definition_layer")
                self.connect("blade.internal_structure_2d_fem.web_start_nd", "rotorse.re.precomp.web_start_nd")
                self.connect("blade.internal_structure_2d_fem.web_end_nd", "rotorse.re.precomp.web_end_nd")
                self.connect("blade.internal_structure_2d_fem.joint_position", "rotorse.re.precomp.joint_position")
                if modeling_options["WISDEM"]["RotorSE"]["bjs"]:
                    self.connect("blade.internal_structure_2d_fem.joint_bolt", "rotorse.rs.bjs.joint_bolt")
                    # Let wisdem estimate the joint mass, although 
                    # this generates an implicit loop since the bjs modules requires loads among the inputs
                    self.connect("rotorse.rs.bjs.joint_mass", "rotorse.re.precomp.joint_mass") 
                else:
                    # joint mass as user input from yaml
                    self.connect("blade.internal_structure_2d_fem.joint_mass", "rotorse.re.precomp.joint_mass") 
                self.connect("materials.name", "rotorse.re.precomp.mat_name")
                self.connect("materials.orth", "rotorse.re.precomp.orth")
                self.connect("materials.E", "rotorse.re.precomp.E")
                self.connect("materials.G", "rotorse.re.precomp.G")
                self.connect("materials.nu", "rotorse.re.precomp.nu")
                self.connect("materials.rho", "rotorse.re.precomp.rho")

                # Connections from blade struct parametrization to rotor load anlysis
                spars_tereinf = modeling_options["WISDEM"]["RotorSE"]["spars_tereinf"]
                self.connect("blade.opt_var.s_opt_layer_%d"%spars_tereinf[0], "rotorse.rs.constr.s_opt_spar_cap_ss")
                self.connect("blade.opt_var.s_opt_layer_%d"%spars_tereinf[1], "rotorse.rs.constr.s_opt_spar_cap_ps")
                self.connect("blade.opt_var.s_opt_layer_%d"%spars_tereinf[2], "rotorse.rs.constr.s_opt_te_ss")
                self.connect("blade.opt_var.s_opt_layer_%d"%spars_tereinf[3], "rotorse.rs.constr.s_opt_te_ps")

                # Connections to RotorStructure
                self.connect("blade.internal_structure_2d_fem.d_f", "rotorse.rs.brs.d_f")
                self.connect("blade.internal_structure_2d_fem.sigma_max", "rotorse.rs.brs.sigma_max")
                self.connect("blade.pa.chord_param", "rotorse.rs.brs.rootD", src_indices=[0])
                self.connect("blade.ps.layer_thickness_param", "rotorse.rs.brs.layer_thickness")
                self.connect("blade.internal_structure_2d_fem.layer_start_nd", "rotorse.rs.brs.layer_start_nd")
                self.connect("blade.internal_structure_2d_fem.layer_end_nd", "rotorse.rs.brs.layer_end_nd")
                if modeling_options["WISDEM"]["RotorSE"]["bjs"]:
                    self.connect("materials.name", "rotorse.rs.bjs.name_mat")
                    self.connect("materials.rho", "rotorse.rs.bjs.rho_mat")
                    self.connect("materials.Xt", "rotorse.rs.bjs.Xt_mat")
                    self.connect("materials.sigma_y", "rotorse.rs.bjs.Xy_mat")
                    self.connect("materials.E", "rotorse.rs.bjs.E_mat")
                    self.connect("materials.S", "rotorse.rs.bjs.S_mat")
                    self.connect("blade.pa.chord_param", "rotorse.rs.bjs.chord")
                    self.connect("blade.high_level_blade_props.r_blade", "rotorse.rs.bjs.blade_length")
                    self.connect("blade.ps.layer_thickness_param", "rotorse.rs.bjs.layer_thickness")
                    self.connect("blade.internal_structure_2d_fem.layer_width", "rotorse.rs.bjs.layer_width")
                    self.connect("blade.internal_structure_2d_fem.layer_start_nd", "rotorse.rs.bjs.layer_start_nd")
                    self.connect("blade.internal_structure_2d_fem.layer_end_nd", "rotorse.rs.bjs.layer_end_nd")
                    self.connect("blade.interp_airfoils.coord_xy_interp", "rotorse.rs.bjs.coord_xy_interp")
                    self.connect("blade.interp_airfoils.r_thick_interp", "rotorse.rs.bjs.rthick")
                    self.connect("blade.internal_structure_2d_fem.joint_position", "rotorse.rs.bjs.joint_position")
                    self.connect(
                        "blade.internal_structure_2d_fem.joint_nonmaterial_cost", "rotorse.rs.bjs.joint_nonmaterial_cost"
                    )
                    self.connect(
                        "blade.internal_structure_2d_fem.reinforcement_layer_ss", "rotorse.rs.bjs.reinforcement_layer_ss"
                    )
                    self.connect(
                        "blade.internal_structure_2d_fem.reinforcement_layer_ps", "rotorse.rs.bjs.reinforcement_layer_ps"
                    )
                    # self.connect("blade.outer_shape_bem.thickness", "rotorse.rs.bjs.blade_thickness")
                    self.connect("blade.internal_structure_2d_fem.layer_offset_y_pa", "rotorse.rs.bjs.layer_offset_y_pa")
                    self.connect("blade.compute_coord_xy_dim.coord_xy_dim", "rotorse.rs.bjs.coord_xy_dim")
                    self.connect("blade.internal_structure_2d_fem.layer_side", "rotorse.rs.bjs.layer_side")
                    self.connect("blade.pa.twist_param", "rotorse.rs.bjs.twist")
                    self.connect("blade.outer_shape_bem.pitch_axis", "rotorse.rs.bjs.pitch_axis")
                    self.connect("materials.unit_cost", "rotorse.rs.bjs.unit_cost")
                    # Connections to RotorCost
                    # Inputs to be split between inner and outer blade portions
                    self.connect("blade.high_level_blade_props.blade_length", "rotorse.split.blade_length")
                    self.connect("blade.outer_shape_bem.s", "rotorse.split.s")
                    self.connect("blade.pa.chord_param", "rotorse.split.chord")
                    if modeling_options["WISDEM"]["RotorSE"]["inn_af"]:
                        self.connect("blade.run_inn_af.coord_xy_interp", "rotorse.split.coord_xy_interp")
                    else:
                        self.connect("blade.interp_airfoils.coord_xy_interp", "rotorse.split.coord_xy_interp")
                    self.connect("blade.ps.layer_thickness_param", "rotorse.split.layer_thickness")
                    self.connect("blade.internal_structure_2d_fem.layer_start_nd", "rotorse.split.layer_start_nd")
                    self.connect("blade.internal_structure_2d_fem.layer_end_nd", "rotorse.split.layer_end_nd")
                    self.connect("blade.internal_structure_2d_fem.web_start_nd", "rotorse.split.web_start_nd")
                    self.connect("blade.internal_structure_2d_fem.web_end_nd", "rotorse.split.web_end_nd")
                    self.connect("blade.internal_structure_2d_fem.joint_position", "rotorse.split.joint_position")

                    # Common inputs to blade cost model
                    self.connect("materials.name", ["rotorse.rc_in.mat_name", "rotorse.rc_out.mat_name"])
                    self.connect("materials.orth", ["rotorse.rc_in.orth", "rotorse.rc_out.orth"])
                    self.connect("materials.rho", ["rotorse.rc_in.rho", "rotorse.rc_out.rho"])
                    self.connect("materials.component_id", ["rotorse.rc_in.component_id", "rotorse.rc_out.component_id"])
                    self.connect("materials.unit_cost", ["rotorse.rc_in.unit_cost", "rotorse.rc_out.unit_cost"])
                    self.connect("materials.waste", ["rotorse.rc_in.waste", "rotorse.rc_out.waste"])
                    self.connect("materials.rho_fiber", ["rotorse.rc_in.rho_fiber", "rotorse.rc_out.rho_fiber"])
                    self.connect("materials.ply_t", ["rotorse.rc_in.ply_t", "rotorse.rc_out.ply_t"])
                    self.connect("materials.fwf", ["rotorse.rc_in.fwf", "rotorse.rc_out.fwf"])
                    self.connect("materials.fvf", ["rotorse.rc_in.fvf", "rotorse.rc_out.fvf"])
                    self.connect("materials.roll_mass", ["rotorse.rc_in.roll_mass", "rotorse.rc_out.roll_mass"])
                    self.connect(
                        "blade.internal_structure_2d_fem.definition_layer",
                        ["rotorse.rc_in.definition_layer", "rotorse.rc_out.definition_layer"],
                    )
                    self.connect(
                        "blade.internal_structure_2d_fem.layer_web", ["rotorse.rc_in.layer_web", "rotorse.rc_out.layer_web"]
                    )

                else:
                    self.connect("blade.high_level_blade_props.blade_length", "rotorse.rc.blade_length")
                    self.connect("blade.outer_shape_bem.s", "rotorse.rc.s")
                    self.connect("blade.pa.chord_param", "rotorse.rc.chord")
                    if modeling_options["WISDEM"]["RotorSE"]["inn_af"]:
                        self.connect("blade.run_inn_af.coord_xy_interp", "rotorse.rc.coord_xy_interp")
                    else:
                        self.connect("blade.interp_airfoils.coord_xy_interp", "rotorse.rc.coord_xy_interp")
                    self.connect("blade.ps.layer_thickness_param", "rotorse.rc.layer_thickness")
                    self.connect("blade.internal_structure_2d_fem.layer_start_nd", "rotorse.rc.layer_start_nd")
                    self.connect("blade.internal_structure_2d_fem.layer_end_nd", "rotorse.rc.layer_end_nd")
                    self.connect("blade.internal_structure_2d_fem.layer_web", "rotorse.rc.layer_web")
                    self.connect("blade.internal_structure_2d_fem.definition_layer", "rotorse.rc.definition_layer")
                    self.connect("blade.internal_structure_2d_fem.web_start_nd", "rotorse.rc.web_start_nd")
                    self.connect("blade.internal_structure_2d_fem.web_end_nd", "rotorse.rc.web_end_nd")
                    self.connect("materials.name", "rotorse.rc.mat_name")
                    self.connect("materials.orth", "rotorse.rc.orth")
                    self.connect("materials.rho", "rotorse.rc.rho")
                    self.connect("materials.component_id", "rotorse.rc.component_id")
                    self.connect("materials.unit_cost", "rotorse.rc.unit_cost")
                    self.connect("materials.waste", "rotorse.rc.waste")
                    self.connect("materials.rho_fiber", "rotorse.rc.rho_fiber")
                    self.connect("materials.ply_t", "rotorse.rc.ply_t")
                    self.connect("materials.fwf", "rotorse.rc.fwf")
                    self.connect("materials.fvf", "rotorse.rc.fvf")
                    self.connect("materials.roll_mass", "rotorse.rc.roll_mass")


        # Connections to DriveSE
        if modeling_options["flags"]["nacelle"]:
            self.connect("hub.diameter", "drivese.hub_diameter")
            self.connect("hub.hub_in2out_circ", "drivese.hub_in2out_circ")
            self.connect("hub.flange_t2shell_t", "drivese.flange_t2shell_t")
            self.connect("hub.flange_OD2hub_D", "drivese.flange_OD2hub_D")
            self.connect("hub.flange_ID2flange_OD", "drivese.flange_ID2flange_OD")
            self.connect("hub.hub_stress_concentration", "drivese.hub_stress_concentration")
            self.connect("hub.n_front_brackets", "drivese.n_front_brackets")
            self.connect("hub.n_rear_brackets", "drivese.n_rear_brackets")
            self.connect("hub.clearance_hub_spinner", "drivese.clearance_hub_spinner")
            self.connect("hub.spin_hole_incr", "drivese.spin_hole_incr")
            self.connect("hub.pitch_system_scaling_factor", "drivese.pitch_system_scaling_factor")
            self.connect("hub.pitch_system_mass_user", "drivese.pitch_system_mass_user")
            self.connect("hub.hub_shell_mass_user", "drivese.hub_shell_mass_user")
            self.connect("hub.spinner_mass_user", "drivese.spinner_mass_user")
            self.connect("rotorse.wt_class.V_extreme50", "drivese.spinner_gust_ws")

            self.connect("configuration.n_blades", "drivese.n_blades")

            self.connect("blade.high_level_blade_props.rotor_diameter", "drivese.rotor_diameter")
            self.connect("configuration.upwind", "drivese.upwind")
            self.connect("control.minOmega", "drivese.minimum_rpm")
            self.connect("rotorse.rp.powercurve.rated_Omega", "drivese.rated_rpm")
            self.connect("rotorse.rp.powercurve.rated_Q", "drivese.rated_torque")
            self.connect("configuration.rated_power", "drivese.machine_rating")
            if modeling_options["flags"]["tower"]:
                self.connect("tower.diameter", "drivese.D_top", src_indices=[-1])

            self.connect("rotorse.rs.aero_hub_loads.Fhub", "drivese.F_aero_hub")
            self.connect("rotorse.rs.aero_hub_loads.Mhub", "drivese.M_aero_hub")
            self.connect("rotorse.rs.frame.root_M", "drivese.pitch_system.BRFM", src_indices=[1])

            self.connect("blade.pa.chord_param", "drivese.blade_root_diameter", src_indices=[0])
            self.connect("rotorse.rs.curvature.blades_cg_hubcc", "drivese.blades_cm")
            self.connect("rotorse.blade_mass", "drivese.blade_mass")
            self.connect("rotorse.mass_all_blades", "drivese.blades_mass")
            self.connect("rotorse.I_all_blades", "drivese.blades_I")

            self.connect("nacelle.distance_hub_mb", "drivese.L_h1")
            self.connect("nacelle.distance_mb_mb", "drivese.L_12")
            self.connect("nacelle.L_generator", "drivese.L_generator")
            self.connect("nacelle.overhang", "drivese.overhang")
            self.connect("nacelle.distance_tt_hub", "drivese.drive_height")
            self.connect("nacelle.uptilt", "drivese.tilt")
            self.connect("nacelle.gear_ratio", "drivese.gear_ratio")
            self.connect("nacelle.damping_ratio", "drivese.damping_ratio")
            self.connect("nacelle.mb1Type", "drivese.bear1.bearing_type")
            self.connect("nacelle.mb2Type", "drivese.bear2.bearing_type")
            self.connect("nacelle.lss_diameter", "drivese.lss_diameter")
            self.connect("nacelle.lss_wall_thickness", "drivese.lss_wall_thickness")
            if modeling_options["WISDEM"]["DriveSE"]["direct"]:
                self.connect("nacelle.nose_diameter", "drivese.bear1.D_shaft", src_indices=[0])
                self.connect("nacelle.nose_diameter", "drivese.bear2.D_shaft", src_indices=[-1])
            else:
                self.connect("nacelle.lss_diameter", "drivese.bear1.D_shaft", src_indices=[0])
                self.connect("nacelle.lss_diameter", "drivese.bear2.D_shaft", src_indices=[-1])
            self.connect("nacelle.uptower", "drivese.uptower")
            self.connect("nacelle.brake_mass_user", "drivese.brake_mass_user")
            self.connect("nacelle.bedplate_mass_user", "drivese.bedplate_mass_user")
            self.connect("nacelle.mb1_mass_user", "drivese.bear1.mb_mass_user")
            self.connect("nacelle.mb2_mass_user", "drivese.bear2.mb_mass_user")
            self.connect("nacelle.hvac_mass_coeff", "drivese.hvac_mass_coeff")
            self.connect("nacelle.converter_mass_user", "drivese.converter_mass_user")
            self.connect("nacelle.transformer_mass_user", "drivese.transformer_mass_user")

            if modeling_options["WISDEM"]["DriveSE"]["direct"]:
                self.connect("nacelle.nose_diameter", "drivese.nose_diameter")
                self.connect("nacelle.nose_wall_thickness", "drivese.nose_wall_thickness")
                self.connect("nacelle.bedplate_wall_thickness", "drivese.bedplate_wall_thickness")
            else:
                self.connect("nacelle.hss_length", "drivese.L_hss")
                self.connect("nacelle.hss_diameter", "drivese.hss_diameter")
                self.connect("nacelle.hss_wall_thickness", "drivese.hss_wall_thickness")
                self.connect("nacelle.hss_material", "drivese.hss_material")
                self.connect("nacelle.planet_numbers", "drivese.planet_numbers")
                self.connect("nacelle.gear_configuration", "drivese.gear_configuration")
                self.connect("nacelle.gearbox_mass_user", "drivese.gearbox_mass_user")
                self.connect("nacelle.gearbox_torque_density", "drivese.gearbox_torque_density")
                self.connect("nacelle.gearbox_radius_user", "drivese.gearbox_radius_user")
                self.connect("nacelle.gearbox_length_user", "drivese.gearbox_length_user")
                self.connect("nacelle.bedplate_flange_width", "drivese.bedplate_flange_width")
                self.connect("nacelle.bedplate_flange_thickness", "drivese.bedplate_flange_thickness")
                self.connect("nacelle.bedplate_web_thickness", "drivese.bedplate_web_thickness")

            self.connect("hub.hub_material", "drivese.hub_material")
            self.connect("hub.spinner_material", "drivese.spinner_material")
            self.connect("nacelle.lss_material", "drivese.lss_material")
            self.connect("nacelle.bedplate_material", "drivese.bedplate_material")
            self.connect("materials.name", "drivese.material_names")
            self.connect("materials.E", "drivese.E_mat")
            self.connect("materials.G", "drivese.G_mat")
            self.connect("materials.rho", "drivese.rho_mat")
            self.connect("materials.sigma_y", "drivese.Xy_mat")
            self.connect("materials.Xt", "drivese.Xt_mat")
            self.connect("materials.wohler_exp", "drivese.wohler_exp_mat")
            self.connect("materials.wohler_intercept", "drivese.wohler_A_mat")
            self.connect("materials.unit_cost", "drivese.unit_cost_mat")

            self.connect("generator.generator_mass_user", "drivese.generator_mass_user")
            if modeling_options["flags"]["generator"]:
                self.connect("generator.B_r", "drivese.generator.B_r")
                self.connect("generator.P_Fe0e", "drivese.generator.P_Fe0e")
                self.connect("generator.P_Fe0h", "drivese.generator.P_Fe0h")
                self.connect("generator.S_N", "drivese.generator.S_N")
                self.connect("generator.alpha_p", "drivese.generator.alpha_p")
                self.connect("generator.b_r_tau_r", "drivese.generator.b_r_tau_r")
                self.connect("generator.b_ro", "drivese.generator.b_ro")
                self.connect("generator.b_s_tau_s", "drivese.generator.b_s_tau_s")
                self.connect("generator.b_so", "drivese.generator.b_so")
                self.connect("generator.cofi", "drivese.generator.cofi")
                self.connect("generator.freq", "drivese.generator.freq")
                self.connect("generator.h_i", "drivese.generator.h_i")
                self.connect("generator.h_sy0", "drivese.generator.h_sy0")
                self.connect("generator.h_w", "drivese.generator.h_w")
                self.connect("generator.k_fes", "drivese.generator.k_fes")
                self.connect("generator.k_fillr", "drivese.generator.k_fillr")
                self.connect("generator.k_fills", "drivese.generator.k_fills")
                self.connect("generator.k_s", "drivese.generator.k_s")
                self.connect("generator.m", "drivese.generator.m")
                self.connect("generator.mu_0", "drivese.generator.mu_0")
                self.connect("generator.mu_r", "drivese.generator.mu_r")
                self.connect("generator.p", "drivese.generator.p")
                self.connect("generator.phi", "drivese.generator.phi")
                self.connect("generator.q1", "drivese.generator.q1")
                self.connect("generator.q2", "drivese.generator.q2")
                self.connect("generator.ratio_mw2pp", "drivese.generator.ratio_mw2pp")
                self.connect("generator.resist_Cu", "drivese.generator.resist_Cu")
                self.connect("generator.sigma", "drivese.generator.sigma")
                self.connect("generator.y_tau_p", "drivese.generator.y_tau_p")
                self.connect("generator.y_tau_pr", "drivese.generator.y_tau_pr")

                self.connect("generator.I_0", "drivese.generator.I_0")
                self.connect("generator.d_r", "drivese.generator.d_r")
                self.connect("generator.h_m", "drivese.generator.h_m")
                self.connect("generator.h_0", "drivese.generator.h_0")
                self.connect("generator.h_s", "drivese.generator.h_s")
                self.connect("generator.len_s", "drivese.generator.len_s")
                self.connect("generator.n_r", "drivese.generator.n_r")
                self.connect("generator.rad_ag", "drivese.generator.rad_ag")
                self.connect("generator.t_wr", "drivese.generator.t_wr")

                self.connect("generator.n_s", "drivese.generator.n_s")
                self.connect("generator.b_st", "drivese.generator.b_st")
                self.connect("generator.d_s", "drivese.generator.d_s")
                self.connect("generator.t_ws", "drivese.generator.t_ws")

                self.connect("generator.rho_Copper", "drivese.generator.rho_Copper")
                self.connect("generator.rho_Fe", "drivese.generator.rho_Fe")
                self.connect("generator.rho_Fes", "drivese.generator.rho_Fes")
                self.connect("generator.rho_PM", "drivese.generator.rho_PM")

                self.connect("generator.C_Cu", "drivese.generator.C_Cu")
                self.connect("generator.C_Fe", "drivese.generator.C_Fe")
                self.connect("generator.C_Fes", "drivese.generator.C_Fes")
                self.connect("generator.C_PM", "drivese.generator.C_PM")

                if modeling_options["WISDEM"]["GeneratorSE"]["type"] in ["pmsg_outer"]:
                    self.connect("generator.N_c", "drivese.generator.N_c")
                    self.connect("generator.b", "drivese.generator.b")
                    self.connect("generator.c", "drivese.generator.c")
                    self.connect("generator.E_p", "drivese.generator.E_p")
                    self.connect("generator.h_yr", "drivese.generator.h_yr")
                    self.connect("generator.h_ys", "drivese.generator.h_ys")
                    self.connect("generator.h_sr", "drivese.generator.h_sr")
                    self.connect("generator.h_ss", "drivese.generator.h_ss")
                    self.connect("generator.t_r", "drivese.generator.t_r")
                    self.connect("generator.t_s", "drivese.generator.t_s")

                    self.connect("generator.u_allow_pcent", "drivese.generator.u_allow_pcent")
                    self.connect("generator.y_allow_pcent", "drivese.generator.y_allow_pcent")
                    self.connect("generator.z_allow_deg", "drivese.generator.z_allow_deg")
                    self.connect("generator.B_tmax", "drivese.generator.B_tmax")
                    self.connect("rotorse.rp.powercurve.rated_mech", "drivese.generator.P_mech")

                if modeling_options["WISDEM"]["GeneratorSE"]["type"] in ["eesg", "pmsg_arms", "pmsg_disc"]:
                    self.connect("generator.tau_p", "drivese.generator.tau_p")
                    self.connect("generator.h_ys", "drivese.generator.h_ys")
                    self.connect("generator.h_yr", "drivese.generator.h_yr")
                    self.connect("generator.b_arm", "drivese.generator.b_arm")

                elif modeling_options["WISDEM"]["GeneratorSE"]["type"] in ["scig", "dfig"]:
                    self.connect("generator.B_symax", "drivese.generator.B_symax")
                    self.connect("generator.S_Nmax", "drivese.generator.S_Nmax")

                if modeling_options["WISDEM"]["DriveSE"]["direct"]:
                    self.connect("nacelle.nose_diameter", "drivese.generator.D_nose", src_indices=[-1])
                    self.connect("nacelle.lss_diameter", "drivese.generator.D_shaft", src_indices=[0])
                else:
                    self.connect("nacelle.hss_diameter", "drivese.generator.D_shaft", src_indices=[-1])

            else:
                self.connect("generator.generator_radius_user", "drivese.generator_radius_user")
                self.connect("generator.generator_efficiency_user", "drivese.generator_efficiency_user")

        # Connections to TowerSE
        if modeling_options["flags"]["tower"]:
            if modeling_options["flags"]["nacelle"]:
                self.connect("drivese.base_F", "towerse.tower.rna_F")
                self.connect("drivese.base_M", "towerse.tower.rna_M")
                self.connect("drivese.rna_I_TT", "towerse.rna_I")
                self.connect("drivese.rna_cm", "towerse.rna_cg")
                self.connect("drivese.rna_mass", "towerse.rna_mass")
            if modeling_options["flags"]["blade"]:
                self.connect("rotorse.rp.gust.V_gust", "towerse.env.Uref")
            self.connect("high_level_tower_props.hub_height", "towerse.wind_reference_height")
            self.connect("high_level_tower_props.hub_height", "towerse.hub_height")
            self.connect("env.rho_air", "towerse.rho_air")
            self.connect("env.mu_air", "towerse.mu_air")
            self.connect("env.shear_exp", "towerse.shearExp")
            self.connect("tower_grid.foundation_height", "towerse.foundation_height")
            self.connect("tower.diameter", "towerse.tower_outer_diameter_in")
            self.connect("tower_grid.height", "towerse.tower_height")
            self.connect("tower_grid.s", "towerse.tower_s")
            self.connect("tower.layer_thickness", "towerse.tower_layer_thickness")
            self.connect("tower.outfitting_factor", "towerse.outfitting_factor_in")
            self.connect("tower.tower_mass_user", "towerse.tower_mass_user")
            self.connect("tower.layer_mat", "towerse.tower_layer_materials")
            self.connect("materials.name", "towerse.material_names")
            self.connect("materials.E", "towerse.E_mat")
            self.connect("materials.G", "towerse.G_mat")
            self.connect("materials.rho", "towerse.rho_mat")
            self.connect("materials.sigma_y", "towerse.sigma_y_mat")
            self.connect("materials.Xt", "towerse.sigma_ult_mat")
            self.connect("materials.wohler_exp", "towerse.wohler_exp_mat")
            self.connect("materials.wohler_intercept", "towerse.wohler_A_mat")
            self.connect("materials.unit_cost", "towerse.unit_cost_mat")
            self.connect("costs.labor_rate", "towerse.labor_cost_rate")
            self.connect("costs.painting_rate", "towerse.painting_cost_rate")

        if modeling_options["flags"]["monopile"] or modeling_options["flags"]["jacket"]:
            self.connect("materials.E", "fixedse.E_mat")
            self.connect("materials.G", "fixedse.G_mat")
            self.connect("materials.rho", "fixedse.rho_mat")
            self.connect("materials.name", "fixedse.material_names")
            self.connect("materials.unit_cost", "fixedse.unit_cost_mat")
            self.connect("costs.labor_rate", "fixedse.labor_cost_rate")
            self.connect("costs.painting_rate", "fixedse.painting_cost_rate")
            self.connect("materials.sigma_y", "fixedse.sigma_y_mat")
            if modeling_options["flags"]["tower"]:
                self.connect("towerse.tower_mass", "fixedse.tower_mass")
                self.connect("towerse.tower_cost", "fixedse.tower_cost")
                self.connect("towerse.turbine_mass", "fixedse.turbine_mass")
                self.connect("towerse.turbine_center_of_mass", "fixedse.turbine_cg")
                self.connect("towerse.turbine_I_base", "fixedse.turbine_I")
                self.connect("towerse.tower.turbine_F", "fixedse.turbine_F")
                self.connect("towerse.tower.turbine_M", "fixedse.turbine_M")
                self.connect("tower.diameter", "fixedse.tower_base_diameter", src_indices=[0])
                self.connect("tower_grid.foundation_height", "fixedse.tower_foundation_height")

        if modeling_options["flags"]["monopile"]:
            if modeling_options["flags"]["blade"]:
                self.connect("rotorse.rp.gust.V_gust", "fixedse.env.Uref")
            self.connect("high_level_tower_props.hub_height", "fixedse.wind_reference_height")
            self.connect("env.rho_air", "fixedse.rho_air")
            self.connect("env.mu_air", "fixedse.mu_air")
            self.connect("env.shear_exp", "fixedse.shearExp")
            self.connect("env.water_depth", "fixedse.water_depth")
            self.connect("env.rho_water", "fixedse.rho_water")
            self.connect("env.mu_water", "fixedse.mu_water")
            if modeling_options["WISDEM"]["FixedBottomSE"]["soil_springs"]:
                self.connect("env.G_soil", "fixedse.G_soil")
                self.connect("env.nu_soil", "fixedse.nu_soil")
                self.connect("fixedse.soil.z_k", "fixedse.monopile.z_soil")
                self.connect("fixedse.soil.k", "fixedse.monopile.k_soil")
            self.connect("env.Hsig_wave", "fixedse.Hsig_wave")
            self.connect("env.Tsig_wave", "fixedse.Tsig_wave")
            self.connect("monopile.diameter", "fixedse.monopile_outer_diameter_in")
            self.connect("monopile.diameter", "fixedse.monopile_top_diameter", src_indices=[-1])
            self.connect("monopile.foundation_height", "fixedse.monopile_foundation_height")
            self.connect("monopile.outfitting_factor", "fixedse.outfitting_factor_in")
            self.connect("monopile.height", "fixedse.monopile_height")
            self.connect("monopile.s", "fixedse.monopile_s")
            self.connect("monopile.layer_thickness", "fixedse.monopile_layer_thickness")
            self.connect("monopile.layer_mat", "fixedse.monopile_layer_materials")
            self.connect("materials.Xt", "fixedse.sigma_ult_mat")
            self.connect("materials.wohler_exp", "fixedse.wohler_exp_mat")
            self.connect("materials.wohler_intercept", "fixedse.wohler_A_mat")
            self.connect("monopile.transition_piece_cost", "fixedse.transition_piece_cost")
            self.connect("monopile.transition_piece_mass", "fixedse.transition_piece_mass")
            self.connect("monopile.gravity_foundation_mass", "fixedse.gravity_foundation_mass")
            self.connect("monopile.monopile_mass_user", "fixedse.monopile_mass_user")
            if modeling_options["flags"]["tower"]:
                self.connect("towerse.nodes_xyz", "fixedse.tower_xyz")
                self.connect("towerse.outer_diameter_full", "fixedse.tower_outer_diameter_full")
                self.connect("towerse.t_full", "fixedse.tower_t_full")
                self.connect("towerse.sigma_y_full", "fixedse.tower_sigma_y_full")
                self.connect("towerse.qdyn", "fixedse.tower_qdyn")
                self.connect("tower_grid.height", "fixedse.tower_bending_height")

                for var in ["A", "Asx", "Asy", "Ixx", "Iyy", "J0", "rho", "E", "G"]:
                    self.connect(f"towerse.section_{var}", f"fixedse.tower_{var}")
                for var in ["Px", "Py", "Pz"]:
                    self.connect(f"towerse.{var}", f"fixedse.tower_{var}")
            if modeling_options["flags"]["nacelle"]:
                self.connect("drivese.base_F", "fixedse.monopile.rna_F")
                self.connect("drivese.base_M", "fixedse.monopile.rna_M")
                self.connect("drivese.rna_I_TT", "fixedse.rna_I")
                self.connect("drivese.rna_cm", "fixedse.rna_cg")
                self.connect("drivese.rna_mass", "fixedse.rna_mass")

        if modeling_options["flags"]["jacket"]:
            self.connect("jacket.transition_piece_cost", "fixedse.transition_piece_cost")
            self.connect("jacket.transition_piece_mass", "fixedse.transition_piece_mass")
            self.connect("jacket.foot_head_ratio", "fixedse.foot_head_ratio")
            self.connect("jacket.r_head", "fixedse.r_head")
            self.connect("jacket.height", "fixedse.height")
            self.connect("jacket.leg_diameter", "fixedse.leg_diameter")
            self.connect("jacket.leg_thickness", "fixedse.leg_thickness")
            self.connect("jacket.brace_diameters", "fixedse.brace_diameters")
            self.connect("jacket.brace_thicknesses", "fixedse.brace_thicknesses")
            self.connect("jacket.bay_spacing", "fixedse.bay_spacing")
            self.connect("jacket.jacket_mass_user", "fixedse.jacket_mass_user")

        if modeling_options["flags"]["floating"]:
            self.connect("env.rho_water", "floatingse.rho_water")
            self.connect("env.water_depth", "floatingse.water_depth")
            self.connect("env.mu_water", "floatingse.mu_water")
            self.connect("env.Hsig_wave", "floatingse.Hsig_wave")
            self.connect("env.Tsig_wave", "floatingse.Tsig_wave")
            self.connect("env.rho_air", "floatingse.rho_air")
            self.connect("env.mu_air", "floatingse.mu_air")
            self.connect("env.shear_exp", "floatingse.shearExp")
            self.connect("high_level_tower_props.hub_height", "floatingse.wind_reference_height")
            if modeling_options["flags"]["blade"]:
                self.connect("rotorse.rp.gust.V_gust", "floatingse.env.Uref")
            self.connect("materials.name", "floatingse.material_names")
            self.connect("materials.E", "floatingse.E_mat")
            self.connect("materials.G", "floatingse.G_mat")
            self.connect("materials.rho", "floatingse.rho_mat")
            self.connect("materials.sigma_y", "floatingse.sigma_y_mat")
            self.connect("materials.Xt", "floatingse.sigma_ult_mat")
            self.connect("materials.wohler_exp", "floatingse.wohler_exp_mat")
            self.connect("materials.wohler_intercept", "floatingse.wohler_A_mat")
            self.connect("materials.unit_cost", "floatingse.unit_cost_mat")
            self.connect("costs.labor_rate", "floatingse.labor_cost_rate")
            self.connect("costs.painting_rate", "floatingse.painting_cost_rate")
            self.connect("floating.transition_node", "floatingse.transition_node")
            self.connect("floating.transition_piece_mass", "floatingse.transition_piece_mass")
            self.connect("floating.transition_piece_cost", "floatingse.transition_piece_cost")
            if modeling_options["flags"]["tower"]:
                self.connect("towerse.turbine_mass", "floatingse.turbine_mass")
                self.connect("towerse.turbine_center_of_mass", "floatingse.turbine_cg")
                self.connect("towerse.turbine_I_base", "floatingse.turbine_I")
                self.connect("towerse.tower.turbine_F", "floatingse.turbine_F")
                self.connect("towerse.tower.turbine_M", "floatingse.turbine_M")
                self.connect("towerse.nodes_xyz", "floatingse.tower_xyz")
                for var in ["A", "Asx", "Asy", "Ixx", "Iyy", "J0", "rho", "E", "G"]:
                    self.connect(f"towerse.section_{var}", f"floatingse.tower_{var}")
            if modeling_options["flags"]["nacelle"]:
                self.connect("drivese.rna_I_TT", "floatingse.rna_I")
                self.connect("drivese.rna_cm", "floatingse.rna_cg")
                self.connect("drivese.rna_mass", "floatingse.rna_mass")

            # Individual member connections
            n_member = modeling_options["floating"]["members"]["n_members"]
            for k in range(n_member):
                member_shape = modeling_options["floating"]["members"]["outer_shape"][k]

                self.connect(f"floatingse.member{k}.nodes_xyz_all", f"floatingse.member{k}:nodes_xyz")
                self.connect(f"floatingse.member{k}.constr_ballast_capacity", f"floatingse.member{k}:constr_ballast_capacity")
                
                if member_shape == "circular":
                    self.connect(f"floatingse.member{k}.ca_usr_grid_full", f"floatingse.memload{k}.ca_usr")
                    self.connect(f"floatingse.member{k}.cd_usr_grid_full", f"floatingse.memload{k}.cd_usr")
                    self.connect(f"floatingse.member{k}.outer_diameter_full", f"floatingse.memload{k}.outer_diameter_full")
                elif member_shape == "rectangular":
                    self.connect(f"floatingse.member{k}.ca_usr_grid_full", f"floatingse.memload{k}.ca_usr")
                    self.connect(f"floatingse.member{k}.cay_usr_grid_full", f"floatingse.memload{k}.cay_usr")
                    self.connect(f"floatingse.member{k}.cd_usr_grid_full", f"floatingse.memload{k}.cd_usr")
                    self.connect(f"floatingse.member{k}.cdy_usr_grid_full", f"floatingse.memload{k}.cdy_usr")
                    self.connect(f"floatingse.member{k}.side_length_a_full", f"floatingse.memload{k}.side_length_a_full")
                    self.connect(f"floatingse.member{k}.side_length_b_full", f"floatingse.memload{k}.side_length_b_full")

                for var in ["z_global", "s_full", "s_all"]:
                    self.connect(f"floatingse.member{k}.{var}", f"floatingse.memload{k}.{var}")
            
            for k, kname in enumerate(modeling_options["floating"]["members"]["name"]):
                idx = modeling_options["floating"]["members"]["name2idx"][kname]
                if modeling_options["floating"]["members"]["outer_shape"][k] == "circular":
                    self.connect(f"floating.memgrid{idx}.outer_diameter", f"floatingse.member{k}.outer_diameter_in")
                    self.connect(f"floating.memgrid{idx}.ca_usr_grid", f"floatingse.member{k}.ca_usr_grid")
                    self.connect(f"floating.memgrid{idx}.cd_usr_grid", f"floatingse.member{k}.cd_usr_grid")
                elif modeling_options["floating"]["members"]["outer_shape"][k] == "rectangular":
                    self.connect(f"floating.memgrid{idx}.side_length_a", f"floatingse.member{k}.side_length_a_in")
                    self.connect(f"floating.memgrid{idx}.side_length_b", f"floatingse.member{k}.side_length_b_in")
                    self.connect(f"floating.memgrid{idx}.ca_usr_grid", f"floatingse.member{k}.ca_usr_grid")
                    self.connect(f"floating.memgrid{idx}.cay_usr_grid", f"floatingse.member{k}.cay_usr_grid")
                    self.connect(f"floating.memgrid{idx}.cd_usr_grid", f"floatingse.member{k}.cd_usr_grid")
                    self.connect(f"floating.memgrid{idx}.cdy_usr_grid", f"floatingse.member{k}.cdy_usr_grid")
                self.connect(f"floating.memgrid{idx}.layer_thickness", f"floatingse.member{k}.layer_thickness")
                self.connect(f"floating.memgrp{idx}.outfitting_factor", f"floatingse.member{k}.outfitting_factor_in")
                self.connect(f"floating.memgrp{idx}.s", f"floatingse.member{k}.s_in")

                for var in [
                    "layer_materials",
                    "bulkhead_grid",
                    "bulkhead_thickness",
                    "ballast_grid",
                    "ballast_volume",
                    "ballast_materials",
                    "grid_axial_joints",
                    "ring_stiffener_web_height",
                    "ring_stiffener_web_thickness",
                    "ring_stiffener_flange_width",
                    "ring_stiffener_flange_thickness",
                    "ring_stiffener_spacing",
                    "axial_stiffener_web_height",
                    "axial_stiffener_web_thickness",
                    "axial_stiffener_flange_width",
                    "axial_stiffener_flange_thickness",
                    "axial_stiffener_spacing",
                ]:
                    self.connect(f"floating.memgrp{idx}.{var}", f"floatingse.member{k}.{var}")

                self.connect(f"floating.memgrp{idx}.member_mass_user", f"floatingse.member{k}:mass_user")
                    
                for var in ["joint1", "joint2"]:
                    self.connect(f"floating.member_{kname}:{var}", f"floatingse.member{k}:{var}")

                for var in ["s_ghost1", "s_ghost2"]:
                    self.connect(f"floating.member_{kname}:{var}", f"floatingse.member{k}.{var}")

            # Mooring connections
            self.connect("mooring.unstretched_length", "floatingse.line_length", src_indices=[0])
            for var in [
                "fairlead",
                "fairlead_radius",
                "anchor_radius",
                "anchor_mass",
                "anchor_cost",
                "anchor_max_vertical_load",
                "anchor_max_lateral_load",
                "line_diameter",
                "line_mass_density_coeff",
                "line_stiffness_coeff",
                "line_breaking_load_coeff",
                "line_cost_rate_coeff",
            ]:
                self.connect(f"mooring.{var}", f"floatingse.{var}", src_indices=[0])

        # Connections to turbine constraints
        if modeling_options["flags"]["blade"] and modeling_options["flags"]["tower"]:
            self.connect("configuration.rotor_orientation", "tcons.rotor_orientation")
            self.connect("rotorse.rs.tip_pos.tip_deflection", "tcons.tip_deflection")
            self.connect("blade.high_level_blade_props.Rtip", "tcons.Rtip")
            self.connect("blade.high_level_blade_props.blade_ref_axis", "tcons.ref_axis_blade")
            self.connect("hub.cone", "tcons.precone")
            self.connect("nacelle.uptilt", "tcons.tilt")
            self.connect("nacelle.overhang", "tcons.overhang")
            self.connect("high_level_tower_props.tower_ref_axis", "tcons.ref_axis_tower")
            self.connect("tower.diameter", "tcons.outer_diameter_full")
            if modeling_options["flags"]["floating"]:
                self.connect("floatingse.structural_frequencies", "tcons.tower_freq", src_indices=[0])
            else:
                self.connect("towerse.tower.structural_frequencies", "tcons.tower_freq", src_indices=[0])
            self.connect("configuration.n_blades", "tcons.blade_number")
            self.connect("rotorse.rp.powercurve.rated_Omega", "tcons.rated_Omega")

        # Connections to turbine capital cost
        self.connect("configuration.n_blades", "tcc.blade_number")
        self.connect("configuration.rated_power", "tcc.machine_rating")
        if modeling_options["flags"]["blade"]:
            self.connect("rotorse.blade_mass", "tcc.blade_mass")
            self.connect("rotorse.total_bc.total_blade_cost", "tcc.blade_cost_external")

        if modeling_options["flags"]["nacelle"]:
            self.connect("drivese.hub_mass", "tcc.hub_mass")
            self.connect("drivese.pitch_mass", "tcc.pitch_system_mass")
            self.connect("drivese.spinner_mass", "tcc.spinner_mass")
            self.connect("drivese.lss_mass", "tcc.lss_mass")
            self.connect("drivese.mean_bearing_mass", "tcc.main_bearing_mass")
            self.connect("drivese.gearbox_mass", "tcc.gearbox_mass")
            self.connect("nacelle.gearbox_torque_density", "tcc.gearbox_torque_density")
            self.connect("drivese.hss_mass", "tcc.hss_mass")
            self.connect("drivese.brake_mass", "tcc.brake_mass")
            self.connect("drivese.generator_mass", "tcc.generator_mass")
            self.connect("drivese.total_bedplate_mass", "tcc.bedplate_mass")
            self.connect("drivese.yaw_mass", "tcc.yaw_mass")
            self.connect("drivese.converter_mass", "tcc.converter_mass")
            self.connect("drivese.transformer_mass", "tcc.transformer_mass")
            self.connect("drivese.hvac_mass", "tcc.hvac_mass")
            self.connect("drivese.cover_mass", "tcc.cover_mass")
            self.connect("drivese.platform_mass", "tcc.platforms_mass")

            if modeling_options["flags"]["generator"]:
                self.connect("drivese.generator_cost", "tcc.generator_cost_external")

        if modeling_options["flags"]["tower"]:
            self.connect("towerse.tower_mass", "tcc.tower_mass")
            self.connect("towerse.tower_cost", "tcc.tower_cost_external")

        self.connect("costs.blade_mass_cost_coeff", "tcc.blade_mass_cost_coeff")
        self.connect("costs.hub_mass_cost_coeff", "tcc.hub_mass_cost_coeff")
        self.connect("costs.pitch_system_mass_cost_coeff", "tcc.pitch_system_mass_cost_coeff")
        self.connect("costs.spinner_mass_cost_coeff", "tcc.spinner_mass_cost_coeff")
        self.connect("costs.lss_mass_cost_coeff", "tcc.lss_mass_cost_coeff")
        self.connect("costs.bearing_mass_cost_coeff", "tcc.bearing_mass_cost_coeff")
        self.connect("costs.gearbox_torque_cost", "tcc.gearbox_torque_cost")
        self.connect("costs.hss_mass_cost_coeff", "tcc.hss_mass_cost_coeff")
        self.connect("costs.generator_mass_cost_coeff", "tcc.generator_mass_cost_coeff")
        self.connect("costs.bedplate_mass_cost_coeff", "tcc.bedplate_mass_cost_coeff")
        self.connect("costs.yaw_mass_cost_coeff", "tcc.yaw_mass_cost_coeff")
        self.connect("costs.converter_mass_cost_coeff", "tcc.converter_mass_cost_coeff")
        self.connect("costs.transformer_mass_cost_coeff", "tcc.transformer_mass_cost_coeff")
        self.connect("costs.hvac_mass_cost_coeff", "tcc.hvac_mass_cost_coeff")
        self.connect("costs.cover_mass_cost_coeff", "tcc.cover_mass_cost_coeff")
        self.connect("costs.elec_connec_machine_rating_cost_coeff", "tcc.elec_connec_machine_rating_cost_coeff")
        self.connect("costs.platforms_mass_cost_coeff", "tcc.platforms_mass_cost_coeff")
        self.connect("costs.tower_mass_cost_coeff", "tcc.tower_mass_cost_coeff")
        self.connect("costs.controls_machine_rating_cost_coeff", "tcc.controls_machine_rating_cost_coeff")
        self.connect("costs.crane_cost", "tcc.crane_cost")

        # Final component for inverse design objective
        if opt_options["inverse_design"]:
            self.add_subsystem("inverse_design", InverseDesign(opt_options=opt_options))

            for name in opt_options["inverse_design"]:
                indices = opt_options["inverse_design"][name]["indices"]
                short_name = name.replace(".", "_")
                self.connect(name, f"inverse_design.{short_name}", src_indices=indices)


class InverseDesign(om.ExplicitComponent):
    """
    Component that takes in an arbitrary set of user-defined inputs and computes
    the root-mean-square (RMS) difference between the values in the model and
    a set of reference values.

    This is useful for inverse design problems where we are trying to design a
    wind turbine system that has a certain set of properties. Specifically, we
    might be trying to match performance values from a report by allowing the
    optimizer to select the design variable values that most closely produce a
    system that has those properties.

    """

    def initialize(self):
        self.options.declare("opt_options")

    def setup(self):
        opt_options = self.options["opt_options"]

        # Loop through all of the keys in the inverse_design definition
        for name in opt_options["inverse_design"]:
            item = opt_options["inverse_design"][name]

            indices = item["indices"]

            # Grab the short name for each parameter to match
            short_name = name.replace(".", "_")

            # Only apply units if they're provided by the user
            if "units" in item:
                units = item["units"]
            else:
                units = None

            self.add_input(
                short_name,
                val=np.zeros(len(indices)),
                units=units,
            )

        # Create a singular output called objective
        self.add_output(
            "objective",
            val=0.0,
        )

    def compute(self, inputs, outputs):
        opt_options = self.options["opt_options"]

        total = 0.0
        # Loop through all of the keys in the inverse_design definition
        for name in opt_options["inverse_design"]:
            item = opt_options["inverse_design"][name]

            # Grab the short name for each parameter to match
            short_name = name.replace(".", "_")

            # Grab the reference value provided by the user
            ref_value = item["ref_value"]

            # Compute the mean square difference between the parameter
            # value outputted from the model and the reference value. Sum this
            # to `total` to get the total across all parameters
            total += np.sum(((inputs[short_name] - ref_value) / (np.abs(ref_value) + 1.0)) ** 2)

        # Take the square root of the total
        rms_total = np.sqrt(total)
        outputs["objective"] = rms_total


class WindPark(om.Group):
    # Openmdao group to run the cost analysis of a wind park

    def initialize(self):
        self.options.declare("modeling_options")
        self.options.declare("opt_options")

    def setup(self):
        modeling_options = self.options["modeling_options"]
        opt_options = self.options["opt_options"]

        self.add_subsystem("wt", WT_RNTA(modeling_options=modeling_options, opt_options=opt_options), promotes=["*"])
        if modeling_options["WISDEM"]["BOS"]["flag"]:
            if modeling_options["flags"]["offshore"]:
                self.add_subsystem(
                    "orbit",
                    Orbit(
                        floating=modeling_options["flags"]["floating"],
                        jacket=modeling_options["flags"]["jacket"],
                        jacket_legs=modeling_options["WISDEM"]["FixedBottomSE"]["n_legs"],
                    ),
                )
            else:
                self.add_subsystem("landbosse", LandBOSSE())

        if modeling_options["flags"]["blade"]:
            self.add_subsystem("financese", PlantFinance(verbosity=modeling_options["General"]["verbosity"]))
            self.add_subsystem(
                "outputs_2_screen", Outputs_2_Screen(verbosity=modeling_options["General"]["verbosity"])
            )

        # BOS inputs
        if modeling_options["WISDEM"]["BOS"]["flag"]:
            if modeling_options["flags"]["offshore"]:
                # Inputs into ORBIT
                self.connect("configuration.rated_power", "orbit.turbine_rating")
                self.connect("env.water_depth", "orbit.site_depth")
                self.connect("costs.turbine_number", "orbit.number_of_turbines")
                self.connect("configuration.n_blades", "orbit.number_of_blades")
                self.connect("high_level_tower_props.hub_height", "orbit.hub_height")
                self.connect("blade.high_level_blade_props.rotor_diameter", "orbit.turbine_rotor_diameter")
                self.connect("tower_grid.height", "orbit.tower_length")
                if modeling_options["flags"]["tower"]:
                    self.connect("towerse.tower_mass", "orbit.tower_mass")
                if modeling_options["flags"]["monopile"]:
                    self.connect("fixedse.monopile_mass", "orbit.monopile_mass")
                    self.connect("fixedse.monopile_cost", "orbit.monopile_cost")
                    self.connect("monopile.height", "orbit.monopile_length")
                    self.connect("monopile.transition_piece_mass", "orbit.transition_piece_mass")
                    self.connect("monopile.transition_piece_cost", "orbit.transition_piece_cost")
                    self.connect("monopile.diameter", "orbit.monopile_diameter", src_indices=[0])
                elif modeling_options["flags"]["jacket"]:
                    self.connect("fixedse.r_foot", "orbit.jacket_r_foot")
                    self.connect("jacket.height", "orbit.jacket_length")
                    self.connect("fixedse.jacket_mass", "orbit.jacket_mass")
                    self.connect("fixedse.jacket_cost", "orbit.jacket_cost")
                    self.connect("jacket.transition_piece_mass", "orbit.transition_piece_mass")
                    self.connect("jacket.transition_piece_cost", "orbit.transition_piece_cost")
                elif modeling_options["flags"]["floating"]:
                    self.connect("mooring.n_lines", "orbit.num_mooring_lines")
                    self.connect("floatingse.line_mass", "orbit.mooring_line_mass", src_indices=[0])
                    self.connect("mooring.line_diameter", "orbit.mooring_line_diameter", src_indices=[0])
                    self.connect("mooring.unstretched_length", "orbit.mooring_line_length", src_indices=[0])
                    self.connect("mooring.anchor_mass", "orbit.anchor_mass", src_indices=[0])
                    self.connect("floating.transition_piece_mass", "orbit.transition_piece_mass")
                    self.connect("floating.transition_piece_cost", "orbit.transition_piece_cost")
                    self.connect("floatingse.platform_cost", "orbit.floating_substructure_cost")
                if modeling_options["flags"]["nacelle"]:
                    self.connect("drivese.nacelle_mass", "orbit.nacelle_mass")
                self.connect("rotorse.blade_mass", "orbit.blade_mass")
                self.connect("tcc.turbine_cost_kW", "orbit.turbine_capex")
                self.connect("rotorse.wt_class.V_mean", "orbit.site_mean_windspeed")
                self.connect("rotorse.rp.powercurve.rated_V", "orbit.turbine_rated_windspeed")
                self.connect("bos.plant_turbine_spacing", "orbit.plant_turbine_spacing")
                self.connect("bos.plant_row_spacing", "orbit.plant_row_spacing")
                self.connect("bos.commissioning_cost_kW", "orbit.commissioning_cost_kW")
                self.connect("bos.decommissioning_cost_kW", "orbit.decommissioning_cost_kW")
                self.connect("bos.distance_to_substation", "orbit.plant_substation_distance")
                self.connect("bos.distance_to_interconnection", "orbit.interconnection_distance")
                self.connect("bos.site_distance", "orbit.site_distance")
                self.connect("bos.distance_to_landfall", "orbit.site_distance_to_landfall")
                self.connect("bos.port_cost_per_month", "orbit.port_cost_per_month")
                self.connect("bos.construction_insurance", "orbit.construction_insurance")
                self.connect("bos.construction_financing", "orbit.construction_financing")
                self.connect("bos.contingency", "orbit.contingency")
                self.connect("bos.site_auction_price", "orbit.site_auction_price")
                self.connect("bos.site_assessment_cost", "orbit.site_assessment_cost")
                self.connect("bos.construction_plan_cost", "orbit.construction_plan_cost")
                self.connect("bos.installation_plan_cost", "orbit.installation_plan_cost")
                self.connect("bos.boem_review_cost", "orbit.boem_review_cost")
            else:
                # Inputs into LandBOSSE
                self.connect("high_level_tower_props.hub_height", "landbosse.hub_height_meters")
                self.connect("costs.turbine_number", "landbosse.num_turbines")
                self.connect("tcc.turbine_cost_kW", "landbosse.turbine_capex_kW")
                self.connect("configuration.rated_power", "landbosse.turbine_rating_MW")
                self.connect("env.shear_exp", "landbosse.wind_shear_exponent")
                self.connect("blade.high_level_blade_props.rotor_diameter", "landbosse.rotor_diameter_m")
                self.connect("configuration.n_blades", "landbosse.number_of_blades")
                if modeling_options["flags"]["blade"]:
                    self.connect("rotorse.rp.powercurve.rated_T", "landbosse.rated_thrust_N")
                    self.connect("rotorse.wt_class.V_extreme50", "landbosse.gust_velocity_m_per_s")
                    self.connect("blade.compute_coord_xy_dim.projected_area", "landbosse.blade_surface_area")
                self.connect("towerse.tower_mass", "landbosse.tower_mass")
                if modeling_options["flags"]["nacelle"]:
                    self.connect("drivese.nacelle_mass", "landbosse.nacelle_mass")
                    self.connect("drivese.hub_system_mass", "landbosse.hub_mass")
                self.connect("rotorse.blade_mass", "landbosse.blade_mass")
                self.connect("tower_grid.foundation_height", "landbosse.foundation_height")
                self.connect("bos.plant_turbine_spacing", "landbosse.turbine_spacing_rotor_diameters")
                self.connect("bos.plant_row_spacing", "landbosse.row_spacing_rotor_diameters")
                self.connect("bos.commissioning_cost_kW", "landbosse.commissioning_cost_kW")
                self.connect("bos.decommissioning_cost_kW", "landbosse.decommissioning_cost_kW")
                self.connect("bos.distance_to_substation", "landbosse.trench_len_to_substation_km")
                self.connect("bos.distance_to_interconnection", "landbosse.distance_to_interconnect_mi")
                self.connect("bos.interconnect_voltage", "landbosse.interconnect_voltage_kV")

        # Inputs to plantfinancese from wt group
        if modeling_options["flags"]["blade"]:
            self.connect("rotorse.rp.AEP", "financese.turbine_aep")
            self.connect("tcc.turbine_cost_kW", "financese.tcc_per_kW")

            if modeling_options["flags"]["bos"]:
                if modeling_options["flags"]["offshore"]:
                    self.connect("orbit.total_capex_kW", "financese.bos_per_kW")
                else:
                    self.connect("landbosse.total_capex_kW", "financese.bos_per_kW")
            else:
                self.connect("costs.bos_per_kW", "financese.bos_per_kW")

            # Inputs to plantfinancese from input yaml
            if modeling_options["flags"]["control"]:
                self.connect("configuration.rated_power", "financese.machine_rating")
            self.connect("costs.turbine_number", "financese.turbine_number")
            self.connect("costs.opex_per_kW", "financese.opex_per_kW")
            self.connect("costs.offset_tcc_per_kW", "financese.offset_tcc_per_kW")
            self.connect("costs.wake_loss_factor", "financese.wake_loss_factor")
            self.connect("costs.fixed_charge_rate", "financese.fixed_charge_rate")
            self.connect("costs.electricity_price", "financese.electricity_price")
            self.connect("costs.reserve_margin_price", "financese.reserve_margin_price")
            self.connect("costs.capacity_credit", "financese.capacity_credit")
            self.connect("costs.benchmark_price", "financese.benchmark_price")

        # Connections to outputs to screen
        if modeling_options["flags"]["blade"]:
            self.connect("rotorse.rp.AEP", "outputs_2_screen.aep")
            self.connect("financese.lcoe", "outputs_2_screen.lcoe")
            self.connect("rotorse.blade_mass", "outputs_2_screen.blade_mass")
            self.connect("rotorse.rs.tip_pos.tip_deflection", "outputs_2_screen.tip_deflection")<|MERGE_RESOLUTION|>--- conflicted
+++ resolved
@@ -75,7 +75,6 @@
 
         if modeling_options["flags"]["nacelle"]:
             self.add_subsystem("drivese", DrivetrainSE(modeling_options=modeling_options))
-<<<<<<< HEAD
         else:
             # Add pass through info for drivese
             drive_ivc = om.IndepVarComp()
@@ -102,8 +101,6 @@
             drive_ivc.add_output('lss_shear_load2stress', val=np.ones(6), desc= 'Figure out what to do with this here. Not yet used in WEIS.')
 
             self.add_subsystem("drivese", drive_ivc)
-=======
->>>>>>> d8942329
 
             
 class WT_RNTA(om.Group):
