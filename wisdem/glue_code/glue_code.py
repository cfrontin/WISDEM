import numpy as np
import openmdao.api as om

from wisdem.glue_code.gc_WT_DataStruc import WindTurbineOntologyOpenMDAO
from wisdem.rotorse.rotor import RotorSEProp, RotorSEPerf, RotorSE
from wisdem.drivetrainse.drivetrain import DrivetrainSE
from wisdem.towerse.tower import TowerSEProp, TowerSEPerf, TowerSE
from wisdem.floatingse.floating import FloatingSEProp, FloatingSEPerf, FloatingSE
from wisdem.fixed_bottomse.monopile import MonopileSEProp, MonopileSEPerf, MonopileSE
from wisdem.fixed_bottomse.jacket import JacketSEProp, JacketSEPerf, JacketSE
from wisdem.glue_code.gc_RunTools import Outputs_2_Screen
from wisdem.nrelcsm.nrel_csm_cost_2015 import Turbine_CostsSE_2015
from wisdem.commonse.turbine_constraints import TurbineConstraints
from wisdem.plant_financese.plant_finance import PlantFinance
from wisdem.landbosse.landbosse_omdao.landbosse import LandBOSSE
from wisdem.orbit.orbit_api import Orbit


class WT_RNTA_Prop(om.Group):
    # Openmdao group to compute most of the mass properties of the components

    def initialize(self):
        self.options.declare("modeling_options")
        self.options.declare("opt_options")

    def setup(self):
        modeling_options = self.options["modeling_options"]
        opt_options = self.options["opt_options"]

        # Analysis components
        self.add_subsystem(
            "wt_init",
            WindTurbineOntologyOpenMDAO(modeling_options=modeling_options, opt_options=opt_options),
            promotes=["*"],
        )

        if modeling_options["flags"]["blade"]:
            self.add_subsystem("rotorse", RotorSEProp(modeling_options=modeling_options, opt_options=opt_options))

        if modeling_options["flags"]["tower"]:
            self.add_subsystem("towerse", TowerSEProp(modeling_options=modeling_options))

        if modeling_options["flags"]["monopile"]:
            self.add_subsystem("fixedse", MonopileSEProp(modeling_options=modeling_options))

        elif modeling_options["flags"]["jacket"]:
            self.add_subsystem("fixedse", JacketSEProp(modeling_options=modeling_options))


class WT_RNA(om.Group):
    # Openmdao group to iterate on the rated torque - turbine efficiency

    def initialize(self):
        self.options.declare("modeling_options")
        self.options.declare("opt_options")

    def setup(self):
        modeling_options = self.options["modeling_options"]
        opt_options = self.options["opt_options"]

        if modeling_options["flags"]["blade"] and modeling_options["flags"]["drivetrain"]:
            self.linear_solver = lbgs = om.LinearBlockGS()
            self.nonlinear_solver = nlbgs = om.NonlinearBlockGS()
            nlbgs.options["maxiter"] = modeling_options["General"]["solver_maxiter"]
            nlbgs.options["atol"] = 1e-2
            nlbgs.options["rtol"] = 1e-8
            nlbgs.options["iprint"] = 2

        if modeling_options["flags"]["blade"]:
            self.add_subsystem("rotorse", RotorSEPerf(modeling_options=modeling_options, opt_options=opt_options))

        if modeling_options["flags"]["drivetrain"]:
            self.add_subsystem("drivese", DrivetrainSE(modeling_options=modeling_options))


class WT_RNTA(om.Group):
    # Openmdao group to run the analysis of the wind turbine

    def initialize(self):
        self.options.declare("modeling_options")
        self.options.declare("opt_options")

    def setup(self):
        modeling_options = self.options["modeling_options"]
        nLC = modeling_options["WISDEM"]["n_dlc"]
        opt_options = self.options["opt_options"]

        # Analysis components
        self.add_subsystem("wt_prop", WT_RNTA_Prop(modeling_options=modeling_options, opt_options=opt_options), promotes=["*"])

        if modeling_options["flags"]["blade"] or modeling_options["flags"]["drivetrain"]:
            self.add_subsystem("wt_rna", WT_RNA(modeling_options=modeling_options, opt_options=opt_options), promotes=["*"])

        if modeling_options["flags"]["tower"]:
            self.add_subsystem("towerse", TowerSEPerf(modeling_options=modeling_options))

        if modeling_options["flags"]["blade"] and modeling_options["flags"]["tower"]:
            self.add_subsystem("tcons", TurbineConstraints(modeling_options=modeling_options))

        if modeling_options["flags"]["monopile"]:
            self.add_subsystem("fixedse", MonopileSEPerf(modeling_options=modeling_options))

        elif modeling_options["flags"]["jacket"]:
            self.add_subsystem("fixedse", JacketSEPerf(modeling_options=modeling_options))

        elif modeling_options["flags"]["floating"]:
            self.add_subsystem("floatingse", FloatingSE(modeling_options=modeling_options))

        if modeling_options["flags"]["costs"]:
            self.add_subsystem("tcc", Turbine_CostsSE_2015(verbosity=modeling_options["General"]["verbosity"]))

        if modeling_options["flags"]["blade"]:
            n_span = modeling_options["WISDEM"]["RotorSE"]["n_span"]

            self.connect("blade.pa.chord_param", "blade.compute_reynolds.chord")
            self.connect("env.rho_air", "blade.compute_reynolds.rho")
            self.connect("env.mu_air", "blade.compute_reynolds.mu")

            # Conncetions to ccblade
            self.connect("blade.pa.chord_param", "rotorse.chord")
            self.connect("blade.pa.twist_param", "rotorse.ccblade.theta_in")
            self.connect("blade.opt_var.s_opt_chord", "rotorse.ccblade.s_opt_chord")
            self.connect("blade.opt_var.s_opt_twist", "rotorse.ccblade.s_opt_theta")
            self.connect("blade.outer_shape.s", "rotorse.s")
            self.connect("blade.high_level_blade_props.r_blade", "rotorse.r")
            self.connect("blade.high_level_blade_props.Rtip", "rotorse.Rtip")
            self.connect("hub.radius", "rotorse.Rhub")
            self.connect("blade.interp_airfoils.rthick_interp", "rotorse.ccblade.rthick")
            self.connect("airfoils.aoa", "rotorse.airfoils_aoa")
            self.connect("airfoils.Re", "rotorse.airfoils_Re")
            self.connect("af_3d.cl_corrected", "rotorse.airfoils_cl")
            self.connect("af_3d.cd_corrected", "rotorse.airfoils_cd")
            self.connect("af_3d.cm_corrected", "rotorse.airfoils_cm")
            self.connect("high_level_tower_props.hub_height", "rotorse.hub_height")
            self.connect("hub.cone", "rotorse.precone")
            self.connect("drivetrain.uptilt", "rotorse.tilt")

            self.connect("blade.high_level_blade_props.prebend", "rotorse.precurve")
            self.connect("blade.high_level_blade_props.prebendTip", "rotorse.precurveTip")
            self.connect("blade.high_level_blade_props.presweep", "rotorse.presweep")
            self.connect("blade.high_level_blade_props.presweepTip", "rotorse.presweepTip")

            if modeling_options["flags"]["control"]:
                self.connect("control.rated_pitch", "rotorse.pitch")
<<<<<<< HEAD
                self.connect("control.ps_percent", "rotorse.rp.powercurve.ps_percent")
=======
                if 'ROSCO' not in modeling_options: # If using WEIS, connection will happen there
                    self.connect("control.ps_percent", "rotorse.rp.powercurve.ps_percent")
                self.connect("control.fix_pitch_regI12", "rotorse.rp.powercurve.fix_pitch_regI12")
>>>>>>> 35bd1bf3
            self.connect("control.rated_TSR", "rotorse.tsr")
            self.connect("env.rho_air", "rotorse.rho_air")
            self.connect("env.mu_air", "rotorse.mu_air")
            self.connect("env.shear_exp", "rotorse.shearExp")
            self.connect(
                "configuration.n_blades",
                ["rotorse.nBlades", "rotorse.re.n_blades"],
            )
            self.connect("configuration.ws_class", "rotorse.wt_class.turbine_class")

            # Connections to RotorPower
            self.connect("rotorse.wt_class.V_mean", "rotorse.rp.cdf.xbar")
            self.connect("rotorse.wt_class.V_mean", "rotorse.rp.gust.V_mean")
            self.connect("control.V_in", "rotorse.rp.v_min")
            self.connect("control.V_out", "rotorse.rp.v_max")
            self.connect("configuration.rated_power", "rotorse.rp.rated_power")
            self.connect("control.minOmega", "rotorse.rp.omega_min")
            self.connect("control.maxOmega", "rotorse.rp.omega_max")
            self.connect("control.max_TS", "rotorse.rp.control_maxTS")
            self.connect("configuration.gearbox_type", "rotorse.rp.drivetrainType")
            self.connect("drivetrain.gearbox_efficiency", "rotorse.rp.powercurve.gearbox_efficiency")
            if modeling_options["flags"]["drivetrain"]:
                self.connect("drivese.lss_rpm", "rotorse.rp.powercurve.lss_rpm")
                self.connect("drivese.generator_efficiency", "rotorse.rp.powercurve.generator_efficiency")
            self.connect("env.weibull_k", "rotorse.rp.cdf.k")
            self.connect("configuration.turb_class", "rotorse.rp.gust.turbulence_class")


            if not modeling_options["user_elastic"]["blade"]:
                self.connect("blade.interp_airfoils.coord_xy_interp", "rotorse.re.coord_xy_interp")

            # Connections to rotor elastic and frequency analysis
            if not modeling_options["user_elastic"]["blade"]:
                self.connect("configuration.n_blades", "rotorse.rs.constr.blade_number")
                self.connect("drivetrain.uptilt", "rotorse.re.precomp.uptilt")
                self.connect("blade.outer_shape.section_offset_y", "rotorse.re.section_offset_y")
                self.connect("blade.ps.layer_thickness_param", "rotorse.re.precomp.layer_thickness")

                self.connect("blade.structure.layer_start_nd", "rotorse.re.precomp.layer_start_nd")
                self.connect("blade.structure.layer_end_nd", "rotorse.re.precomp.layer_end_nd")
                self.connect("blade.structure.web_start_nd", "rotorse.re.precomp.web_start_nd")
                self.connect("blade.structure.web_end_nd", "rotorse.re.precomp.web_end_nd")
                self.connect("blade.structure.joint_position", "rotorse.re.precomp.joint_position")
                self.connect("blade.structure.build_layer", "rotorse.re.precomp.build_layer")
                # joint mass as user input from yaml
                self.connect("blade.structure.joint_mass", "rotorse.re.precomp.joint_mass")
                self.connect("materials.name", "rotorse.re.precomp.mat_name")
                self.connect("materials.orth", "rotorse.re.precomp.orth")
                self.connect("materials.E", "rotorse.re.precomp.E")
                self.connect("materials.G", "rotorse.re.precomp.G")
                self.connect("materials.nu", "rotorse.re.precomp.nu")
                self.connect("materials.rho", "rotorse.re.precomp.rho")

                # Connections from blade struct parametrization to rotor load anlysis
                spars_tereinf = modeling_options["WISDEM"]["RotorSE"]["spars_tereinf"]
                self.connect("blade.opt_var.s_opt_layer_%d"%spars_tereinf[0], "rotorse.rs.constr.s_opt_spar_cap_ss")
                self.connect("blade.opt_var.s_opt_layer_%d"%spars_tereinf[1], "rotorse.rs.constr.s_opt_spar_cap_ps")
                self.connect("blade.opt_var.s_opt_layer_%d"%spars_tereinf[2], "rotorse.rs.constr.s_opt_te_ss")
                self.connect("blade.opt_var.s_opt_layer_%d"%spars_tereinf[3], "rotorse.rs.constr.s_opt_te_ps")

                # Connections to RotorStructure
                self.connect("blade.structure.d_f", "rotorse.rs.brs.d_f")
                self.connect("blade.structure.sigma_max", "rotorse.rs.brs.sigma_max")
                self.connect("blade.pa.chord_param", "rotorse.rs.brs.rootD", src_indices=[0])
                self.connect("blade.ps.layer_thickness_param", "rotorse.rs.brs.layer_thickness")
                self.connect("blade.structure.layer_start_nd", "rotorse.rs.brs.layer_start_nd")
                self.connect("blade.structure.layer_end_nd", "rotorse.rs.brs.layer_end_nd")

                # If blade is segmented
                if modeling_options["WISDEM"]["RotorSE"]["id_joint_position"] > 0:
                    # Connections to RotorCost
                    # Inputs to be split between inner and outer blade portions
                    self.connect("blade.high_level_blade_props.blade_length", "rotorse.split.blade_length")
                    self.connect("blade.outer_shape.s", "rotorse.split.s")
                    self.connect("blade.pa.chord_param", "rotorse.split.chord")
                    self.connect("blade.interp_airfoils.coord_xy_interp", "rotorse.split.coord_xy_interp")
                    self.connect("blade.ps.layer_thickness_param", "rotorse.split.layer_thickness")
                    self.connect("blade.structure.layer_start_nd", "rotorse.split.layer_start_nd")
                    self.connect("blade.structure.layer_end_nd", "rotorse.split.layer_end_nd")
                    self.connect("blade.structure.web_start_nd", "rotorse.split.web_start_nd")
                    self.connect("blade.structure.web_end_nd", "rotorse.split.web_end_nd")
                    self.connect("blade.structure.joint_position", "rotorse.split.joint_position")

                    # Common inputs to blade cost model
                    self.connect("materials.name", ["rotorse.rc_in.mat_name", "rotorse.rc_out.mat_name"])
                    self.connect("materials.orth", ["rotorse.rc_in.orth", "rotorse.rc_out.orth"])
                    self.connect("materials.rho", ["rotorse.rc_in.rho", "rotorse.rc_out.rho"])
                    self.connect("materials.unit_cost", ["rotorse.rc_in.unit_cost", "rotorse.rc_out.unit_cost"])
                    self.connect("materials.waste", ["rotorse.rc_in.waste", "rotorse.rc_out.waste"])
                    self.connect("materials.rho_fiber", ["rotorse.rc_in.rho_fiber", "rotorse.rc_out.rho_fiber"])
                    self.connect("materials.ply_t", ["rotorse.rc_in.ply_t", "rotorse.rc_out.ply_t"])
                    self.connect("materials.fwf", ["rotorse.rc_in.fwf", "rotorse.rc_out.fwf"])
                    self.connect("materials.fvf", ["rotorse.rc_in.fvf", "rotorse.rc_out.fvf"])
                    self.connect("materials.roll_mass", ["rotorse.rc_in.roll_mass", "rotorse.rc_out.roll_mass"])
                    self.connect(
                        "blade.structure.build_layer",
                        ["rotorse.rc_in.build_layer", "rotorse.rc_out.build_layer"],
                    )
                else:
                    self.connect("blade.high_level_blade_props.blade_length", "rotorse.rc.blade_length")
                    self.connect("blade.outer_shape.s", "rotorse.rc.s")
                    self.connect("blade.pa.chord_param", "rotorse.rc.chord")
                    self.connect("blade.interp_airfoils.coord_xy_interp", "rotorse.rc.coord_xy_interp")
                    self.connect("blade.ps.layer_thickness_param", "rotorse.rc.layer_thickness")
                    self.connect("blade.structure.layer_start_nd", "rotorse.rc.layer_start_nd")
                    self.connect("blade.structure.layer_end_nd", "rotorse.rc.layer_end_nd")
                    self.connect("blade.structure.build_layer", "rotorse.rc.build_layer")
                    self.connect("blade.structure.web_start_nd", "rotorse.rc.web_start_nd")
                    self.connect("blade.structure.web_end_nd", "rotorse.rc.web_end_nd")
                    self.connect("materials.name", "rotorse.rc.mat_name")
                    self.connect("materials.orth", "rotorse.rc.orth")
                    self.connect("materials.rho", "rotorse.rc.rho")
                    self.connect("materials.unit_cost", "rotorse.rc.unit_cost")
                    self.connect("materials.waste", "rotorse.rc.waste")
                    self.connect("materials.rho_fiber", "rotorse.rc.rho_fiber")
                    self.connect("materials.ply_t", "rotorse.rc.ply_t")
                    self.connect("materials.fwf", "rotorse.rc.fwf")
                    self.connect("materials.fvf", "rotorse.rc.fvf")
                    self.connect("materials.roll_mass", "rotorse.rc.roll_mass")

            else:
                # connections for user-defined blade elastic properties
                # stiffness matrix
                self.connect("blade.user_KI.K11", "rotorse.re.K11")
                self.connect("blade.user_KI.K22", "rotorse.re.K22")
                self.connect("blade.user_KI.K33", "rotorse.re.K33")
                self.connect("blade.user_KI.K44", "rotorse.re.K44")
                self.connect("blade.user_KI.K55", "rotorse.re.K55")
                self.connect("blade.user_KI.K66", "rotorse.re.K66")
                self.connect("blade.user_KI.K12", "rotorse.re.K12")
                self.connect("blade.user_KI.K13", "rotorse.re.K13")
                self.connect("blade.user_KI.K14", "rotorse.re.K14")
                self.connect("blade.user_KI.K15", "rotorse.re.K15")
                self.connect("blade.user_KI.K16", "rotorse.re.K16")
                self.connect("blade.user_KI.K23", "rotorse.re.K23")
                self.connect("blade.user_KI.K24", "rotorse.re.K24")
                self.connect("blade.user_KI.K25", "rotorse.re.K25")
                self.connect("blade.user_KI.K26", "rotorse.re.K26")
                self.connect("blade.user_KI.K34", "rotorse.re.K34")
                self.connect("blade.user_KI.K35", "rotorse.re.K35")
                self.connect("blade.user_KI.K36", "rotorse.re.K36")
                self.connect("blade.user_KI.K45", "rotorse.re.K45")
                self.connect("blade.user_KI.K46", "rotorse.re.K46")
                self.connect("blade.user_KI.K56", "rotorse.re.K56")

                # mass matrix
                self.connect("blade.user_KI.mass", "rotorse.re.mass")
                self.connect("blade.user_KI.cm_x", "rotorse.re.cm_x")
                self.connect("blade.user_KI.cm_y", "rotorse.re.cm_y")
                self.connect("blade.user_KI.i_edge", "rotorse.re.i_edge")
                self.connect("blade.user_KI.i_flap", "rotorse.re.i_flap")
                self.connect("blade.user_KI.i_plr", "rotorse.re.i_plr")
                self.connect("blade.user_KI.i_cp", "rotorse.re.i_cp")



        # Connections to DriveSE
        if modeling_options["flags"]["drivetrain"]:
            self.connect("hub.diameter", "drivese.hub_diameter")
            self.connect("hub.hub_in2out_circ", "drivese.hub_in2out_circ")
            self.connect("hub.flange_t2shell_t", "drivese.flange_t2shell_t")
            self.connect("hub.flange_OD2hub_D", "drivese.flange_OD2hub_D")
            self.connect("hub.flange_ID2flange_OD", "drivese.flange_ID2flange_OD")
            self.connect("hub.hub_stress_concentration", "drivese.hub_stress_concentration")
            self.connect("hub.n_front_brackets", "drivese.n_front_brackets")
            self.connect("hub.n_rear_brackets", "drivese.n_rear_brackets")
            self.connect("hub.clearance_hub_spinner", "drivese.clearance_hub_spinner")
            self.connect("hub.spin_hole_incr", "drivese.spin_hole_incr")
            self.connect("hub.pitch_system_scaling_factor", "drivese.pitch_system_scaling_factor")
            self.connect("hub.pitch_system_mass_user", "drivese.pitch_system_mass_user")
            self.connect("hub.hub_shell_mass_user", "drivese.hub_shell_mass_user")
            self.connect("hub.spinner_mass_user", "drivese.spinner_mass_user")
            self.connect("rotorse.wt_class.V_extreme50", "drivese.spinner_gust_ws")
            self.connect("hub.hub_system_mass_user", "drivese.hub_system_mass_user")
            self.connect("hub.hub_system_cm_user", "drivese.hub_system_cm_user")
            self.connect("hub.hub_system_I_user", "drivese.hub_system_I_user")
            self.connect("drivetrain.drivetrain_spring_constant_user", "drivese.drivetrain_spring_constant_user")
            self.connect("drivetrain.drivetrain_damping_coefficient_user", "drivese.drivetrain_damping_coefficient_user")
            self.connect('drivetrain.yaw_mass_user', 'drivese.yaw_mass_user')
            self.connect('drivetrain.above_yaw_mass_user', 'drivese.above_yaw_mass_user')
            self.connect('drivetrain.above_yaw_cm_user', 'drivese.above_yaw_cm_user')
            self.connect('drivetrain.above_yaw_I_user', 'drivese.above_yaw_I_user')
            # Not yet implemented
            #self.connect('drivetrain.above_yaw_cm_user', 'drivese.above_yaw_cm_user')
            #self.connect('drivetrain.above_yaw_I_TT_user', 'drivese.above_yaw_I_TT_user')
            #self.connect('drivetrain.above_yaw_I_user', 'drivese.above_yaw_I_user')

            self.connect("configuration.n_blades", "drivese.n_blades")

            self.connect("blade.high_level_blade_props.rotor_diameter", "drivese.rotor_diameter")
            self.connect("configuration.upwind", "drivese.upwind")
            self.connect("control.minOmega", "drivese.minimum_rpm")
            self.connect("rotorse.rp.powercurve.rated_Omega", "drivese.rated_rpm")
            self.connect("rotorse.rp.powercurve.rated_Q", "drivese.rated_torque")
            self.connect("configuration.rated_power", "drivese.machine_rating")
            if modeling_options["flags"]["tower"]:
                self.connect("tower.diameter", "drivese.D_top", src_indices=[-1])

            self.connect("rotorse.rs.aero_hub_loads.Fhub", "drivese.F_aero_hub")
            self.connect("rotorse.rs.aero_hub_loads.Mhub", "drivese.M_aero_hub")
            self.connect("rotorse.rs.frame.root_M", "drivese.pitch_system.BRFM", src_indices=[1])

            self.connect("blade.pa.chord_param", "drivese.blade_root_diameter", src_indices=[0])
            self.connect("rotorse.rs.curvature.blades_cg_hubcc", "drivese.blades_cm")
            self.connect("rotorse.blade_mass", "drivese.blade_mass")
            self.connect("rotorse.mass_all_blades", "drivese.blades_mass")
            self.connect("rotorse.I_all_blades", "drivese.blades_I")

            self.connect("drivetrain.distance_hub_mb", "drivese.L_h1")
            self.connect("drivetrain.distance_mb_mb", "drivese.L_12")
            self.connect("generator.L_generator", "drivese.L_generator")
            self.connect("drivetrain.overhang", "drivese.overhang")
            self.connect("drivetrain.distance_tt_hub", "drivese.drive_height")
            self.connect("drivetrain.uptilt", "drivese.tilt")
            self.connect("drivetrain.gear_ratio", "drivese.gear_ratio")
            self.connect("drivetrain.damping_ratio", "drivese.damping_ratio")
            self.connect("drivetrain.mb1Type", "drivese.bear1.bearing_type")
            self.connect("drivetrain.mb2Type", "drivese.bear2.bearing_type")
            self.connect("drivetrain.lss_diameter", "drivese.lss_diameter")
            self.connect("drivetrain.lss_wall_thickness", "drivese.lss_wall_thickness")
            if modeling_options["WISDEM"]["DriveSE"]["direct"]:
                self.connect("drivetrain.nose_diameter", "drivese.bear1.D_shaft", src_indices=[0])
                self.connect("drivetrain.nose_diameter", "drivese.bear2.D_shaft", src_indices=[-1])
            else:
                self.connect("drivetrain.lss_diameter", "drivese.bear1.D_shaft", src_indices=[0])
                self.connect("drivetrain.lss_diameter", "drivese.bear2.D_shaft", src_indices=[-1])
            self.connect("drivetrain.uptower", "drivese.uptower")
            self.connect("drivetrain.brake_mass_user", "drivese.brake_mass_user")
            self.connect("drivetrain.bedplate_mass_user", "drivese.bedplate_mass_user")
            self.connect("drivetrain.mb1_mass_user", "drivese.bear1.mb_mass_user")
            self.connect("drivetrain.mb2_mass_user", "drivese.bear2.mb_mass_user")
            self.connect("drivetrain.hvac_mass_coeff", "drivese.hvac_mass_coeff")
            self.connect("drivetrain.converter_mass_user", "drivese.converter_mass_user")
            self.connect("drivetrain.transformer_mass_user", "drivese.transformer_mass_user")

            if modeling_options["WISDEM"]["DriveSE"]["direct"]:
                self.connect("drivetrain.nose_diameter", "drivese.nose_diameter")
                self.connect("drivetrain.nose_wall_thickness", "drivese.nose_wall_thickness")
                self.connect("drivetrain.bedplate_wall_thickness", "drivese.bedplate_wall_thickness")
            else:
                self.connect("drivetrain.hss_length", "drivese.L_hss")
                self.connect("drivetrain.hss_diameter", "drivese.hss_diameter")
                self.connect("drivetrain.hss_wall_thickness", "drivese.hss_wall_thickness")
                self.connect("drivetrain.hss_material", "drivese.hss_material")
                self.connect("drivetrain.planet_numbers", "drivese.planet_numbers")
                self.connect("drivetrain.gear_configuration", "drivese.gear_configuration")
                self.connect("drivetrain.gearbox_mass_user", "drivese.gearbox_mass_user")
                self.connect("drivetrain.gearbox_radius_user", "drivese.gearbox_radius_user")
                self.connect("drivetrain.gearbox_length_user", "drivese.gearbox_length_user")
                self.connect("drivetrain.bedplate_flange_width", "drivese.bedplate_flange_width")
                self.connect("drivetrain.bedplate_flange_thickness", "drivese.bedplate_flange_thickness")
                self.connect("drivetrain.bedplate_web_thickness", "drivese.bedplate_web_thickness")

            self.connect("hub.hub_material", "drivese.hub_material")
            self.connect("hub.spinner_material", "drivese.spinner_material")
            self.connect("drivetrain.lss_material", "drivese.lss_material")
            self.connect("drivetrain.bedplate_material", "drivese.bedplate_material")
            self.connect("materials.name", "drivese.material_names")
            self.connect("materials.E", "drivese.E_mat")
            self.connect("materials.G", "drivese.G_mat")
            self.connect("materials.rho", "drivese.rho_mat")
            self.connect("materials.sigma_y", "drivese.Xy_mat")
            self.connect("materials.Xt", "drivese.Xt_mat")
            self.connect("materials.wohler_exp", "drivese.wohler_exp_mat")
            self.connect("materials.wohler_intercept", "drivese.wohler_A_mat")
            self.connect("materials.unit_cost", "drivese.unit_cost_mat")

            self.connect("generator.generator_mass_user", "drivese.generator_mass_user")
            if not modeling_options["flags"]["generator"]:
                self.connect("generator.generator_radius_user", "drivese.generator_radius_user")
                self.connect("generator.generator_efficiency_user", "drivese.generator_efficiency_user")
            else:
                self.connect("generator.B_r", "drivese.generator.B_r")
                self.connect("generator.P_Fe0e", "drivese.generator.P_Fe0e")
                self.connect("generator.P_Fe0h", "drivese.generator.P_Fe0h")
                self.connect("generator.S_N", "drivese.generator.S_N")
                self.connect("generator.alpha_p", "drivese.generator.alpha_p")
                self.connect("generator.b_r_tau_r", "drivese.generator.b_r_tau_r")
                self.connect("generator.b_ro", "drivese.generator.b_ro")
                self.connect("generator.b_s_tau_s", "drivese.generator.b_s_tau_s")
                self.connect("generator.b_so", "drivese.generator.b_so")
                self.connect("generator.cofi", "drivese.generator.cofi")
                self.connect("generator.freq", "drivese.generator.freq")
                self.connect("generator.h_i", "drivese.generator.h_i")
                self.connect("generator.h_sy0", "drivese.generator.h_sy0")
                self.connect("generator.h_w", "drivese.generator.h_w")
                self.connect("generator.k_fes", "drivese.generator.k_fes")
                self.connect("generator.k_fillr", "drivese.generator.k_fillr")
                self.connect("generator.k_fills", "drivese.generator.k_fills")
                self.connect("generator.k_s", "drivese.generator.k_s")
                self.connect("generator.m", "drivese.generator.m")
                self.connect("generator.mu_0", "drivese.generator.mu_0")
                self.connect("generator.mu_r", "drivese.generator.mu_r")
                self.connect("generator.p", "drivese.generator.p")
                self.connect("generator.phi", "drivese.generator.phi")
                self.connect("generator.q1", "drivese.generator.q1")
                self.connect("generator.q2", "drivese.generator.q2")
                self.connect("generator.ratio_mw2pp", "drivese.generator.ratio_mw2pp")
                self.connect("generator.resist_Cu", "drivese.generator.resist_Cu")
                self.connect("generator.sigma", "drivese.generator.sigma")
                self.connect("generator.y_tau_p", "drivese.generator.y_tau_p")
                self.connect("generator.y_tau_pr", "drivese.generator.y_tau_pr")

                self.connect("generator.I_0", "drivese.generator.I_0")
                self.connect("generator.d_r", "drivese.generator.d_r")
                self.connect("generator.h_m", "drivese.generator.h_m")
                self.connect("generator.h_0", "drivese.generator.h_0")
                self.connect("generator.h_s", "drivese.generator.h_s")
                self.connect("generator.len_s", "drivese.generator.len_s")
                self.connect("generator.n_r", "drivese.generator.n_r")
                self.connect("generator.rad_ag", "drivese.generator.rad_ag")
                self.connect("generator.t_wr", "drivese.generator.t_wr")

                self.connect("generator.n_s", "drivese.generator.n_s")
                self.connect("generator.b_st", "drivese.generator.b_st")
                self.connect("generator.d_s", "drivese.generator.d_s")
                self.connect("generator.t_ws", "drivese.generator.t_ws")

                self.connect("generator.rho_Copper", "drivese.generator.rho_Copper")
                self.connect("generator.rho_Fe", "drivese.generator.rho_Fe")
                self.connect("generator.rho_Fes", "drivese.generator.rho_Fes")
                self.connect("generator.rho_PM", "drivese.generator.rho_PM")

                self.connect("generator.C_Cu", "drivese.generator.C_Cu")
                self.connect("generator.C_Fe", "drivese.generator.C_Fe")
                self.connect("generator.C_Fes", "drivese.generator.C_Fes")
                self.connect("generator.C_PM", "drivese.generator.C_PM")

                if modeling_options["WISDEM"]["DriveSE"]["generator"]["type"] in ["pmsg_outer"]:
                    self.connect("generator.N_c", "drivese.generator.N_c")
                    self.connect("generator.b", "drivese.generator.b")
                    self.connect("generator.c", "drivese.generator.c")
                    self.connect("generator.E_p", "drivese.generator.E_p")
                    self.connect("generator.h_yr", "drivese.generator.h_yr")
                    self.connect("generator.h_ys", "drivese.generator.h_ys")
                    self.connect("generator.h_sr", "drivese.generator.h_sr")
                    self.connect("generator.h_ss", "drivese.generator.h_ss")
                    self.connect("generator.t_r", "drivese.generator.t_r")
                    self.connect("generator.t_s", "drivese.generator.t_s")

                    self.connect("generator.u_allow_pcent", "drivese.generator.u_allow_pcent")
                    self.connect("generator.y_allow_pcent", "drivese.generator.y_allow_pcent")
                    self.connect("generator.z_allow_deg", "drivese.generator.z_allow_deg")
                    self.connect("generator.B_tmax", "drivese.generator.B_tmax")
                    self.connect("rotorse.rp.powercurve.rated_mech", "drivese.generator.P_mech")

                if modeling_options["WISDEM"]["DriveSE"]["generator"]["type"] in ["eesg", "pmsg_arms", "pmsg_disc"]:
                    self.connect("generator.tau_p", "drivese.generator.tau_p")
                    self.connect("generator.h_ys", "drivese.generator.h_ys")
                    self.connect("generator.h_yr", "drivese.generator.h_yr")
                    self.connect("generator.b_arm", "drivese.generator.b_arm")

                elif modeling_options["WISDEM"]["DriveSE"]["generator"]["type"] in ["scig", "dfig"]:
                    self.connect("generator.B_symax", "drivese.generator.B_symax")
                    self.connect("generator.S_Nmax", "drivese.generator.S_Nmax")

                if modeling_options["WISDEM"]["DriveSE"]["direct"]:
                    self.connect("drivetrain.nose_diameter", "drivese.generator.D_nose", src_indices=[-1])
                    self.connect("drivetrain.lss_diameter", "drivese.generator.D_shaft", src_indices=[0])
                else:
                    self.connect("drivetrain.hss_diameter", "drivese.generator.D_shaft", src_indices=[-1])

        # Connections to TowerSE
        if modeling_options["flags"]["tower"]:
            if modeling_options["flags"]["drivetrain"] or modeling_options["user_elastic"]["drivetrain"]:
                self.connect("drivese.rna_I_TT", "towerse.rna_I")
                self.connect("drivese.rna_cm", "towerse.rna_cg")
                self.connect("drivese.rna_mass", "towerse.rna_mass")
            if modeling_options["flags"]["drivetrain"]:
                self.connect("drivese.base_F", "towerse.tower.rna_F")
                self.connect("drivese.base_M", "towerse.tower.rna_M")
            if modeling_options["flags"]["blade"]:
                self.connect("rotorse.rp.gust.V_gust", "towerse.env.Uref")
            self.connect("high_level_tower_props.hub_height", "towerse.wind_reference_height")
            self.connect("high_level_tower_props.hub_height", "towerse.hub_height")
            self.connect("env.rho_air", "towerse.rho_air")
            self.connect("env.mu_air", "towerse.mu_air")
            self.connect("env.shear_exp", "towerse.shearExp")
            self.connect("tower_grid.foundation_height", "towerse.foundation_height")
            self.connect("tower.diameter", "towerse.tower_outer_diameter_in")
            self.connect("tower_grid.height", "towerse.tower_height")
            self.connect("tower_grid.s", "towerse.tower_s")
            self.connect("tower.layer_thickness", "towerse.tower_layer_thickness")
            self.connect("tower.outfitting_factor", "towerse.outfitting_factor_in")
            self.connect("tower.tower_mass_user", "towerse.tower_mass_user")
            self.connect("tower.layer_mat", "towerse.tower_layer_materials")
            self.connect("materials.name", "towerse.material_names")
            self.connect("materials.E", "towerse.E_mat")
            self.connect("materials.G", "towerse.G_mat")
            self.connect("materials.rho", "towerse.rho_mat")
            self.connect("materials.sigma_y", "towerse.sigma_y_mat")
            self.connect("materials.Xt", "towerse.sigma_ult_mat")
            self.connect("materials.wohler_exp", "towerse.wohler_exp_mat")
            self.connect("materials.wohler_intercept", "towerse.wohler_A_mat")
            self.connect("materials.unit_cost", "towerse.unit_cost_mat")
            if modeling_options["flags"]["costs"]:
                self.connect("costs.labor_rate", "towerse.labor_cost_rate")
                self.connect("costs.painting_rate", "towerse.painting_cost_rate")
            self.connect("tower.lumped_mass", "towerse.lumped_mass_in")

        if modeling_options["flags"]["monopile"] or modeling_options["flags"]["jacket"]:
            self.connect("materials.E", "fixedse.E_mat")
            self.connect("materials.G", "fixedse.G_mat")
            self.connect("materials.rho", "fixedse.rho_mat")
            self.connect("materials.name", "fixedse.material_names")
            self.connect("materials.unit_cost", "fixedse.unit_cost_mat")
            self.connect("materials.sigma_y", "fixedse.sigma_y_mat")
            if modeling_options["flags"]["tower"]:
                self.connect("towerse.tower_mass", "fixedse.tower_mass")
                self.connect("towerse.tower_cost", "fixedse.tower_cost")
                self.connect("towerse.turbine_mass", "fixedse.turbine_mass")
                self.connect("towerse.turbine_center_of_mass", "fixedse.turbine_cg")
                self.connect("towerse.turbine_I_base", "fixedse.turbine_I")
                self.connect("towerse.tower.turbine_F", "fixedse.turbine_F")
                self.connect("towerse.tower.turbine_M", "fixedse.turbine_M")
                self.connect("tower.diameter", "fixedse.tower_base_diameter", src_indices=[0])
                self.connect("tower_grid.foundation_height", "fixedse.tower_foundation_height")
            if modeling_options["flags"]["costs"]:
                self.connect("costs.painting_rate", "fixedse.painting_cost_rate")
                self.connect("costs.labor_rate", "fixedse.labor_cost_rate")

        if modeling_options["flags"]["monopile"]:
            if modeling_options["flags"]["blade"]:
                self.connect("rotorse.rp.gust.V_gust", "fixedse.env.Uref")
            self.connect("high_level_tower_props.hub_height", "fixedse.wind_reference_height")
            self.connect("env.rho_air", "fixedse.rho_air")
            self.connect("env.mu_air", "fixedse.mu_air")
            self.connect("env.shear_exp", "fixedse.shearExp")
            self.connect("env.water_depth", "fixedse.water_depth")
            self.connect("env.rho_water", "fixedse.rho_water")
            self.connect("env.mu_water", "fixedse.mu_water")
            if modeling_options["WISDEM"]["FixedBottomSE"]["soil_springs"]:
                self.connect("env.G_soil", "fixedse.G_soil")
                self.connect("env.nu_soil", "fixedse.nu_soil")
                self.connect("fixedse.soil.z_k", "fixedse.monopile.z_soil")
                self.connect("fixedse.soil.k", "fixedse.monopile.k_soil")
            self.connect("env.Hsig_wave", "fixedse.Hsig_wave")
            self.connect("env.Tsig_wave", "fixedse.Tsig_wave")
            self.connect("monopile.diameter", "fixedse.monopile_outer_diameter_in")
            self.connect("monopile.diameter", "fixedse.monopile_top_diameter", src_indices=[-1])
            self.connect("monopile.foundation_height", "fixedse.monopile_foundation_height")
            self.connect("monopile.outfitting_factor", "fixedse.outfitting_factor_in")
            self.connect("monopile.height", "fixedse.monopile_height")
            self.connect("monopile.s", "fixedse.monopile_s")
            self.connect("monopile.layer_thickness", "fixedse.monopile_layer_thickness")
            self.connect("monopile.layer_mat", "fixedse.monopile_layer_materials")
            self.connect("materials.Xt", "fixedse.sigma_ult_mat")
            self.connect("materials.wohler_exp", "fixedse.wohler_exp_mat")
            self.connect("materials.wohler_intercept", "fixedse.wohler_A_mat")
            self.connect("monopile.transition_piece_cost", "fixedse.transition_piece_cost")
            self.connect("monopile.transition_piece_mass", "fixedse.transition_piece_mass")
            self.connect("monopile.gravity_foundation_mass", "fixedse.gravity_foundation_mass")
            self.connect("monopile.monopile_mass_user", "fixedse.monopile_mass_user")
            if modeling_options["flags"]["tower"]:
                self.connect("towerse.nodes_xyz", "fixedse.tower_xyz")
                self.connect("towerse.outer_diameter_full", "fixedse.tower_outer_diameter_full")
                self.connect("towerse.t_full", "fixedse.tower_t_full")
                self.connect("towerse.sigma_y_full", "fixedse.tower_sigma_y_full")
                self.connect("towerse.qdyn", "fixedse.tower_qdyn")
                self.connect("tower_grid.height", "fixedse.tower_bending_height")

                for var in ["A", "Asx", "Asy", "Ixx", "Iyy", "J0", "rho", "E", "G"]:
                    self.connect(f"towerse.section_{var}", f"fixedse.tower_{var}")
                for var in ["Px", "Py", "Pz"]:
                    self.connect(f"towerse.{var}", f"fixedse.tower_{var}")
            if modeling_options["flags"]["drivetrain"]:
                self.connect("drivese.base_F", "fixedse.monopile.rna_F")
                self.connect("drivese.base_M", "fixedse.monopile.rna_M")
            if modeling_options["flags"]["drivetrain"] or modeling_options["user_elastic"]["drivetrain"]:
                self.connect("drivese.rna_I_TT", "fixedse.rna_I")
                self.connect("drivese.rna_cm", "fixedse.rna_cg")
                self.connect("drivese.rna_mass", "fixedse.rna_mass")

        if modeling_options["flags"]["jacket"]:
            self.connect("jacket.transition_piece_cost", "fixedse.transition_piece_cost")
            self.connect("jacket.transition_piece_mass", "fixedse.transition_piece_mass")
            self.connect("jacket.foot_head_ratio", "fixedse.foot_head_ratio")
            self.connect("jacket.r_head", "fixedse.r_head")
            self.connect("jacket.height", "fixedse.height")
            self.connect("jacket.leg_diameter", "fixedse.leg_diameter")
            self.connect("jacket.leg_thickness", "fixedse.leg_thickness")
            self.connect("jacket.brace_diameters", "fixedse.brace_diameters")
            self.connect("jacket.brace_thicknesses", "fixedse.brace_thicknesses")
            self.connect("jacket.bay_spacing", "fixedse.bay_spacing")
            self.connect("jacket.jacket_mass_user", "fixedse.jacket_mass_user")

        if modeling_options["flags"]["floating"]:
            self.connect("env.rho_water", "floatingse.rho_water")
            self.connect("env.water_depth", "floatingse.water_depth")
            self.connect("env.mu_water", "floatingse.mu_water")
            self.connect("env.Hsig_wave", "floatingse.Hsig_wave")
            self.connect("env.Tsig_wave", "floatingse.Tsig_wave")
            self.connect("env.rho_air", "floatingse.rho_air")
            self.connect("env.mu_air", "floatingse.mu_air")
            self.connect("env.shear_exp", "floatingse.shearExp")
            self.connect("high_level_tower_props.hub_height", "floatingse.wind_reference_height")
            if modeling_options["flags"]["blade"]:
                self.connect("rotorse.rp.gust.V_gust", "floatingse.env.Uref")
            self.connect("materials.name", "floatingse.material_names")
            self.connect("materials.E", "floatingse.E_mat")
            self.connect("materials.G", "floatingse.G_mat")
            self.connect("materials.rho", "floatingse.rho_mat")
            self.connect("materials.sigma_y", "floatingse.sigma_y_mat")
            self.connect("materials.Xt", "floatingse.sigma_ult_mat")
            self.connect("materials.wohler_exp", "floatingse.wohler_exp_mat")
            self.connect("materials.wohler_intercept", "floatingse.wohler_A_mat")
            self.connect("materials.unit_cost", "floatingse.unit_cost_mat")
            self.connect("floating.transition_node", "floatingse.transition_node")
            self.connect("floating.transition_piece_mass", "floatingse.transition_piece_mass")
            self.connect("floating.transition_piece_cost", "floatingse.transition_piece_cost")
            if modeling_options["flags"]["costs"]:
                self.connect("costs.painting_rate", "floatingse.painting_cost_rate")
                self.connect("costs.labor_rate", "floatingse.labor_cost_rate")

            # Rigid bodies
            for k in range(modeling_options['floating']['rigid_bodies']['n_bodies']):
                self.connect(f"floating.rigid_body_{k}_node",f"floatingse.rigid_body_{k}_node")
                self.connect(f"floating.rigid_body_{k}_mass",f"floatingse.rigid_body_{k}_mass")
                self.connect(f"floating.rigid_body_{k}_inertia",f"floatingse.rigid_body_{k}_inertia")

            if modeling_options["flags"]["tower"]:
                self.connect("towerse.turbine_mass", "floatingse.turbine_mass")
                self.connect("towerse.turbine_center_of_mass", "floatingse.turbine_cg")
                self.connect("towerse.turbine_I_base", "floatingse.turbine_I")
                self.connect("towerse.tower.turbine_F", "floatingse.turbine_F")
                self.connect("towerse.tower.turbine_M", "floatingse.turbine_M")
                self.connect("towerse.nodes_xyz", "floatingse.tower_xyz")
                for var in ["A", "Asx", "Asy", "Ixx", "Iyy", "J0", "rho", "E", "G"]:
                    self.connect(f"towerse.section_{var}", f"floatingse.tower_{var}")
            if modeling_options["flags"]["drivetrain"] or modeling_options["user_elastic"]["drivetrain"]:
                self.connect("drivese.rna_I_TT", "floatingse.rna_I")
                self.connect("drivese.rna_cm", "floatingse.rna_cg")
                self.connect("drivese.rna_mass", "floatingse.rna_mass")

            # Individual member connections
            n_member = modeling_options["floating"]["members"]["n_members"]
            for k in range(n_member):
                member_shape = modeling_options["floating"]["members"]["outer_shape"][k]
                kname = modeling_options["floating"]["members"]["name"][k]

                self.connect(f"floatingse.member{k}_{kname}.nodes_xyz_all", f"floatingse.member{k}_{kname}:nodes_xyz")
                self.connect(f"floatingse.member{k}_{kname}.constr_ballast_capacity", f"floatingse.member{k}_{kname}:constr_ballast_capacity")

                if member_shape == "circular":
                    self.connect(f"floatingse.member{k}_{kname}.ca_usr_grid_full", f"floatingse.memload{k}.ca_usr")
                    self.connect(f"floatingse.member{k}_{kname}.cd_usr_grid_full", f"floatingse.memload{k}.cd_usr")
                    self.connect(f"floatingse.member{k}_{kname}.outer_diameter_full", f"floatingse.memload{k}.outer_diameter_full")
                elif member_shape == "rectangular":
                    self.connect(f"floatingse.member{k}_{kname}.ca_usr_grid_full", f"floatingse.memload{k}.ca_usr")
                    self.connect(f"floatingse.member{k}_{kname}.cay_usr_grid_full", f"floatingse.memload{k}.cay_usr")
                    self.connect(f"floatingse.member{k}_{kname}.cd_usr_grid_full", f"floatingse.memload{k}.cd_usr")
                    self.connect(f"floatingse.member{k}_{kname}.cdy_usr_grid_full", f"floatingse.memload{k}.cdy_usr")
                    self.connect(f"floatingse.member{k}_{kname}.side_length_a_full", f"floatingse.memload{k}.side_length_a_full")
                    self.connect(f"floatingse.member{k}_{kname}.side_length_b_full", f"floatingse.memload{k}.side_length_b_full")

                for var in ["z_global", "s_full", "s_all"]:
                    self.connect(f"floatingse.member{k}_{kname}.{var}", f"floatingse.memload{k}.{var}")

            for k, kname in enumerate(modeling_options["floating"]["members"]["name"]):
                idx = modeling_options["floating"]["members"]["name2idx"][kname]
                if modeling_options["floating"]["members"]["outer_shape"][k] == "circular":
                    self.connect(f"floating.memgrid{idx}.outer_diameter", f"floatingse.member{k}_{kname}.outer_diameter_in")
                    self.connect(f"floating.memgrid{idx}.ca_usr_grid", f"floatingse.member{k}_{kname}.ca_usr_grid")
                    self.connect(f"floating.memgrid{idx}.cd_usr_grid", f"floatingse.member{k}_{kname}.cd_usr_grid")
                elif modeling_options["floating"]["members"]["outer_shape"][k] == "rectangular":
                    self.connect(f"floating.memgrid{idx}.side_length_a", f"floatingse.member{k}_{kname}.side_length_a_in")
                    self.connect(f"floating.memgrid{idx}.side_length_b", f"floatingse.member{k}_{kname}.side_length_b_in")
                    self.connect(f"floating.memgrid{idx}.ca_usr_grid", f"floatingse.member{k}_{kname}.ca_usr_grid")
                    self.connect(f"floating.memgrid{idx}.cay_usr_grid", f"floatingse.member{k}_{kname}.cay_usr_grid")
                    self.connect(f"floating.memgrid{idx}.cd_usr_grid", f"floatingse.member{k}_{kname}.cd_usr_grid")
                    self.connect(f"floating.memgrid{idx}.cdy_usr_grid", f"floatingse.member{k}_{kname}.cdy_usr_grid")
                self.connect(f"floating.memgrid{idx}.layer_thickness", f"floatingse.member{k}_{kname}.layer_thickness")
                self.connect(f"floating.memgrp{idx}.outfitting_factor", f"floatingse.member{k}_{kname}.outfitting_factor_in")
                self.connect(f"floating.memgrp{idx}.s", f"floatingse.member{k}_{kname}.s_in")

                for var in [
                    "layer_materials",
                    "bulkhead_grid",
                    "bulkhead_thickness",
                    "ballast_grid",
                    "ballast_volume",
                    "ballast_materials",
                    "grid_axial_joints",
                    "ring_stiffener_web_height",
                    "ring_stiffener_web_thickness",
                    "ring_stiffener_flange_width",
                    "ring_stiffener_flange_thickness",
                    "ring_stiffener_spacing",
                    "axial_stiffener_web_height",
                    "axial_stiffener_web_thickness",
                    "axial_stiffener_flange_width",
                    "axial_stiffener_flange_thickness",
                    "axial_stiffener_spacing",
                ]:
                    self.connect(f"floating.memgrp{idx}.{var}", f"floatingse.member{k}_{kname}.{var}")

                self.connect(f"floating.memgrp{idx}.member_mass_user", f"floatingse.member{k}_{kname}:mass_user")

                for var in ["joint1", "joint2"]:
                    self.connect(f"floating.member{k}_{kname}:{var}", f"floatingse.member{k}_{kname}:{var}")

                for var in ["s_ghost1", "s_ghost2"]:
                    self.connect(f"floating.member{k}_{kname}:{var}", f"floatingse.member{k}_{kname}.{var}")

            # Mooring connections
            self.connect("mooring.unstretched_length", "floatingse.line_length", src_indices=[0])
            for var in [
                "fairlead",
                "fairlead_radius",
                "anchor_radius",
                "anchor_mass",
                "anchor_cost",
                "anchor_max_vertical_load",
                "anchor_max_lateral_load",
                "line_diameter",
                "line_mass_density_coeff",
                "line_stiffness_coeff",
                "line_breaking_load_coeff",
                "line_cost_rate_coeff",
            ]:
                self.connect(f"mooring.{var}", f"floatingse.{var}", src_indices=[0])

        # Connections to turbine constraints
        if modeling_options["flags"]["blade"] and modeling_options["flags"]["tower"]:
            self.connect("configuration.rotor_orientation", "tcons.rotor_orientation")
            self.connect("rotorse.rs.tip_pos.tip_deflection", "tcons.tip_deflection")
            self.connect("blade.high_level_blade_props.Rtip", "tcons.Rtip")
            self.connect("blade.high_level_blade_props.blade_ref_axis", "tcons.ref_axis_blade")
            self.connect("hub.cone", "tcons.precone")
            self.connect("drivetrain.uptilt", "tcons.tilt")
            self.connect("drivetrain.overhang", "tcons.overhang")
            self.connect("high_level_tower_props.tower_ref_axis", "tcons.ref_axis_tower")
            self.connect("tower.diameter", "tcons.outer_diameter_full")
            if modeling_options["flags"]["floating"]:
                self.connect("floatingse.structural_frequencies", "tcons.tower_freq", src_indices=[0])
            else:
                self.connect("towerse.tower.structural_frequencies", "tcons.tower_freq", src_indices=[0])
            self.connect("configuration.n_blades", "tcons.blade_number")
            self.connect("rotorse.rp.powercurve.rated_Omega", "tcons.rated_Omega")

        # Connections to turbine capital cost
        if modeling_options["flags"]["costs"]:
            self.connect("configuration.n_blades", "tcc.blade_number")
            self.connect("configuration.rated_power", "tcc.machine_rating")
            if modeling_options["flags"]["blade"]:
                self.connect("rotorse.blade_mass", "tcc.blade_mass")
                self.connect("rotorse.total_bc.total_blade_cost", "tcc.blade_cost_external")

            if modeling_options["flags"]["drivetrain"]:
                self.connect("drivese.hub_mass", "tcc.hub_mass")
                self.connect("drivese.pitch_mass", "tcc.pitch_system_mass")
                self.connect("drivese.spinner_mass", "tcc.spinner_mass")
                self.connect("drivese.lss_mass", "tcc.lss_mass")
                self.connect("drivese.mean_bearing_mass", "tcc.main_bearing_mass")
                self.connect("drivese.gearbox_mass", "tcc.gearbox_mass")
                self.connect("drivese.gearbox_torque_density", "tcc.gearbox_torque_density")
                self.connect("drivese.hss_mass", "tcc.hss_mass")
                self.connect("drivese.brake_mass", "tcc.brake_mass")
                self.connect("drivese.generator_mass", "tcc.generator_mass")
                self.connect("drivese.total_bedplate_mass", "tcc.bedplate_mass")
                self.connect("drivese.yaw_mass", "tcc.yaw_mass")
                self.connect("drivese.converter_mass", "tcc.converter_mass")
                self.connect("drivese.transformer_mass", "tcc.transformer_mass")
                self.connect("drivese.hvac_mass", "tcc.hvac_mass")
                self.connect("drivese.cover_mass", "tcc.cover_mass")
                self.connect("drivese.platform_mass", "tcc.platforms_mass")

                if modeling_options["flags"]["generator"]:
                    self.connect("drivese.generator_cost", "tcc.generator_cost_external")

            if modeling_options["flags"]["tower"]:
                self.connect("towerse.tower_mass", "tcc.tower_mass")
                self.connect("towerse.tower_cost", "tcc.tower_cost_external")

                self.connect("costs.blade_mass_cost_coeff", "tcc.blade_mass_cost_coeff")
                self.connect("costs.hub_mass_cost_coeff", "tcc.hub_mass_cost_coeff")
                self.connect("costs.pitch_system_mass_cost_coeff", "tcc.pitch_system_mass_cost_coeff")
                self.connect("costs.spinner_mass_cost_coeff", "tcc.spinner_mass_cost_coeff")
                self.connect("costs.lss_mass_cost_coeff", "tcc.lss_mass_cost_coeff")
                self.connect("costs.bearing_mass_cost_coeff", "tcc.bearing_mass_cost_coeff")
                self.connect("costs.gearbox_torque_cost", "tcc.gearbox_torque_cost")
                self.connect("costs.hss_mass_cost_coeff", "tcc.hss_mass_cost_coeff")
                self.connect("costs.generator_mass_cost_coeff", "tcc.generator_mass_cost_coeff")
                self.connect("costs.bedplate_mass_cost_coeff", "tcc.bedplate_mass_cost_coeff")
                self.connect("costs.yaw_mass_cost_coeff", "tcc.yaw_mass_cost_coeff")
                self.connect("costs.converter_mass_cost_coeff", "tcc.converter_mass_cost_coeff")
                self.connect("costs.transformer_mass_cost_coeff", "tcc.transformer_mass_cost_coeff")
                self.connect("costs.hvac_mass_cost_coeff", "tcc.hvac_mass_cost_coeff")
                self.connect("costs.cover_mass_cost_coeff", "tcc.cover_mass_cost_coeff")
                self.connect("costs.elec_connec_machine_rating_cost_coeff", "tcc.elec_connec_machine_rating_cost_coeff")
                self.connect("costs.platforms_mass_cost_coeff", "tcc.platforms_mass_cost_coeff")
                self.connect("costs.tower_mass_cost_coeff", "tcc.tower_mass_cost_coeff")
                self.connect("costs.controls_machine_rating_cost_coeff", "tcc.controls_machine_rating_cost_coeff")
                self.connect("costs.crane_cost", "tcc.crane_cost")

        # Final component for inverse design objective
        if opt_options["inverse_design"]:
            self.add_subsystem("inverse_design", InverseDesign(opt_options=opt_options))

            for name in opt_options["inverse_design"]:
                indices = opt_options["inverse_design"][name]["indices"]
                short_name = name.replace(".", "_")
                self.connect(name, f"inverse_design.{short_name}", src_indices=indices)


class InverseDesign(om.ExplicitComponent):
    """
    Component that takes in an arbitrary set of user-defined inputs and computes
    the root-mean-square (RMS) difference between the values in the model and
    a set of reference values.

    This is useful for inverse design problems where we are trying to design a
    wind turbine system that has a certain set of properties. Specifically, we
    might be trying to match performance values from a report by allowing the
    optimizer to select the design variable values that most closely produce a
    system that has those properties.

    """

    def initialize(self):
        self.options.declare("opt_options")

    def setup(self):
        opt_options = self.options["opt_options"]

        # Loop through all of the keys in the inverse_design definition
        for name in opt_options["inverse_design"]:
            item = opt_options["inverse_design"][name]

            indices = item["indices"]

            # Grab the short name for each parameter to match
            short_name = name.replace(".", "_")

            # Only apply units if they're provided by the user
            if "units" in item:
                units = item["units"]
            else:
                units = None

            self.add_input(
                short_name,
                val=np.zeros(len(indices)),
                units=units,
            )

        # Create a singular output called objective
        self.add_output(
            "objective",
            val=0.0,
        )

    def compute(self, inputs, outputs):
        opt_options = self.options["opt_options"]

        total = 0.0
        # Loop through all of the keys in the inverse_design definition
        for name in opt_options["inverse_design"]:
            item = opt_options["inverse_design"][name]

            # Grab the short name for each parameter to match
            short_name = name.replace(".", "_")

            # Grab the reference value provided by the user
            ref_value = item["ref_value"]

            # Compute the mean square difference between the parameter
            # value outputted from the model and the reference value. Sum this
            # to `total` to get the total across all parameters
            total += np.sum(((inputs[short_name] - ref_value) / (np.abs(ref_value) + 1.0)) ** 2)

        # Take the square root of the total
        rms_total = np.sqrt(total)
        outputs["objective"] = rms_total


class WindPark(om.Group):
    # Openmdao group to run the cost analysis of a wind park

    def initialize(self):
        self.options.declare("modeling_options")
        self.options.declare("opt_options")

    def setup(self):
        modeling_options = self.options["modeling_options"]
        opt_options = self.options["opt_options"]

        self.add_subsystem("wt", WT_RNTA(modeling_options=modeling_options, opt_options=opt_options), promotes=["*"])
        if modeling_options["WISDEM"]["BOS"]["flag"]:
            if modeling_options["flags"]["offshore"]:
                self.add_subsystem(
                    "orbit",
                    Orbit(
                        floating=modeling_options["flags"]["floating"],
                        jacket=modeling_options["flags"]["jacket"],
                        jacket_legs=modeling_options["WISDEM"]["FixedBottomSE"]["n_legs"],
                    ),
                )
            else:
                self.add_subsystem("landbosse", LandBOSSE())

        if modeling_options["flags"]["blade"]:
            self.add_subsystem("financese", PlantFinance(verbosity=modeling_options["General"]["verbosity"]))
            self.add_subsystem(
                "outputs_2_screen", Outputs_2_Screen(verbosity=modeling_options["General"]["verbosity"])
            )

        # BOS inputs
        if modeling_options["WISDEM"]["BOS"]["flag"]:
            if modeling_options["flags"]["offshore"]:
                # Inputs into ORBIT
                self.connect("configuration.rated_power", "orbit.turbine_rating")
                self.connect("env.water_depth", "orbit.site_depth")
                self.connect("costs.turbine_number", "orbit.number_of_turbines")
                self.connect("configuration.n_blades", "orbit.number_of_blades")
                self.connect("high_level_tower_props.hub_height", "orbit.hub_height")
                self.connect("blade.high_level_blade_props.rotor_diameter", "orbit.turbine_rotor_diameter")
                self.connect("tower_grid.height", "orbit.tower_length")
                if modeling_options["flags"]["tower"]:
                    self.connect("towerse.tower_mass", "orbit.tower_mass")
                if modeling_options["flags"]["monopile"]:
                    self.connect("fixedse.monopile_mass", "orbit.monopile_mass")
                    self.connect("fixedse.monopile_cost", "orbit.monopile_cost")
                    self.connect("monopile.height", "orbit.monopile_length")
                    self.connect("monopile.transition_piece_mass", "orbit.transition_piece_mass")
                    self.connect("monopile.transition_piece_cost", "orbit.transition_piece_cost")
                    self.connect("monopile.diameter", "orbit.monopile_diameter", src_indices=[0])
                elif modeling_options["flags"]["jacket"]:
                    self.connect("fixedse.r_foot", "orbit.jacket_r_foot")
                    self.connect("jacket.height", "orbit.jacket_length")
                    self.connect("fixedse.jacket_mass", "orbit.jacket_mass")
                    self.connect("fixedse.jacket_cost", "orbit.jacket_cost")
                    self.connect("jacket.transition_piece_mass", "orbit.transition_piece_mass")
                    self.connect("jacket.transition_piece_cost", "orbit.transition_piece_cost")
                elif modeling_options["flags"]["floating"]:
                    self.connect("mooring.n_lines", "orbit.num_mooring_lines")
                    self.connect("floatingse.line_mass", "orbit.mooring_line_mass", src_indices=[0])
                    self.connect("mooring.line_diameter", "orbit.mooring_line_diameter", src_indices=[0])
                    self.connect("mooring.unstretched_length", "orbit.mooring_line_length", src_indices=[0])
                    self.connect("mooring.anchor_mass", "orbit.anchor_mass", src_indices=[0])
                    self.connect("floating.transition_piece_mass", "orbit.transition_piece_mass")
                    self.connect("floating.transition_piece_cost", "orbit.transition_piece_cost")
                    self.connect("floatingse.platform_cost", "orbit.floating_substructure_cost")
                if modeling_options["flags"]["drivetrain"]:
                    self.connect("drivese.nacelle_mass", "orbit.nacelle_mass")
                self.connect("rotorse.blade_mass", "orbit.blade_mass")
                self.connect("tcc.turbine_cost_kW", "orbit.turbine_capex")
                self.connect("rotorse.wt_class.V_mean", "orbit.site_mean_windspeed")
                self.connect("rotorse.rp.powercurve.rated_V", "orbit.turbine_rated_windspeed")
                self.connect("bos.plant_turbine_spacing", "orbit.plant_turbine_spacing")
                self.connect("bos.plant_row_spacing", "orbit.plant_row_spacing")
                self.connect("bos.commissioning_cost_kW", "orbit.commissioning_cost_kW")
                self.connect("bos.decommissioning_cost_kW", "orbit.decommissioning_cost_kW")
                self.connect("bos.distance_to_substation", "orbit.plant_substation_distance")
                self.connect("bos.distance_to_interconnection", "orbit.interconnection_distance")
                self.connect("bos.site_distance", "orbit.site_distance")
                self.connect("bos.distance_to_landfall", "orbit.site_distance_to_landfall")
                self.connect("bos.port_cost_per_month", "orbit.port_cost_per_month")
                self.connect("bos.construction_insurance", "orbit.construction_insurance")
                self.connect("bos.construction_financing", "orbit.construction_financing")
                self.connect("bos.contingency", "orbit.contingency")
                self.connect("bos.site_auction_price", "orbit.site_auction_price")
                self.connect("bos.site_assessment_cost", "orbit.site_assessment_cost")
                self.connect("bos.construction_plan_cost", "orbit.construction_plan_cost")
                self.connect("bos.installation_plan_cost", "orbit.installation_plan_cost")
                self.connect("bos.boem_review_cost", "orbit.boem_review_cost")
            else:
                # Inputs into LandBOSSE
                self.connect("high_level_tower_props.hub_height", "landbosse.hub_height_meters")
                self.connect("costs.turbine_number", "landbosse.num_turbines")
                self.connect("tcc.turbine_cost_kW", "landbosse.turbine_capex_kW")
                self.connect("configuration.rated_power", "landbosse.turbine_rating_MW")
                self.connect("env.shear_exp", "landbosse.wind_shear_exponent")
                self.connect("blade.high_level_blade_props.rotor_diameter", "landbosse.rotor_diameter_m")
                self.connect("configuration.n_blades", "landbosse.number_of_blades")
                if modeling_options["flags"]["blade"]:
                    self.connect("rotorse.rp.powercurve.rated_T", "landbosse.rated_thrust_N")
                    self.connect("rotorse.wt_class.V_extreme50", "landbosse.gust_velocity_m_per_s")
                    self.connect("blade.compute_coord_xy_dim.projected_area", "landbosse.blade_surface_area")
                self.connect("towerse.tower_mass", "landbosse.tower_mass")
                if modeling_options["flags"]["drivetrain"]:
                    self.connect("drivese.nacelle_mass", "landbosse.nacelle_mass")
                    self.connect("drivese.hub_system_mass", "landbosse.hub_mass")
                self.connect("rotorse.blade_mass", "landbosse.blade_mass")
                self.connect("tower_grid.foundation_height", "landbosse.foundation_height")
                self.connect("bos.plant_turbine_spacing", "landbosse.turbine_spacing_rotor_diameters")
                self.connect("bos.plant_row_spacing", "landbosse.row_spacing_rotor_diameters")
                self.connect("bos.commissioning_cost_kW", "landbosse.commissioning_cost_kW")
                self.connect("bos.decommissioning_cost_kW", "landbosse.decommissioning_cost_kW")
                self.connect("bos.distance_to_substation", "landbosse.trench_len_to_substation_km")
                self.connect("bos.distance_to_interconnection", "landbosse.distance_to_interconnect_mi")
                self.connect("bos.interconnect_voltage", "landbosse.interconnect_voltage_kV")

        # Inputs to plantfinancese from wt group
        if modeling_options["flags"]["blade"]:
            self.connect("rotorse.rp.AEP", "financese.turbine_aep")
            self.connect("tcc.turbine_cost_kW", "financese.tcc_per_kW")

            if modeling_options["flags"]["bos"]:
                if modeling_options["flags"]["offshore"]:
                    self.connect("orbit.total_capex_kW", "financese.bos_per_kW")
                else:
                    self.connect("landbosse.total_capex_kW", "financese.bos_per_kW")
            else:
                self.connect("costs.bos_per_kW", "financese.bos_per_kW")

            # Inputs to plantfinancese from input yaml
            if modeling_options["flags"]["control"]:
                self.connect("configuration.rated_power", "financese.machine_rating")
            self.connect("costs.turbine_number", "financese.turbine_number")
            self.connect("costs.opex_per_kW", "financese.opex_per_kW")
            self.connect("costs.offset_tcc_per_kW", "financese.offset_tcc_per_kW")
            self.connect("costs.wake_loss_factor", "financese.wake_loss_factor")
            self.connect("costs.fixed_charge_rate", "financese.fixed_charge_rate")
            self.connect("costs.electricity_price", "financese.electricity_price")
            self.connect("costs.reserve_margin_price", "financese.reserve_margin_price")
            self.connect("costs.capacity_credit", "financese.capacity_credit")
            self.connect("costs.benchmark_price", "financese.benchmark_price")

        # Connections to outputs to screen
        if modeling_options["flags"]["blade"]:
            self.connect("rotorse.rp.AEP", "outputs_2_screen.aep")
            self.connect("financese.lcoe", "outputs_2_screen.lcoe")
            self.connect("rotorse.blade_mass", "outputs_2_screen.blade_mass")
            self.connect("rotorse.rs.tip_pos.tip_deflection", "outputs_2_screen.tip_deflection")<|MERGE_RESOLUTION|>--- conflicted
+++ resolved
@@ -142,13 +142,8 @@
 
             if modeling_options["flags"]["control"]:
                 self.connect("control.rated_pitch", "rotorse.pitch")
-<<<<<<< HEAD
-                self.connect("control.ps_percent", "rotorse.rp.powercurve.ps_percent")
-=======
                 if 'ROSCO' not in modeling_options: # If using WEIS, connection will happen there
                     self.connect("control.ps_percent", "rotorse.rp.powercurve.ps_percent")
-                self.connect("control.fix_pitch_regI12", "rotorse.rp.powercurve.fix_pitch_regI12")
->>>>>>> 35bd1bf3
             self.connect("control.rated_TSR", "rotorse.tsr")
             self.connect("env.rho_air", "rotorse.rho_air")
             self.connect("env.mu_air", "rotorse.mu_air")
