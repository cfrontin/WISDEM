import logging

import numpy as np
from scipy.interpolate import PchipInterpolator

import wisdem.commonse.utilities as util
from wisdem.rotorse.geometry_tools.geometry import AirfoilShape

logger = logging.getLogger("wisdem/weis")


def yaml2openmdao(wt_opt, modeling_options, wt_init, opt_options):
    # Function to assign values to the openmdao group Wind_Turbine and all its components

    offshore = modeling_options["flags"]["offshore"]

    # These are the required components
    assembly = wt_init["assembly"]
    wt_opt = assign_configuration_values(wt_opt, assembly, opt_options)

    materials = wt_init["materials"]
    wt_opt = assign_material_values(wt_opt, modeling_options, materials)

    # Now all of the optional components
    if modeling_options["flags"]["environment"]:
        environment = wt_init["environment"]
        blade_flag = modeling_options["flags"]["blade"]
        wt_opt = assign_environment_values(wt_opt, environment, offshore, blade_flag)
    else:
        environment = {}

    if modeling_options["flags"]["blade"]:
        blade = wt_init["components"]["blade"]
        blade_DV = opt_options['design_variables']['blade']
        wt_opt = assign_blade_values(wt_opt, modeling_options, blade_DV, blade)
    else:
        blade = {}

    if modeling_options["flags"]["airfoils"]:
        airfoils = wt_init["airfoils"]
        wt_opt = assign_airfoil_values(wt_opt, modeling_options, airfoils)
    else:
        airfoils = {}

    if modeling_options["flags"]["control"]:
        control = wt_init["control"]
        wt_opt = assign_control_values(wt_opt, modeling_options, control)
    else:
        control = {}

    user_elastic = modeling_options["WISDEM"]["DriveSE"]["user_defined_elastic"]
    hub = wt_init["components"]["hub"]
    wt_opt = assign_hub_values(wt_opt, hub, modeling_options["flags"], user_elastic)

    nacelle = wt_init["components"]["nacelle"]
    wt_opt = assign_nacelle_values(wt_opt, modeling_options, nacelle, modeling_options["flags"], user_elastic)

    if modeling_options["flags"]["generator"]:
        wt_opt = assign_generator_values(wt_opt, modeling_options, nacelle)

    if modeling_options["flags"]["RNA"]:
        RNA = wt_init["components"]["RNA"]
    else:
        RNA = {}

    if modeling_options["flags"]["tower"]:
        tower = wt_init["components"]["tower"]
        wt_opt = assign_tower_values(wt_opt, modeling_options, tower)
    else:
        tower = {}

    if modeling_options["flags"]["monopile"]:
        monopile = wt_init["components"]["monopile"]
        wt_opt = assign_monopile_values(wt_opt, modeling_options, monopile)
    else:
        monopile = {}

    if modeling_options["flags"]["jacket"]:
        jacket = wt_init["components"]["jacket"]
        wt_opt = assign_jacket_values(wt_opt, modeling_options, jacket)
    else:
        jacket = {}

    if modeling_options["flags"]["floating_platform"]:
        floating_platform = wt_init["components"]["floating_platform"]
        wt_opt = assign_floating_values(wt_opt, modeling_options, floating_platform, opt_options)
        mooring = wt_init["components"]["mooring"]
        wt_opt = assign_mooring_values(wt_opt, modeling_options, mooring)

    if modeling_options["flags"]["bos"]:
        bos = wt_init["bos"]
        wt_opt = assign_bos_values(wt_opt, bos, offshore)
    else:
        bos = {}

    if modeling_options["flags"]["costs"]:
        costs = wt_init["costs"]
        wt_opt = assign_costs_values(wt_opt, costs)
    else:
        costs = {}

    return wt_opt


def assign_blade_values(wt_opt, modeling_options, blade_DV, blade):
    # Function to assign values to the openmdao group Blade
    blade_DV_aero = blade_DV['aero_shape']
    wt_opt = assign_outer_shape_bem_values(wt_opt, modeling_options, blade_DV_aero, blade["outer_shape_bem"])
    if not modeling_options["WISDEM"]["RotorSE"]["user_defined_blade_elastic"]:
        wt_opt = assign_internal_structure_2d_fem_values(wt_opt, modeling_options, blade["internal_structure_2d_fem"])
    else: 
        wt_opt = assign_user_defined_blade_elastic(wt_opt, modeling_options, blade["elastic_properties"])
    wt_opt = assign_te_flaps_values(wt_opt, modeling_options, blade)

    return wt_opt


def assign_outer_shape_bem_values(wt_opt, modeling_options, blade_DV_aero, outer_shape_bem):
    # Function to assign values to the openmdao component Blade_Outer_Shape_BEM

    nd_span = modeling_options["WISDEM"]["RotorSE"]["nd_span"]

    wt_opt["blade.outer_shape_bem.af_position"] = outer_shape_bem["airfoil_position"]["grid"]
    wt_opt["blade.opt_var.af_position"] = outer_shape_bem["airfoil_position"]["grid"]

    wt_opt["blade.outer_shape_bem.s_default"] = nd_span
    wt_opt["blade.outer_shape_bem.chord_yaml"] = PchipInterpolator(
        outer_shape_bem["chord"]["grid"], outer_shape_bem["chord"]["values"]
    )(nd_span)
    wt_opt["blade.outer_shape_bem.twist_yaml"] = PchipInterpolator(
        outer_shape_bem["twist"]["grid"], outer_shape_bem["twist"]["values"]
    )(nd_span)
    wt_opt["blade.outer_shape_bem.pitch_axis_yaml"] = PchipInterpolator(
        outer_shape_bem["pitch_axis"]["grid"], outer_shape_bem["pitch_axis"]["values"]
    )(nd_span)
    af_opt_flag = blade_DV_aero['af_positions']['flag']
    if 'rthick' in outer_shape_bem and af_opt_flag == False:
        # If rthick is defined in input yaml and we are NOT optimizing airfoil positions
        wt_opt["blade.outer_shape_bem.r_thick_yaml"] = PchipInterpolator(
            outer_shape_bem["rthick"]["grid"], outer_shape_bem["rthick"]["values"]
        )(nd_span)
    elif 'rthick' in outer_shape_bem and af_opt_flag == True:
        logger.debug('rthick field in input geometry yaml is specified but neglected since you are optimizing airfoil positions')
    else:
        logger.debug('rthick field in input geometry yaml not specified. rthick is reconstructed from discrete airfoil positions')
    wt_opt["blade.outer_shape_bem.ref_axis_yaml"][:, 0] = PchipInterpolator(
        outer_shape_bem["reference_axis"]["x"]["grid"], outer_shape_bem["reference_axis"]["x"]["values"]
    )(nd_span)
    wt_opt["blade.outer_shape_bem.ref_axis_yaml"][:, 1] = PchipInterpolator(
        outer_shape_bem["reference_axis"]["y"]["grid"], outer_shape_bem["reference_axis"]["y"]["values"]
    )(nd_span)
    wt_opt["blade.outer_shape_bem.ref_axis_yaml"][:, 2] = PchipInterpolator(
        outer_shape_bem["reference_axis"]["z"]["grid"], outer_shape_bem["reference_axis"]["z"]["values"]
    )(nd_span)

    # # Smoothing of the shapes
    # # Chord
    # chord_init      = wt_opt['blade.outer_shape_bem.chord']
    # s_interp_c      = np.array([0.0, 0.05, 0.2, 0.35, 0.65, 0.9, 1.0 ])
    # f_interp1       = interp1d(nd_span,chord_init)
    # chord_int1      = f_interp1(s_interp_c)
    # f_interp2       = PchipInterpolator(s_interp_c,chord_int1)
    # chord_int2      = f_interp2(nd_span)

    # import matplotlib.pyplot as plt
    # fc, axc  = plt.subplots(1,1,figsize=(5.3, 4))
    # axc.plot(nd_span, chord_init, c='k', label='Initial')
    # axc.plot(s_interp_c, chord_int1, 'ko', label='Interp Points')
    # axc.plot(nd_span, chord_int2, c='b', label='PCHIP')
    # axc.set(xlabel='r/R' , ylabel='Chord (m)')
    # fig_name = 'interp_chord.png'
    # axc.legend()
    # # Planform
    # le_init = wt_opt['blade.outer_shape_bem.pitch_axis_yaml']*wt_opt['blade.outer_shape_bem.chord_yaml']
    # te_init = (1. - wt_opt['blade.outer_shape_bem.pitch_axis_yaml'])*wt_opt['blade.outer_shape_bem.chord_yaml']

    # s_interp_le     = np.array([0.0, 0.5, 0.8, 1.0])
    # f_interp1       = interp1d(wt_opt['blade.outer_shape_bem.s_default'],le_init)
    # le_int1         = f_interp1(s_interp_le)
    # f_interp2       = PchipInterpolator(s_interp_le,le_int1)
    # le_int2         = f_interp2(wt_opt['blade.outer_shape_bem.s_default'])

    # fpl, axpl  = plt.subplots(1,1,figsize=(5.3, 4))
    # axpl.plot(wt_opt['blade.outer_shape_bem.s_default'], -le_init, c='k', label='LE init')
    # axpl.plot(wt_opt['blade.outer_shape_bem.s_default'], te_init, c='k', label='TE init')
    # axpl.set(xlabel='r/R' , ylabel='Planform (m)')
    # axpl.legend()
    # plt.show()
    # # exit()
    # # np.savetxt('temp.txt', le_int2/wt_opt['blade.outer_shape_bem.chord'])

    # # # Twist
    # theta_init      = wt_opt['blade.outer_shape_bem.twist']
    # s_interp      = np.array([0.0, 0.05, 0.1, 0.2, 0.35, 0.5, 0.7, 0.9, 1.0 ])
    # f_interp1       = interp1d(nd_span,theta_init)
    # theta_int1      = f_interp1(s_interp)
    # f_interp2       = PchipInterpolator(s_interp,theta_int1)
    # theta_int2      = f_interp2(nd_span)

    # import matplotlib.pyplot as plt
    # fc, axc  = plt.subplots(1,1,figsize=(5.3, 4))
    # axc.plot(nd_span, theta_init, c='k', label='Initial')
    # axc.plot(s_interp, theta_int1, 'ko', label='Interp Points')
    # axc.plot(nd_span, theta_int2, c='b', label='PCHIP')
    # axc.set(xlabel='r/R' , ylabel='Twist (deg)')
    # axc.legend()
    # plt.show()

    return wt_opt


def assign_internal_structure_2d_fem_values(wt_opt, modeling_options, internal_structure_2d_fem):
    # Function to assign values to the openmdao component Blade_Internal_Structure_2D_FEM

    n_span = modeling_options["WISDEM"]["RotorSE"]["n_span"]
    n_webs = modeling_options["WISDEM"]["RotorSE"]["n_webs"]

    web_rotation = np.zeros((n_webs, n_span))
    web_offset_y_pa = np.zeros((n_webs, n_span))
    web_start_nd = np.zeros((n_webs, n_span))
    web_end_nd = np.zeros((n_webs, n_span))
    definition_web = np.zeros(n_webs)
    nd_span = wt_opt["blade.outer_shape_bem.s_default"]

    # Loop through the webs and interpolate spanwise the values
    for i in range(n_webs):
        if "rotation" in internal_structure_2d_fem["webs"][i] and "offset_y_pa" in internal_structure_2d_fem["webs"][i]:
            if "fixed" in internal_structure_2d_fem["webs"][i]["rotation"].keys():
                if internal_structure_2d_fem["webs"][i]["rotation"]["fixed"] == "twist":
                    definition_web[i] = 1
                else:
                    raise ValueError(
                        "Invalid rotation reference for web "
                        + modeling_options["WISDEM"]["RotorSE"]["web_name"][i]
                        + ". Please check the yaml input file"
                    )
            else:
                web_rotation[i, :] = np.nan_to_num(
                    PchipInterpolator(
                        internal_structure_2d_fem["webs"][i]["rotation"]["grid"],
                        internal_structure_2d_fem["webs"][i]["rotation"]["values"],
                        extrapolate=False,
                    )(nd_span)
                )
                definition_web[i] = 2
            web_offset_y_pa[i, :] = np.nan_to_num(
                PchipInterpolator(
                    internal_structure_2d_fem["webs"][i]["offset_y_pa"]["grid"],
                    internal_structure_2d_fem["webs"][i]["offset_y_pa"]["values"],
                    extrapolate=False,
                )(nd_span)
            )
        elif "offset_plane" in internal_structure_2d_fem["webs"][i]:
            web_rotation[i, :] = np.ones_like(nd_span) * internal_structure_2d_fem["webs"][i]["offset_plane"]["blade_rotation"]
            web_offset_y_pa[i, :] = -np.nan_to_num(
                PchipInterpolator(
                    internal_structure_2d_fem["webs"][i]["offset_plane"]["offset"]["grid"],
                    internal_structure_2d_fem["webs"][i]["offset_plane"]["offset"]["values"],
                    extrapolate=False,
                )(nd_span)
            )
            definition_web[i] = 4
        elif (
            "start_nd_arc" in internal_structure_2d_fem["webs"][i]
            and "end_nd_arc" in internal_structure_2d_fem["webs"][i]
        ):
            definition_web[i] = 3
            web_start_nd[i, :] = np.nan_to_num(
                PchipInterpolator(
                    internal_structure_2d_fem["webs"][i]["start_nd_arc"]["grid"],
                    internal_structure_2d_fem["webs"][i]["start_nd_arc"]["values"],
                    extrapolate=False,
                )(nd_span)
            )
            web_end_nd[i, :] = np.nan_to_num(
                PchipInterpolator(
                    internal_structure_2d_fem["webs"][i]["end_nd_arc"]["grid"],
                    internal_structure_2d_fem["webs"][i]["end_nd_arc"]["values"],
                    extrapolate=False,
                )(nd_span)
            )
        else:
            raise ValueError("Webs definition not supported. Please check the yaml input.")

    n_layers = modeling_options["WISDEM"]["RotorSE"]["n_layers"]
    layer_name = n_layers * [""]
    layer_mat = n_layers * [""]
    thickness = np.zeros((n_layers, n_span))
    orientation = np.zeros((n_layers, n_span))
    layer_rotation = np.zeros((n_layers, n_span))
    layer_offset_y_pa = np.zeros((n_layers, n_span))
    layer_width = np.zeros((n_layers, n_span))
    layer_midpoint_nd = np.zeros((n_layers, n_span))
    layer_start_nd = np.zeros((n_layers, n_span))
    layer_end_nd = np.zeros((n_layers, n_span))
    layer_web = np.zeros(n_layers)
    layer_side = n_layers * [""]
    definition_layer = np.zeros(n_layers)
    index_layer_start = np.zeros(n_layers)
    index_layer_end = np.zeros(n_layers)

    # Loop through the layers, interpolate along blade span, assign the inputs, and the definition flag
    for i in range(n_layers):
        layer_name[i] = modeling_options["WISDEM"]["RotorSE"]["layer_name"][i]
        layer_mat[i] = modeling_options["WISDEM"]["RotorSE"]["layer_mat"][i]
        thickness[i, :] = np.nan_to_num(
            PchipInterpolator(
                internal_structure_2d_fem["layers"][i]["thickness"]["grid"],
                internal_structure_2d_fem["layers"][i]["thickness"]["values"],
                extrapolate=False,
            )(nd_span)
        )
        orientation[i, :] = np.nan_to_num(
            PchipInterpolator(
                internal_structure_2d_fem["layers"][i]["fiber_orientation"]["grid"],
                internal_structure_2d_fem["layers"][i]["fiber_orientation"]["values"],
                extrapolate=False,
            )(nd_span)
        )
        if (
            "rotation" not in internal_structure_2d_fem["layers"][i]
            and "offset_y_pa" not in internal_structure_2d_fem["layers"][i]
            and "width" not in internal_structure_2d_fem["layers"][i]
            and "start_nd_arc" not in internal_structure_2d_fem["layers"][i]
            and "end_nd_arc" not in internal_structure_2d_fem["layers"][i]
            and "web" not in internal_structure_2d_fem["layers"][i]
            and "offset_plane" not in internal_structure_2d_fem["layers"][i]
        ):
            definition_layer[i] = 1

        if (
            "rotation" in internal_structure_2d_fem["layers"][i]
            and "offset_y_pa" in internal_structure_2d_fem["layers"][i]
            and "width" in internal_structure_2d_fem["layers"][i]
            and "side" in internal_structure_2d_fem["layers"][i]
        ):
            if "fixed" in internal_structure_2d_fem["layers"][i]["rotation"].keys():
                if internal_structure_2d_fem["layers"][i]["rotation"]["fixed"] == "twist":
                    definition_layer[i] = 2
                else:
                    raise ValueError(
                        "Invalid rotation reference for layer " + layer_name[i] + ". Please check the yaml input file."
                    )
            else:
                layer_rotation[i, :] = np.nan_to_num(
                    PchipInterpolator(
                        internal_structure_2d_fem["layers"][i]["rotation"]["grid"],
                        internal_structure_2d_fem["layers"][i]["rotation"]["values"],
                        extrapolate=False,
                    )(nd_span)
                )
                definition_layer[i] = 3
            layer_offset_y_pa[i, :] = np.nan_to_num(
                PchipInterpolator(
                    internal_structure_2d_fem["layers"][i]["offset_y_pa"]["grid"],
                    internal_structure_2d_fem["layers"][i]["offset_y_pa"]["values"],
                    extrapolate=False,
                )(nd_span)
            )
            layer_width[i, :] = np.nan_to_num(
                PchipInterpolator(
                    internal_structure_2d_fem["layers"][i]["width"]["grid"],
                    internal_structure_2d_fem["layers"][i]["width"]["values"],
                    extrapolate=False,
                )(nd_span)
            )
            layer_side[i] = internal_structure_2d_fem["layers"][i]["side"]
        if (
            "midpoint_nd_arc" in internal_structure_2d_fem["layers"][i]
            and "width" in internal_structure_2d_fem["layers"][i]
        ):
            if "fixed" in internal_structure_2d_fem["layers"][i]["midpoint_nd_arc"].keys():
                if internal_structure_2d_fem["layers"][i]["midpoint_nd_arc"]["fixed"] == "TE":
                    layer_midpoint_nd[i, :] = np.ones(n_span)
                    definition_layer[i] = 4
                elif internal_structure_2d_fem["layers"][i]["midpoint_nd_arc"]["fixed"] == "LE":
                    definition_layer[i] = 5
            else:
                layer_midpoint_nd[i, :] = np.nan_to_num(
                    PchipInterpolator(
                        internal_structure_2d_fem["layers"][i]["midpoint_nd_arc"]["grid"],
                        internal_structure_2d_fem["layers"][i]["midpoint_nd_arc"]["values"],
                        extrapolate=False,
                    )(nd_span)
                )
            layer_width[i, :] = np.nan_to_num(
                PchipInterpolator(
                    internal_structure_2d_fem["layers"][i]["width"]["grid"],
                    internal_structure_2d_fem["layers"][i]["width"]["values"],
                    extrapolate=False,
                )(nd_span)
            )
        if "start_nd_arc" in internal_structure_2d_fem["layers"][i] and definition_layer[i] == 0:
            if "fixed" in internal_structure_2d_fem["layers"][i]["start_nd_arc"].keys():
                if internal_structure_2d_fem["layers"][i]["start_nd_arc"]["fixed"] == "TE":
                    layer_start_nd[i, :] = np.zeros(n_span)
                elif internal_structure_2d_fem["layers"][i]["start_nd_arc"]["fixed"] == "LE":
                    definition_layer[i] = 11
                else:
                    definition_layer[i] = 6
                    flag = False
                    for k in range(n_layers):
                        if layer_name[k] == internal_structure_2d_fem["layers"][i]["start_nd_arc"]["fixed"]:
                            index_layer_start[i] = k
                            flag = True
                            break
                    if flag == False:
                        raise ValueError(
                            "The start position of the layer "
                            + internal_structure_2d_fem["layers"][i]["name"]
                            + " is linked to the layer "
                            + internal_structure_2d_fem["layers"][i]["start_nd_arc"]["fixed"]
                            + " , but this layer does not exist in the yaml."
                        )
            else:
                layer_start_nd[i, :] = np.nan_to_num(
                    PchipInterpolator(
                        internal_structure_2d_fem["layers"][i]["start_nd_arc"]["grid"],
                        internal_structure_2d_fem["layers"][i]["start_nd_arc"]["values"],
                        extrapolate=False,
                    )(nd_span)
                )

                if np.min(layer_start_nd[i, :]) < 0.0 or np.max(layer_start_nd[i, :]) > 1.0:
                    raise Exception(
                        """The start_nd_arc layer cannot be smaller than 0 nor
                    larger than 1. Check the input yaml for layer """,
                        layer_name[i],
                    )

            if "end_nd_arc" in internal_structure_2d_fem["layers"][i]:
                if "fixed" in internal_structure_2d_fem["layers"][i]["end_nd_arc"].keys():
                    if internal_structure_2d_fem["layers"][i]["end_nd_arc"]["fixed"] == "TE":
                        layer_end_nd[i, :] = np.ones(n_span)
                        # raise ValueError('No need to fix element to TE, set it to 0.')
                    elif internal_structure_2d_fem["layers"][i]["end_nd_arc"]["fixed"] == "LE":
                        definition_layer[i] = 12
                    else:
                        flag = False
                        for k in range(n_layers):
                            if layer_name[k] == internal_structure_2d_fem["layers"][i]["end_nd_arc"]["fixed"]:
                                index_layer_end[i] = k
                                flag = True
                                break
                        if flag == False:
                            raise ValueError(
                                "The end position of the layer "
                                + internal_structure_2d_fem["layers"][i]["name"]
                                + " is linked to the layer "
                                + internal_structure_2d_fem["layers"][i]["end_nd_arc"]["fixed"]
                                + " , but this layer does not exist in the yaml."
                            )
            if "width" in internal_structure_2d_fem["layers"][i]:
                definition_layer[i] = 7
                layer_width[i, :] = np.nan_to_num(
                    PchipInterpolator(
                        internal_structure_2d_fem["layers"][i]["width"]["grid"],
                        internal_structure_2d_fem["layers"][i]["width"]["values"],
                        extrapolate=False,
                    )(nd_span)
                )

        if "end_nd_arc" in internal_structure_2d_fem["layers"][i] and definition_layer[i] == 0:
            if "fixed" in internal_structure_2d_fem["layers"][i]["end_nd_arc"].keys():
                if internal_structure_2d_fem["layers"][i]["end_nd_arc"]["fixed"] == "TE":
                    layer_end_nd[i, :] = np.ones(n_span)
                    # raise ValueError('No need to fix element to TE, set it to 0.')
                elif internal_structure_2d_fem["layers"][i]["end_nd_arc"]["fixed"] == "LE":
                    definition_layer[i] = 12
                else:
                    definition_layer[i] = 6
                    flag = False
                    for k in range(n_layers):
                        if layer_name[k] == internal_structure_2d_fem["layers"][i]["end_nd_arc"]["fixed"]:
                            index_layer_end[i] = k
                            flag = True
                            break
                    if flag == False:
                        raise ValueError("Error with layer " + internal_structure_2d_fem["layers"][i]["name"])
            else:
                layer_end_nd[i, :] = np.nan_to_num(
                    PchipInterpolator(
                        internal_structure_2d_fem["layers"][i]["end_nd_arc"]["grid"],
                        internal_structure_2d_fem["layers"][i]["end_nd_arc"]["values"],
                        extrapolate=False,
                    )(nd_span)
                )

            if np.min(layer_end_nd[i, :]) < 0.0 or np.max(layer_end_nd[i, :]) > 1.0:
                raise Exception(
                    """The end_nd_arc layer cannot be smaller than 0 nor
                larger than 1. Check the input yaml for layer """,
                    layer_name[i],
                )

            if "width" in internal_structure_2d_fem["layers"][i]:
                definition_layer[i] = 8
                layer_width[i, :] = np.nan_to_num(
                    PchipInterpolator(
                        internal_structure_2d_fem["layers"][i]["width"]["grid"],
                        internal_structure_2d_fem["layers"][i]["width"]["values"],
                        extrapolate=False,
                    )(nd_span)
                )
            if "start_nd_arc" in internal_structure_2d_fem["layers"][i]:
                definition_layer[i] = 9

        if "web" in internal_structure_2d_fem["layers"][i]:
            web_name_i = internal_structure_2d_fem["layers"][i]["web"]
            for j in range(modeling_options["WISDEM"]["RotorSE"]["n_webs"]):
                if web_name_i == modeling_options["WISDEM"]["RotorSE"]["web_name"][j]:
                    k = j + 1
                    break
            layer_web[i] = k
            definition_layer[i] = 10

        if "offset_plane" in internal_structure_2d_fem["layers"][i]:
            layer_rotation[i, :] = np.ones_like(nd_span) * internal_structure_2d_fem["layers"][i]["offset_plane"]["blade_rotation"]
            layer_offset_y_pa[i, :] = -np.nan_to_num(
                PchipInterpolator(
                    internal_structure_2d_fem["layers"][i]["offset_plane"]["offset"]["grid"],
                    internal_structure_2d_fem["layers"][i]["offset_plane"]["offset"]["values"],
                    extrapolate=False,
                )(nd_span)
            )
            layer_width[i, :] = np.nan_to_num(
                PchipInterpolator(
                    internal_structure_2d_fem["layers"][i]["width"]["grid"],
                    internal_structure_2d_fem["layers"][i]["width"]["values"],
                    extrapolate=False,
                )(nd_span)
            )
            definition_layer[i] = 13
            layer_side[i] = internal_structure_2d_fem["layers"][i]["side"]

        # Fatigue params
        if layer_name[i].lower() == modeling_options["WISDEM"]["RotorSE"]["spar_cap_ss"].lower():
            k = wt_opt["materials.name"].index(layer_mat[i])
            wt_opt["blade.fatigue.sparU_wohlerA"] = wt_opt["materials.wohler_intercept"][k]
            wt_opt["blade.fatigue.sparU_wohlerexp"] = wt_opt["materials.wohler_exp"][k]
            wt_opt["blade.fatigue.sparU_sigma_ult"] = wt_opt["materials.Xt"][k, :].max()

        elif layer_name[i].lower() == modeling_options["WISDEM"]["RotorSE"]["spar_cap_ps"].lower():
            k = wt_opt["materials.name"].index(layer_mat[i])
            wt_opt["blade.fatigue.sparL_wohlerA"] = wt_opt["materials.wohler_intercept"][k]
            wt_opt["blade.fatigue.sparL_wohlerexp"] = wt_opt["materials.wohler_exp"][k]
            wt_opt["blade.fatigue.sparL_sigma_ult"] = wt_opt["materials.Xt"][k, :].max()

        elif layer_name[i] == modeling_options["WISDEM"]["RotorSE"]["te_ss"]:
            k = wt_opt["materials.name"].index(layer_mat[i])
            wt_opt["blade.fatigue.teU_wohlerA"] = wt_opt["materials.wohler_intercept"][k]
            wt_opt["blade.fatigue.teU_wohlerexp"] = wt_opt["materials.wohler_exp"][k]
            wt_opt["blade.fatigue.teU_sigma_ult"] = wt_opt["materials.Xt"][k, :].max()

        elif layer_name[i] == modeling_options["WISDEM"]["RotorSE"]["te_ps"]:
            k = wt_opt["materials.name"].index(layer_mat[i])
            wt_opt["blade.fatigue.teL_wohlerA"] = wt_opt["materials.wohler_intercept"][k]
            wt_opt["blade.fatigue.teL_wohlerexp"] = wt_opt["materials.wohler_exp"][k]
            wt_opt["blade.fatigue.teL_sigma_ult"] = wt_opt["materials.Xt"][k, :].max()

    # Assign the openmdao values
    wt_opt["blade.internal_structure_2d_fem.layer_side"] = layer_side
    wt_opt["blade.internal_structure_2d_fem.layer_thickness"] = thickness
    wt_opt["blade.internal_structure_2d_fem.layer_orientation"] = orientation
    wt_opt["blade.internal_structure_2d_fem.layer_midpoint_nd"] = layer_midpoint_nd
    wt_opt["blade.internal_structure_2d_fem.layer_web"] = layer_web
    wt_opt["blade.internal_structure_2d_fem.definition_web"] = definition_web
    wt_opt["blade.internal_structure_2d_fem.definition_layer"] = definition_layer
    wt_opt["blade.internal_structure_2d_fem.index_layer_start"] = index_layer_start
    wt_opt["blade.internal_structure_2d_fem.index_layer_end"] = index_layer_end

    wt_opt["blade.internal_structure_2d_fem.web_offset_y_pa_yaml"] = web_offset_y_pa
    wt_opt["blade.internal_structure_2d_fem.web_rotation_yaml"] = web_rotation
    wt_opt["blade.internal_structure_2d_fem.web_start_nd_yaml"] = web_start_nd
    wt_opt["blade.internal_structure_2d_fem.web_end_nd_yaml"] = web_end_nd
    wt_opt["blade.internal_structure_2d_fem.layer_offset_y_pa_yaml"] = layer_offset_y_pa
    wt_opt["blade.internal_structure_2d_fem.layer_width_yaml"] = layer_width
    wt_opt["blade.internal_structure_2d_fem.layer_start_nd_yaml"] = layer_start_nd
    wt_opt["blade.internal_structure_2d_fem.layer_end_nd_yaml"] = layer_end_nd
    wt_opt["blade.internal_structure_2d_fem.layer_rotation_yaml"] = layer_rotation

    # Spanwise joint
    wt_opt["blade.internal_structure_2d_fem.joint_bolt"] = internal_structure_2d_fem["joint"]["bolt"]
    wt_opt["blade.internal_structure_2d_fem.joint_position"] = internal_structure_2d_fem["joint"]["position"]
    wt_opt["blade.internal_structure_2d_fem.joint_mass"] = internal_structure_2d_fem["joint"]["mass"]
    wt_opt["blade.internal_structure_2d_fem.joint_nonmaterial_cost"] = internal_structure_2d_fem["joint"][
        "nonmaterial_cost"
    ]
    wt_opt["blade.internal_structure_2d_fem.reinforcement_layer_ss"] = internal_structure_2d_fem["joint"][
        "reinforcement_layer_ss"
    ]
    wt_opt["blade.internal_structure_2d_fem.reinforcement_layer_ps"] = internal_structure_2d_fem["joint"][
        "reinforcement_layer_ps"
    ]

    # Blade root
    wt_opt["blade.internal_structure_2d_fem.d_f"] = internal_structure_2d_fem["root"]["d_f"]
    wt_opt["blade.internal_structure_2d_fem.sigma_max"] = internal_structure_2d_fem["root"]["sigma_max"]

    return wt_opt

def assign_user_defined_blade_elastic(wt_opt, modeling_options, user_defined_elastic_properties):
    # Function to assign values to the openmdao component Blade_Internal_Structure_2D_FEM
    n_span = modeling_options["WISDEM"]["RotorSE"]["n_span"]
    nd_span = wt_opt["blade.outer_shape_bem.s_default"]
    # TODO YL: maybe I can pass in the inertia twist throught the twist in six_x_six
<<<<<<< HEAD
    stiff_grid = user_defined_elastic_properties["six_x_six"]["stiff_matrix"]["grid"]
    stiff_matrix = np.array(user_defined_elastic_properties["six_x_six"]["stiff_matrix"]["values"])

    inertia_grid = user_defined_elastic_properties["six_x_six"]["inertia_matrix"]["grid"]
    inertia_matrix = np.array(user_defined_elastic_properties["six_x_six"]["inertia_matrix"]["values"])
=======
    # Stiffness matrix
    stiff_grid = user_defined_elastic_properties["six_x_six"]["stiff_matrix"]["grid"]
    stiff_matrix = user_defined_elastic_properties["six_x_six"]["stiff_matrix"]

    # Inertia matrix
    inertia_grid = user_defined_elastic_properties["six_x_six"]["inertia_matrix"]["grid"]
    inertia_matrix = user_defined_elastic_properties["six_x_six"]["inertia_matrix"]

>>>>>>> 599d9ab2

    # 21-element inertia matrix
    # idx = [0, 1, 2, 3, 4, 5,     6, 7, 8, 9, 10,   11, 12,   13,    14, 15,    16,   17, 18,    19, 20]
    # M   = [m, 0, 0, 0, 0, -mYcm, m, 0, 0, 0, mXcm, m,  mYcm, -mXcm, 0,  iedge, -icp, 0,  iflap, 0,  iplr]

    # 21-element stiffness matrix
    # idx = [0,        1, 2, 3, 4, 5, 6,        7, 8, 9, 10, 11, 12, 13, 14, 15,     16, 17, 18,     19, 20]
    # K =   [KShrflap, 0, 0, 0, 0, 0, KShredge, 0, 0, 0, 0,  EA, 0,  0,  0,  EIedge, 0,  0,  EIflap, 0,  GJ]

    # Assemble stiffnees and inertia matrices
    K11 = PchipInterpolator(stiff_grid, stiff_matrix["K11"][:])(nd_span)
    K22 = PchipInterpolator(stiff_grid, stiff_matrix["K22"][:])(nd_span)
    K33 = PchipInterpolator(stiff_grid, stiff_matrix["K33"][:])(nd_span)
    K44 = PchipInterpolator(stiff_grid, stiff_matrix["K44"][:])(nd_span)
    K55 = PchipInterpolator(stiff_grid, stiff_matrix["K55"][:])(nd_span)
    K66 = PchipInterpolator(stiff_grid, stiff_matrix["K66"][:])(nd_span)
    K12 = PchipInterpolator(stiff_grid, stiff_matrix["K12"][:])(nd_span)
    K13 = PchipInterpolator(stiff_grid, stiff_matrix["K13"][:])(nd_span)
    K14 = PchipInterpolator(stiff_grid, stiff_matrix["K14"][:])(nd_span)
    K15 = PchipInterpolator(stiff_grid, stiff_matrix["K15"][:])(nd_span)
    K16 = PchipInterpolator(stiff_grid, stiff_matrix["K16"][:])(nd_span)
    K23 = PchipInterpolator(stiff_grid, stiff_matrix["K23"][:])(nd_span)
    K24 = PchipInterpolator(stiff_grid, stiff_matrix["K24"][:])(nd_span)
    K25 = PchipInterpolator(stiff_grid, stiff_matrix["K25"][:])(nd_span)
    K26 = PchipInterpolator(stiff_grid, stiff_matrix["K26"][:])(nd_span)
    K34 = PchipInterpolator(stiff_grid, stiff_matrix["K34"][:])(nd_span)
    K35 = PchipInterpolator(stiff_grid, stiff_matrix["K35"][:])(nd_span)
    K36 = PchipInterpolator(stiff_grid, stiff_matrix["K36"][:])(nd_span)
    K45 = PchipInterpolator(stiff_grid, stiff_matrix["K45"][:])(nd_span)
    K46 = PchipInterpolator(stiff_grid, stiff_matrix["K46"][:])(nd_span)
    K56 = PchipInterpolator(stiff_grid, stiff_matrix["K56"][:])(nd_span)

    wt_opt["rotorse.EA"] = K33
    wt_opt["rotorse.EIxx"] = K44
    wt_opt["rotorse.EIyy"] = K55
    wt_opt["rotorse.GJ"] = K66
    wt_opt["rotorse.EIxy"] = K12
    wt_opt["rotorse.re.EA_EIxx"] = K34
    wt_opt["rotorse.re.EA_EIyy"] = K35
    wt_opt["rotorse.re.EIxx_GJ"] = K46
    wt_opt["rotorse.re.EIyy_GJ"] = K56
    wt_opt["rotorse.re.EA_GJ"] = K36


    wt_opt["rotorse.rhoA"] = PchipInterpolator(inertia_grid, inertia_matrix["mass"][:])(nd_span)
    # TODO YL: can we change precomp output to J? I don't see rhoJ anywhere.
    wt_opt["rotorse.rhoJ"] = PchipInterpolator(inertia_grid, inertia_matrix["i_plr"][:])(nd_span) # TODO YL: confirm if this is iplr
    # wt_opt["rotorse.Tw_iner"] = PchipInterpolator(twist_grid, twist_inertia)(nd_span)
    # wt_opt["rotorse.x_ec"]
    # wt_opt["rotorse.y_ec"]
    wt_opt["rotorse.re.y_cg"] = PchipInterpolator(inertia_grid, inertia_matrix["cm_y"][:])(nd_span)
    wt_opt["rotorse.re.x_cg"] = PchipInterpolator(inertia_grid, inertia_matrix["cm_x"][:])(nd_span)
    wt_opt["rotorse.re.flap_iner"] = PchipInterpolator(inertia_grid, inertia_matrix["i_flap"][:])(nd_span)
    wt_opt["rotorse.re.edge_iner"] = PchipInterpolator(inertia_grid, inertia_matrix["i_edge"][:])(nd_span)

    # Compute other properties
    # Ex = wt_opt["rotorse.EIxx"]/wt_opt["rotorse.re.edge_iner"]
    # Ey = wt_opt["rotorse.EIyy"]/wt_opt["rotorse.re.flap_iner"]
    # Ax = wt_opt["rotorse.EA"]/Ex
    # Ay = wt_opt["rotorse.EA"]/Ey
    # wt_opt["rotorse.A"] = (Ax+Ay)/2

    return wt_opt


def assign_te_flaps_values(wt_opt, modeling_options, blade):
    # Function to assign the trailing edge flaps data to the openmdao data structure
    if modeling_options["WISDEM"]["RotorSE"]["n_te_flaps"] > 0:
        n_te_flaps = modeling_options["WISDEM"]["RotorSE"]["n_te_flaps"]
        for i in range(n_te_flaps):
            wt_opt["dac_ivc.te_flap_start"][i] = blade["aerodynamic_control"]["te_flaps"][i]["span_start"]
            wt_opt["dac_ivc.te_flap_end"][i] = blade["aerodynamic_control"]["te_flaps"][i]["span_end"]
            wt_opt["dac_ivc.chord_start"][i] = blade["aerodynamic_control"]["te_flaps"][i]["chord_start"]
            wt_opt["dac_ivc.delta_max_pos"][i] = blade["aerodynamic_control"]["te_flaps"][i]["delta_max_pos"]
            wt_opt["dac_ivc.delta_max_neg"][i] = blade["aerodynamic_control"]["te_flaps"][i]["delta_max_neg"]

            wt_opt["dac_ivc.te_flap_ext"] = (
                blade["aerodynamic_control"]["te_flaps"][i]["span_end"]
                - blade["aerodynamic_control"]["te_flaps"][i]["span_start"]
            )
            # wt_opt['dac_ivc.te_flap_end'] = blade['aerodynamic_control']['te_flaps'][i]['span_end']

            # Checks for consistency
            if blade["aerodynamic_control"]["te_flaps"][i]["span_start"] < 0.0:
                raise ValueError(
                    "Error: the start along blade span of the trailing edge flap number "
                    + str(i)
                    + " is defined smaller than 0, which corresponds to blade root. Please check the yaml input."
                )
            elif blade["aerodynamic_control"]["te_flaps"][i]["span_start"] > 1.0:
                raise ValueError(
                    "Error: the start along blade span of the trailing edge flap number "
                    + str(i)
                    + " is defined bigger than 1, which corresponds to blade tip. Please check the yaml input."
                )
            elif blade["aerodynamic_control"]["te_flaps"][i]["span_end"] < 0.0:
                raise ValueError(
                    "Error: the end along blade span of the trailing edge flap number "
                    + str(i)
                    + " is defined smaller than 0, which corresponds to blade root. Please check the yaml input."
                )
            elif blade["aerodynamic_control"]["te_flaps"][i]["span_end"] > 1.0:
                raise ValueError(
                    "Error: the end along blade span of the trailing edge flap number "
                    + str(i)
                    + " is defined bigger than 1, which corresponds to blade tip. Please check the yaml input."
                )
            elif (
                blade["aerodynamic_control"]["te_flaps"][i]["span_start"]
                == blade["aerodynamic_control"]["te_flaps"][i]["span_end"]
            ):
                raise ValueError(
                    "Error: the start and end along blade span of the trailing edge flap number "
                    + str(i)
                    + " are defined equal. Please check the yaml input."
                )
            elif i > 0:
                if (
                    blade["aerodynamic_control"]["te_flaps"][i]["span_start"]
                    < blade["aerodynamic_control"]["te_flaps"][i - 1]["span_end"]
                ):
                    raise ValueError(
                        "Error: the start along blade span of the trailing edge flap number "
                        + str(i)
                        + " is smaller than the end of the trailing edge flap number "
                        + str(i - 1)
                        + ". Please check the yaml input."
                    )
            elif blade["aerodynamic_control"]["te_flaps"][i]["chord_start"] < 0.2:
                raise ValueError(
                    "Error: the start along the chord of the trailing edge flap number "
                    + str(i)
                    + " is smaller than 0.2, which is too close to the leading edge. Please check the yaml input."
                )
            elif blade["aerodynamic_control"]["te_flaps"][i]["chord_start"] > 1.0:
                raise ValueError(
                    "Error: the end along the chord of the trailing edge flap number "
                    + str(i)
                    + " is larger than 1., which is beyond the trailing edge. Please check the yaml input."
                )
            elif blade["aerodynamic_control"]["te_flaps"][i]["delta_max_pos"] > 30.0 / 180.0 * np.pi:
                raise ValueError(
                    "Error: the max positive deflection of the trailing edge flap number "
                    + str(i)
                    + " is larger than 30 deg, which is beyond the limits of applicability of this tool. Please check the yaml input."
                )
            elif blade["aerodynamic_control"]["te_flaps"][i]["delta_max_neg"] < -30.0 / 180.0 * np.pi:
                raise ValueError(
                    "Error: the max negative deflection of the trailing edge flap number "
                    + str(i)
                    + " is smaller than -30 deg, which is beyond the limits of applicability of this tool. Please check the yaml input."
                )
            elif (
                blade["aerodynamic_control"]["te_flaps"][i]["delta_max_pos"]
                < blade["aerodynamic_control"]["te_flaps"][i]["delta_max_neg"]
            ):
                raise ValueError(
                    "Error: the max positive deflection of the trailing edge flap number "
                    + str(i)
                    + " is smaller than the max negative deflection. Please check the yaml input."
                )
            else:
                pass

    return wt_opt


def assign_hub_values(wt_opt, hub, flags, user_elastic):
    if flags["hub"] or flags["blade"]:
        wt_opt["hub.diameter"] = hub["diameter"]
        wt_opt["hub.radius"]   = hub["diameter"] / 2
        wt_opt["hub.cone"]     = hub["cone_angle"]
        # wt_opt['hub.drag_coeff'] = hub['drag_coefficient'] # GB: This doesn't connect to anything
    
    if flags["hub"]:
        wt_opt["hub.flange_t2shell_t"]            = hub["flange_t2shell_t"]
        wt_opt["hub.flange_OD2hub_D"]             = hub["flange_OD2hub_D"]
        wt_opt["hub.flange_ID2flange_OD"]         = hub["flange_ID2OD"]
        wt_opt["hub.hub_in2out_circ"]             = hub["hub_blade_spacing_margin"]
        wt_opt["hub.hub_stress_concentration"]    = hub["hub_stress_concentration"]
        wt_opt["hub.n_front_brackets"]            = hub["n_front_brackets"]
        wt_opt["hub.n_rear_brackets"]             = hub["n_rear_brackets"]
        wt_opt["hub.clearance_hub_spinner"]       = hub["clearance_hub_spinner"]
        wt_opt["hub.spin_hole_incr"]              = hub["spin_hole_incr"]
        wt_opt["hub.pitch_system_scaling_factor"] = hub["pitch_system_scaling_factor"]
        wt_opt["hub.hub_material"]                = hub["hub_material"]
        wt_opt["hub.spinner_material"]            = hub["spinner_material"]
        wt_opt["hub.spinner_mass_user"]           = hub["spinner_mass_user"]
        wt_opt["hub.pitch_system_mass_user"]      = hub["pitch_system_mass_user"]
        wt_opt["hub.hub_shell_mass_user"]         = hub["hub_shell_mass_user"]

        if user_elastic:
            wt_opt['hub.hub_system_mass_user']    = hub['elastic_properties']['mass']
            wt_opt['hub.hub_system_I_user']       = hub['elastic_properties']['inertia']
            wt_opt['hub.hub_system_cm_user']      = hub['elastic_properties']['location']
    else:
        # Note that this is stored in the drivese namespace per gc_WT_DataStruct to mimic DrivetrainSE
        wt_opt['drivese.hub_system_mass']         = hub['elastic_properties']['mass']
        wt_opt['drivese.hub_system_I']            = hub['elastic_properties']['inertia']
        wt_opt['drivese.hub_system_cm']           = hub['elastic_properties']['location']
        

    return wt_opt


def assign_nacelle_values(wt_opt, modeling_options, nacelle, flags, user_elastic):
    if flags["nacelle"] or flags["blade"]:
        # Common direct and geared
        wt_opt["nacelle.uptilt"] = nacelle["drivetrain"]["uptilt"]
        wt_opt["nacelle.distance_tt_hub"] = nacelle["drivetrain"]["distance_tt_hub"]
        wt_opt["nacelle.overhang"] = nacelle["drivetrain"]["overhang"]
        wt_opt["nacelle.gear_ratio"] = nacelle["drivetrain"]["gear_ratio"]
        wt_opt["nacelle.gearbox_efficiency"] = nacelle["drivetrain"]["gearbox_efficiency"]
        
    if flags["nacelle"]:
        wt_opt["nacelle.distance_hub_mb"] = nacelle["drivetrain"]["distance_hub_mb"]
        wt_opt["nacelle.distance_mb_mb"] = nacelle["drivetrain"]["distance_mb_mb"]
        wt_opt["nacelle.L_generator"] = nacelle["drivetrain"]["generator_length"]
        wt_opt["nacelle.damping_ratio"] = nacelle["drivetrain"]["damping_ratio"]
        wt_opt["nacelle.mb1Type"] = nacelle["drivetrain"]["mb1Type"]
        wt_opt["nacelle.mb2Type"] = nacelle["drivetrain"]["mb2Type"]
        wt_opt["nacelle.uptower"] = nacelle["drivetrain"]["uptower"]
        wt_opt["nacelle.lss_material"] = nacelle["drivetrain"]["lss_material"]
        wt_opt["nacelle.bedplate_material"] = nacelle["drivetrain"]["bedplate_material"]
        wt_opt["nacelle.bedplate_mass_user"] = nacelle["drivetrain"]["bedplate_mass_user"]
        wt_opt["nacelle.brake_mass_user"] = nacelle["drivetrain"]["brake_mass_user"]
        wt_opt["nacelle.mb1_mass_user"] = nacelle["drivetrain"]["mb1_mass_user"]
        wt_opt["nacelle.mb2_mass_user"] = nacelle["drivetrain"]["mb2_mass_user"]
        wt_opt["nacelle.hvac_mass_coeff"] = nacelle["drivetrain"]["hvac_mass_coefficient"]
        wt_opt["nacelle.converter_mass_user"] = nacelle["drivetrain"]["converter_mass_user"]
        wt_opt["nacelle.transformer_mass_user"] = nacelle["drivetrain"]["transformer_mass_user"]

        wt_opt["nacelle.lss_wall_thickness"] = nacelle["drivetrain"]["lss_wall_thickness"]
        wt_opt["nacelle.lss_diameter"] = nacelle["drivetrain"]["lss_diameter"]

        if user_elastic:
            wt_opt['nacelle.yaw_mass_user']          = nacelle['yaw']['elastic_properties']['mass']
            wt_opt['nacelle.above_yaw_mass_user']    = nacelle['drivetrain']['elastic_properties']['mass']
            wt_opt['nacelle.above_yaw_cm_user']      = nacelle['drivetrain']['elastic_properties']['location']
            wt_opt['nacelle.above_yaw_I_TT_user']    = nacelle['drivetrain']['elastic_properties']['inertia']
            wt_opt['nacelle.above_yaw_I_user']       = nacelle['drivetrain']['elastic_properties']['inertia']
            wt_opt['nacelle.generator_rotor_I_user'] = 0.5*nacelle['drivetrain']['generator']['elastic_properties']['inertia']

            wt_opt['nacelle.drivetrain_spring_constant_user']     = nacelle['elastic_properties']['spring_constant']
            wt_opt['nacelle.drivetrain_damping_coefficient_user'] = nacelle['elastic_properties']['damping_coefficient']
        
        if modeling_options["WISDEM"]["DriveSE"]["direct"]:
            if wt_opt["nacelle.gear_ratio"] > 1:
                raise Exception(
                    "The gear ratio is larger than 1, but the wind turbine is marked as direct drive. Please check the input yaml file."
                )
            # Direct only
            wt_opt["nacelle.nose_wall_thickness"] = nacelle["drivetrain"]["nose_wall_thickness"]
            wt_opt["nacelle.nose_diameter"] = nacelle["drivetrain"]["nose_diameter"]

            s_bedplate = np.linspace(0.0, 1.0, len(wt_opt["nacelle.bedplate_wall_thickness"]))
            s_bed_thick_in = nacelle["drivetrain"]["bedplate_wall_thickness"]["grid"]
            v_bed_thick_in = nacelle["drivetrain"]["bedplate_wall_thickness"]["values"]
            wt_opt["nacelle.bedplate_wall_thickness"] = PchipInterpolator(s_bed_thick_in, v_bed_thick_in)(s_bedplate)
        else:
            if wt_opt["nacelle.gear_ratio"] == 1:
                raise Exception(
                    "The gear ratio is set to 1, but the wind turbine is marked as geared. Please check the input yaml file."
                )
            # Geared only
            wt_opt["nacelle.hss_wall_thickness"] = nacelle["drivetrain"]["hss_wall_thickness"]
            wt_opt["nacelle.hss_diameter"] = nacelle["drivetrain"]["hss_diameter"]

            wt_opt["nacelle.hss_length"] = nacelle["drivetrain"]["hss_length"]
            wt_opt["nacelle.bedplate_flange_width"] = nacelle["drivetrain"]["bedplate_flange_width"]
            wt_opt["nacelle.bedplate_flange_thickness"] = nacelle["drivetrain"]["bedplate_flange_thickness"]
            wt_opt["nacelle.bedplate_web_thickness"] = nacelle["drivetrain"]["bedplate_web_thickness"]
            wt_opt["nacelle.gear_configuration"] = nacelle["drivetrain"]["gear_configuration"].lower()
            wt_opt["nacelle.gearbox_mass_user"] = nacelle["drivetrain"]["gearbox_mass_user"]
            wt_opt["nacelle.gearbox_torque_density"] = nacelle["drivetrain"]["gearbox_torque_density"]
            wt_opt["nacelle.gearbox_radius_user"] = nacelle["drivetrain"]["gearbox_radius_user"]
            wt_opt["nacelle.gearbox_length_user"] = nacelle["drivetrain"]["gearbox_length_user"]
            wt_opt["nacelle.planet_numbers"] = nacelle["drivetrain"]["planet_numbers"]
            wt_opt["nacelle.hss_material"] = nacelle["drivetrain"]["hss_material"]

        wt_opt["generator.generator_mass_user"] = nacelle["drivetrain"]["generator_mass_user"]
        if not modeling_options["flags"]["generator"]:
            wt_opt["generator.generator_radius_user"] = nacelle["drivetrain"]["generator_radius_user"]

            eff_user = np.c_[
                nacelle["drivetrain"]["generator_rpm_efficiency_user"]["grid"],
                nacelle["drivetrain"]["generator_rpm_efficiency_user"]["values"],
            ]
            n_pc = modeling_options["WISDEM"]["RotorSE"]["n_pc"]
            if np.any(eff_user):
                newrpm = np.linspace(eff_user[:, 0].min(), eff_user[:, 0].max(), n_pc)
                neweff = PchipInterpolator(eff_user[:, 0], eff_user[:, 1])(newrpm)
                myeff = np.c_[newrpm, neweff]
            else:
                myeff = np.zeros((n_pc, 2))
            wt_opt["generator.generator_efficiency_user"] = myeff

    else:
        wt_opt['drivese.yaw_mass']          = nacelle['yaw']['elastic_properties']['mass']
        wt_opt['drivese.above_yaw_mass']    = nacelle['drivetrain']['elastic_properties']['mass']
        wt_opt['drivese.above_yaw_cm']      = nacelle['drivetrain']['elastic_properties']['location']
        wt_opt['drivese.above_yaw_I_TT']    = nacelle['drivetrain']['elastic_properties']['inertia']
        wt_opt['drivese.above_yaw_I']       = nacelle['drivetrain']['elastic_properties']['inertia']
        wt_opt['drivese.generator_rotor_I'] = 0.5*nacelle['drivetrain']['generator']['elastic_properties']['inertia']
        wt_opt['drivese.drivetrain_spring_constant']     = nacelle['elastic_properties']['spring_constant']
        wt_opt['drivese.drivetrain_damping_coefficient'] = nacelle['elastic_properties']['damping_coefficient']
        if wt_opt["nacelle.gear_ratio"] > 1:
            wt_opt['drivese.gearbox_mass']  = nacelle['drivetrain']['gearbox']['elastic_properties']['mass']
            wt_opt['drivese.gearbox_I']     = nacelle['drivetrain']['gearbox']['elastic_properties']['inertia']
            #wt_opt['drivese.gearbox_cm']    = nacelle['drivetrain']['gearbox']['elastic_properties']['location']
            #wt_opt['drivese.gearbox_stiffness'] = nacelle['drivetrain']['gearbox']['elastic_properties']['torsional_stiffness']
            #wt_opt['drivese.gearbox_damping'] = nacelle['drivetrain']['gearbox']['elastic_properties']['torsional_damping']

    return wt_opt


def assign_generator_values(wt_opt, modeling_options, nacelle):
    if "generator_mass_user" in nacelle["generator"]:
        wt_opt["generator.generator_mass_user"] = nacelle["generator"]["generator_mass_user"]
    wt_opt["generator.B_r"] = nacelle["generator"]["B_r"]
    wt_opt["generator.P_Fe0e"] = nacelle["generator"]["P_Fe0e"]
    wt_opt["generator.P_Fe0h"] = nacelle["generator"]["P_Fe0h"]
    wt_opt["generator.S_N"] = nacelle["generator"]["S_N"]
    wt_opt["generator.alpha_p"] = nacelle["generator"]["alpha_p"]
    wt_opt["generator.b_r_tau_r"] = nacelle["generator"]["b_r_tau_r"]
    wt_opt["generator.b_ro"] = nacelle["generator"]["b_ro"]
    wt_opt["generator.b_s_tau_s"] = nacelle["generator"]["b_s_tau_s"]
    wt_opt["generator.b_so"] = nacelle["generator"]["b_so"]
    wt_opt["generator.cofi"] = nacelle["generator"]["cofi"]
    wt_opt["generator.freq"] = nacelle["generator"]["freq"]
    wt_opt["generator.h_i"] = nacelle["generator"]["h_i"]
    wt_opt["generator.h_sy0"] = nacelle["generator"]["h_sy0"]
    wt_opt["generator.h_w"] = nacelle["generator"]["h_w"]
    wt_opt["generator.k_fes"] = nacelle["generator"]["k_fes"]
    wt_opt["generator.k_fillr"] = nacelle["generator"]["k_fillr"]
    wt_opt["generator.k_fills"] = nacelle["generator"]["k_fills"]
    wt_opt["generator.k_s"] = nacelle["generator"]["k_s"]
    wt_opt["generator.m"] = nacelle["generator"]["m"]
    wt_opt["generator.mu_0"] = nacelle["generator"]["mu_0"]
    wt_opt["generator.mu_r"] = nacelle["generator"]["mu_r"]
    wt_opt["generator.p"] = nacelle["generator"]["p"]
    wt_opt["generator.phi"] = nacelle["generator"]["phi"]
    wt_opt["generator.q1"] = nacelle["generator"]["q1"]
    wt_opt["generator.q2"] = nacelle["generator"]["q2"]
    wt_opt["generator.ratio_mw2pp"] = nacelle["generator"]["ratio_mw2pp"]
    wt_opt["generator.resist_Cu"] = nacelle["generator"]["resist_Cu"]
    wt_opt["generator.sigma"] = nacelle["generator"]["sigma"]
    wt_opt["generator.y_tau_p"] = nacelle["generator"]["y_tau_p"]
    wt_opt["generator.y_tau_pr"] = nacelle["generator"]["y_tau_pr"]

    wt_opt["generator.I_0"] = nacelle["generator"]["I_0"]
    wt_opt["generator.d_r"] = nacelle["generator"]["d_r"]
    wt_opt["generator.h_m"] = nacelle["generator"]["h_m"]
    wt_opt["generator.h_0"] = nacelle["generator"]["h_0"]
    wt_opt["generator.h_s"] = nacelle["generator"]["h_s"]
    wt_opt["generator.len_s"] = nacelle["generator"]["len_s"]
    wt_opt["generator.n_r"] = nacelle["generator"]["n_r"]
    wt_opt["generator.rad_ag"] = nacelle["generator"]["rad_ag"]
    wt_opt["generator.t_wr"] = nacelle["generator"]["t_wr"]

    wt_opt["generator.n_s"] = nacelle["generator"]["n_s"]
    wt_opt["generator.b_st"] = nacelle["generator"]["b_st"]
    wt_opt["generator.d_s"] = nacelle["generator"]["d_s"]
    wt_opt["generator.t_ws"] = nacelle["generator"]["t_ws"]

    wt_opt["generator.rho_Copper"] = nacelle["generator"]["rho_Copper"]
    wt_opt["generator.rho_Fe"] = nacelle["generator"]["rho_Fe"]
    wt_opt["generator.rho_Fes"] = nacelle["generator"]["rho_Fes"]
    wt_opt["generator.rho_PM"] = nacelle["generator"]["rho_PM"]

    wt_opt["generator.C_Cu"] = nacelle["generator"]["C_Cu"]
    wt_opt["generator.C_Fe"] = nacelle["generator"]["C_Fe"]
    wt_opt["generator.C_Fes"] = nacelle["generator"]["C_Fes"]
    wt_opt["generator.C_PM"] = nacelle["generator"]["C_PM"]

    if modeling_options["WISDEM"]["GeneratorSE"]["type"] in ["pmsg_outer"]:
        wt_opt["generator.N_c"] = nacelle["generator"]["N_c"]
        wt_opt["generator.b"] = nacelle["generator"]["b"]
        wt_opt["generator.c"] = nacelle["generator"]["c"]
        wt_opt["generator.E_p"] = nacelle["generator"]["E_p"]
        wt_opt["generator.h_yr"] = nacelle["generator"]["h_yr"]
        wt_opt["generator.h_ys"] = nacelle["generator"]["h_ys"]
        wt_opt["generator.h_sr"] = nacelle["generator"]["h_sr"]
        wt_opt["generator.h_ss"] = nacelle["generator"]["h_ss"]
        wt_opt["generator.t_r"] = nacelle["generator"]["t_r"]
        wt_opt["generator.t_s"] = nacelle["generator"]["t_s"]

        wt_opt["generator.u_allow_pcent"] = nacelle["generator"]["u_allow_pcent"]
        wt_opt["generator.y_allow_pcent"] = nacelle["generator"]["y_allow_pcent"]
        wt_opt["generator.z_allow_deg"] = nacelle["generator"]["z_allow_deg"]
        wt_opt["generator.B_tmax"] = nacelle["generator"]["B_tmax"]

    if modeling_options["WISDEM"]["GeneratorSE"]["type"] in ["eesg", "pmsg_arms", "pmsg_disc"]:
        wt_opt["generator.tau_p"] = nacelle["generator"]["tau_p"]
        wt_opt["generator.h_ys"] = nacelle["generator"]["h_ys"]
        wt_opt["generator.h_yr"] = nacelle["generator"]["h_yr"]
        wt_opt["generator.b_arm"] = nacelle["generator"]["b_arm"]

    elif modeling_options["WISDEM"]["GeneratorSE"]["type"] in ["scig", "dfig"]:
        wt_opt["generator.B_symax"] = nacelle["generator"]["B_symax"]
        wt_opt["generator.S_Nmax"] = nacelle["generator"]["S_Nmax"]

    return wt_opt


def assign_tower_values(wt_opt, modeling_options, tower):
    # Function to assign values to the openmdao component Tower
    n_height = modeling_options["WISDEM"]["TowerSE"]["n_height_tower"]  # Number of points along tower height
    n_layers = modeling_options["WISDEM"]["TowerSE"]["n_layers_tower"]

    svec = np.unique(
        np.r_[
            tower["outer_shape_bem"]["outer_diameter"]["grid"],
            tower["outer_shape_bem"]["reference_axis"]["x"]["grid"],
            tower["outer_shape_bem"]["reference_axis"]["y"]["grid"],
            tower["outer_shape_bem"]["reference_axis"]["z"]["grid"],
        ]
    )

    # wt_opt['tower.s'] = svec
    wt_opt["tower.diameter"] = PchipInterpolator(
        tower["outer_shape_bem"]["outer_diameter"]["grid"], tower["outer_shape_bem"]["outer_diameter"]["values"]
    )(svec)
    wt_opt["tower.cd"] = PchipInterpolator(
        tower["outer_shape_bem"]["drag_coefficient"]["grid"],
        tower["outer_shape_bem"]["drag_coefficient"]["values"],
    )(svec)

    wt_opt["tower.ref_axis"][:, 0] = PchipInterpolator(
        tower["outer_shape_bem"]["reference_axis"]["x"]["grid"],
        tower["outer_shape_bem"]["reference_axis"]["x"]["values"],
    )(svec)
    wt_opt["tower.ref_axis"][:, 1] = PchipInterpolator(
        tower["outer_shape_bem"]["reference_axis"]["y"]["grid"],
        tower["outer_shape_bem"]["reference_axis"]["y"]["values"],
    )(svec)
    wt_opt["tower.ref_axis"][:, 2] = PchipInterpolator(
        tower["outer_shape_bem"]["reference_axis"]["z"]["grid"],
        tower["outer_shape_bem"]["reference_axis"]["z"]["values"],
    )(svec)

    layer_name = n_layers * [""]
    layer_mat = n_layers * [""]
    thickness = np.zeros((n_layers, n_height))
    for i in range(n_layers):
        layer_name[i] = tower["internal_structure_2d_fem"]["layers"][i]["name"]
        layer_mat[i] = tower["internal_structure_2d_fem"]["layers"][i]["material"]
        thickness[i] = PchipInterpolator(
            tower["internal_structure_2d_fem"]["layers"][i]["thickness"]["grid"],
            tower["internal_structure_2d_fem"]["layers"][i]["thickness"]["values"],
        )(svec)

    wt_opt["tower.layer_name"] = layer_name
    wt_opt["tower.layer_mat"] = layer_mat
    wt_opt["tower.layer_thickness"] = thickness

    wt_opt["tower.outfitting_factor"] = tower["internal_structure_2d_fem"]["outfitting_factor"]
    wt_opt["tower.tower_mass_user"] = tower["tower_mass_user"]

    if "Loading" in modeling_options["WISDEM"]:
        F = []
        M = []
        n_dlc = modeling_options["WISDEM"]["n_dlc"]
        for k in range(n_dlc):
            F = np.append(F, modeling_options["WISDEM"]["Loading"]["loads"][k]["force"])
            M = np.append(M, modeling_options["WISDEM"]["Loading"]["loads"][k]["moment"])
        F = F.reshape((n_dlc, 3)).T
        M = M.reshape((n_dlc, 3)).T

        if modeling_options["flags"]["tower"]:
            wt_opt["towerse.rna_mass"] = modeling_options["WISDEM"]["Loading"]["mass"]
            wt_opt["towerse.rna_cg"] = modeling_options["WISDEM"]["Loading"]["center_of_mass"]
            wt_opt["towerse.rna_I"] = modeling_options["WISDEM"]["Loading"]["moment_of_inertia"]
            n_dlc = modeling_options["WISDEM"]["n_dlc"]
            for k in range(n_dlc):
                kstr = "" if n_dlc <= 1 else str(k + 1)
                wt_opt[f"towerse.env{kstr}.Uref"] = modeling_options["WISDEM"]["Loading"]["loads"][k]["velocity"]
            wt_opt["towerse.tower.rna_F"] = F
            wt_opt["towerse.tower.rna_M"] = M

        if modeling_options["flags"]["monopile"]:
            # Monopile has the option for joint tower-monopile analysis, so load it here too.  Not true for jackets
            wt_opt["fixedse.rna_mass"] = modeling_options["WISDEM"]["Loading"]["mass"]
            wt_opt["fixedse.rna_cg"] = modeling_options["WISDEM"]["Loading"]["center_of_mass"]
            wt_opt["fixedse.rna_I"] = modeling_options["WISDEM"]["Loading"]["moment_of_inertia"]
            wt_opt["fixedse.monopile.rna_F"] = F
            wt_opt["fixedse.monopile.rna_M"] = M

    return wt_opt


def assign_monopile_values(wt_opt, modeling_options, monopile):
    # Function to assign values to the openmdao component Monopile
    n_height = modeling_options["WISDEM"]["FixedBottomSE"]["n_height"]  # Number of points along monopile height
    n_layers = modeling_options["WISDEM"]["FixedBottomSE"]["n_layers"]

    svec = np.unique(
        np.r_[
            monopile["outer_shape_bem"]["outer_diameter"]["grid"],
            monopile["outer_shape_bem"]["reference_axis"]["x"]["grid"],
            monopile["outer_shape_bem"]["reference_axis"]["y"]["grid"],
            monopile["outer_shape_bem"]["reference_axis"]["z"]["grid"],
        ]
    )

    wt_opt["monopile.s"] = svec
    wt_opt["monopile.diameter"] = PchipInterpolator(
        monopile["outer_shape_bem"]["outer_diameter"]["grid"],
        monopile["outer_shape_bem"]["outer_diameter"]["values"],
    )(svec)

    wt_opt["monopile.ref_axis"][:, 0] = PchipInterpolator(
        monopile["outer_shape_bem"]["reference_axis"]["x"]["grid"],
        monopile["outer_shape_bem"]["reference_axis"]["x"]["values"],
    )(svec)
    wt_opt["monopile.ref_axis"][:, 1] = PchipInterpolator(
        monopile["outer_shape_bem"]["reference_axis"]["y"]["grid"],
        monopile["outer_shape_bem"]["reference_axis"]["y"]["values"],
    )(svec)
    wt_opt["monopile.ref_axis"][:, 2] = PchipInterpolator(
        monopile["outer_shape_bem"]["reference_axis"]["z"]["grid"],
        monopile["outer_shape_bem"]["reference_axis"]["z"]["values"],
    )(svec)

    layer_name = n_layers * [""]
    layer_mat = n_layers * [""]
    thickness = np.zeros((n_layers, n_height))
    for i in range(n_layers):
        layer_name[i] = monopile["internal_structure_2d_fem"]["layers"][i]["name"]
        layer_mat[i] = monopile["internal_structure_2d_fem"]["layers"][i]["material"]
        thickness[i] = PchipInterpolator(
            monopile["internal_structure_2d_fem"]["layers"][i]["thickness"]["grid"],
            monopile["internal_structure_2d_fem"]["layers"][i]["thickness"]["values"],
        )(svec)

    wt_opt["monopile.layer_name"] = layer_name
    wt_opt["monopile.layer_mat"] = layer_mat
    wt_opt["monopile.layer_thickness"] = thickness

    wt_opt["monopile.outfitting_factor"] = monopile["internal_structure_2d_fem"]["outfitting_factor"]
    wt_opt["monopile.transition_piece_mass"] = monopile["transition_piece_mass"]
    wt_opt["monopile.transition_piece_cost"] = monopile["transition_piece_cost"]
    wt_opt["monopile.gravity_foundation_mass"] = monopile["gravity_foundation_mass"]
    wt_opt["monopile.monopile_mass_user"] = monopile["monopile_mass_user"]

    return wt_opt


def assign_jacket_values(wt_opt, modeling_options, jacket):
    # Function to assign values to the openmdao component Jacket
    wt_opt["jacket.transition_piece_mass"] = jacket["transition_piece_mass"]
    wt_opt["jacket.transition_piece_cost"] = jacket["transition_piece_cost"]
    wt_opt["jacket.gravity_foundation_mass"] = jacket["gravity_foundation_mass"]
    wt_opt["jacket.r_head"] = jacket["r_head"]
    wt_opt["jacket.foot_head_ratio"] = jacket["r_foot"] / jacket["r_head"]
    wt_opt["jacket.height"] = jacket["height"]
    wt_opt["jacket.leg_diameter"] = jacket["leg_diameter"]
    wt_opt["jacket.leg_thickness"] = jacket["leg_thickness"]
    wt_opt["jacket.brace_diameters"] = jacket["brace_diameters"]
    wt_opt["jacket.brace_thicknesses"] = jacket["brace_thicknesses"]
    wt_opt["jacket.bay_spacing"] = jacket["bay_spacing"]
    wt_opt["jacket.jacket_mass_user"] = jacket["jacket_mass_user"]

    return wt_opt


def assign_floating_values(wt_opt, modeling_options, floating, opt_options):
    float_opt = opt_options["design_variables"]["floating"]
    floating_init_options = modeling_options["floating"]
    n_joints = floating_init_options["joints"]["n_joints"]
    # Loop through joints and assign location values to openmdao entry
    for i in range(n_joints):
        wt_opt["floating.location_in"][i, :] = floating["joints"][i]["location"]

    # Set transition joint/node
    if modeling_options["floating"]["transition_joint"] is None:
        centroid = wt_opt["floating.location_in"][:, :2].mean(axis=0)
        zmax = wt_opt["floating.location_in"][:, 2].max()
        itrans = util.closest_node(wt_opt["floating.location_in"], np.r_[centroid, zmax])
    else:
        itrans = modeling_options["floating"]["transition_joint"]
    wt_opt["floating.transition_node"] = wt_opt["floating.location_in"][itrans, :]
    wt_opt["floating.transition_piece_mass"] = floating["transition_piece_mass"]
    wt_opt["floating.transition_piece_cost"] = floating["transition_piece_cost"]

    # Assign rigid body info
    for k, rb in enumerate(floating['rigid_bodies']):
        rb_joint_index = floating_init_options['joints']['name2idx'][rb['joint1']]
        wt_opt[f"floating.rigid_body_{k}_node"] = floating["joints"][rb_joint_index]["location"]
        wt_opt[f"floating.rigid_body_{k}_mass"] = rb['mass']
        wt_opt[f"floating.rigid_body_{k}_inertia"] = rb['moments_of_inertia']

    # Make sure IVCs are initialized too
    for k, linked_node_dict in enumerate(modeling_options["floating"]["joints"]["design_variable_data"]):
        idx = linked_node_dict["indices"]
        dim = linked_node_dict["dimension"]
        wt_opt[f"floating.jointdv_{k}"] = wt_opt["floating.location_in"][idx, dim].mean()

    # Now do members by assigning to unique member groups
    n_members = floating_init_options["members"]["n_members"]
    for i in range(n_members):
        name_member = floating_init_options["members"]["name"][i]
        grid_member = floating_init_options["members"]["grid_member_" + floating_init_options["members"]["name"][i]]
        grid_geom = floating_init_options["members"]["geom_member_" + floating_init_options["members"]["name"][i]]
        idx = floating_init_options["members"]["name2idx"][name_member]

        wt_opt[f"floating.memgrp{idx}.s"] = grid_member
        wt_opt[f"floating.memgrp{idx}.s_in"] = grid_geom

        # Check user defined coefficients inputs
        usr_defined_coeffs = ["Ca", "Cd"]
        if floating["members"][i]["outer_shape"]["shape"] == "rectangular":
            usr_defined_coeffs += ["Cay", "Cdy"]
            grid_length = len(floating["members"][i]["outer_shape"]["side_length_a"]["grid"])
        else:
            grid_length = len(floating["members"][i]["outer_shape"]["outer_diameter"]["grid"])
            
        usr_defined_flag = {}
        for coeff in usr_defined_coeffs:
            usr_defined_flag[coeff] = np.all(np.array(floating["members"][i][coeff])>0)
            if isinstance(floating["members"][i][coeff], list):
                coeff_length = len(floating["members"][i][coeff])
                if usr_defined_flag[coeff]:
                        assert grid_length == coeff_length, f"Users define {coeff} array along member {name_member} for different sectitions, but the coefficient array length is different from grid length. Please correct them to consistent or you can also define {coeff} as a scalar constant."
            else: 
            # If the coefficient is a constant, make it a list with one constant. Just for each of operation and simplicity, so the we can uniformlly treat it as list later and no need for extra conditionals.
                floating["members"][i][coeff] = [floating["members"][i][coeff]]*grid_length


        diameter_assigned = False
        for j, kgrp in enumerate(float_opt["members"]["groups"]):
            memname = kgrp["names"][0]
            idx2 = floating_init_options["members"]["name2idx"][memname]
            if idx == idx2:
                # TODO: Need better ways to condition
                if "diameter" in float_opt["members"]["groups"][j]:
                    if float_opt["members"]["groups"][j]["diameter"]["constant"]:
                        wt_opt[f"floating.memgrp{idx}.outer_diameter_in"] = floating["members"][i]["outer_shape"][
                            "outer_diameter"
                        ]["values"][0]
                        wt_opt[f"floating.memgrp{idx}.ca_usr_geom"] = floating["members"][i]["Ca"][0] if floating["members"][i]["Ca"][0]>0.0 else 1
                        wt_opt[f"floating.memgrp{idx}.cd_usr_geom"] = floating["members"][i]["Cd"][0] if floating["members"][i]["Cd"][0]>0.0 else 1
                    else:
                        wt_opt[f"floating.memgrp{idx}.outer_diameter_in"][:] = floating["members"][i]["outer_shape"][
                            "outer_diameter"
                        ]["values"]
                        wt_opt[f"floating.memgrp{idx}.ca_usr_geom"] = floating["members"][i]["Ca"] if np.all(floating["members"][i]["Ca"]>0.0) else 1
                        wt_opt[f"floating.memgrp{idx}.cd_usr_geom"] = floating["members"][i]["Cd"] if np.all(floating["members"][i]["Cd"]>0.0) else 1
                    diameter_assigned = True
                if "side_length_a" in float_opt["members"]["groups"][j]:
                    if float_opt["members"]["groups"][j]["side_length_a"]["constant"]:
                        wt_opt[f"floating.memgrp{idx}.side_length_a_in"] = floating["members"][i]["outer_shape"][
                            "side_length_a"
                        ]["values"][0]
                        wt_opt[f"floating.memgrp{idx}.ca_usr_geom"] = floating["members"][i]["Ca"][0] if floating["members"][i]["Ca"][0]>0.0 else 1
                        wt_opt[f"floating.memgrp{idx}.cd_usr_geom"] = floating["members"][i]["Cd"][0] if floating["members"][i]["Ca"][0]>0.0 else 1
                    else:
                        wt_opt[f"floating.memgrp{idx}.side_length_a_in"][:] = floating["members"][i]["outer_shape"][
                            "side_length_a"
                        ]["values"]
                        wt_opt[f"floating.memgrp{idx}.ca_usr_geom"] = floating["members"][i]["Ca"] if np.all(floating["members"][i]["Ca"]>0.0) else 1
                        wt_opt[f"floating.memgrp{idx}.cd_usr_geom"] = floating["members"][i]["Cd"] if np.all(floating["members"][i]["Ca"]>0.0) else 1
                if "side_length_b" in float_opt["members"]["groups"][j]:
                    if float_opt["members"]["groups"][j]["side_length_b"]["constant"]:
                        wt_opt[f"floating.memgrp{idx}.side_length_b_in"] = floating["members"][i]["outer_shape"][
                            "side_length_b"
                        ]["values"][0]
                        wt_opt[f"floating.memgrp{idx}.cay_usr_geom"] = floating["members"][i]["Cay"][0] if floating["members"][i]["Cay"][0]>0.0 else 1
                        wt_opt[f"floating.memgrp{idx}.cdy_usr_geom"] = floating["members"][i]["Cdy"][0] if floating["members"][i]["Cay"][0]>0.0 else 1
                    else:
                        wt_opt[f"floating.memgrp{idx}.side_length_b_in"][:] = floating["members"][i]["outer_shape"][
                            "side_length_b"
                        ]["values"]
                        wt_opt[f"floating.memgrp{idx}.cay_usr_geom"] = floating["members"][i]["Cay"] if np.all(floating["members"][i]["Cay"]>0.0) else 1
                        wt_opt[f"floating.memgrp{idx}.cdy_usr_geom"] = floating["members"][i]["Cdy"] if np.all(floating["members"][i]["Cdy"]>0.0) else 1
                    diameter_assigned = True

        if not diameter_assigned:
            try:
                wt_opt[f"floating.memgrp{idx}.outer_diameter_in"] = PchipInterpolator(
                    floating["members"][i]["outer_shape"]["outer_diameter"]["grid"],
                    floating["members"][i]["outer_shape"]["outer_diameter"]["values"],
                )(grid_geom)
                for coeff in usr_defined_flag.keys():
                    if usr_defined_flag[coeff]:
                        wt_opt[f"floating.memgrp{idx}.{coeff.lower()}_usr_geom"] = PchipInterpolator(
                        floating["members"][i]["outer_shape"]["outer_diameter"]["grid"],
                        floating["members"][i][coeff],
                        )(grid_geom)
            except:
                wt_opt[f"floating.memgrp{idx}.side_length_a_in"] = PchipInterpolator(
                    floating["members"][i]["outer_shape"]["side_length_a"]["grid"],
                    floating["members"][i]["outer_shape"]["side_length_a"]["values"],
                )(grid_geom)
                wt_opt[f"floating.memgrp{idx}.side_length_b_in"] = PchipInterpolator(
                    floating["members"][i]["outer_shape"]["side_length_b"]["grid"],
                    floating["members"][i]["outer_shape"]["side_length_b"]["values"],
                )(grid_geom)
                
                for coeff in usr_defined_flag.keys():
                    if usr_defined_flag[coeff]:
                        wt_opt[f"floating.memgrp{idx}.{coeff.lower()}_usr_geom"] = PchipInterpolator(
                        floating["members"][i]["outer_shape"]["side_length_a"]["grid"],
                        floating["members"][i][coeff],
                        )(grid_geom)

        wt_opt[f"floating.memgrp{idx}.outfitting_factor"] = floating["members"][i]["internal_structure"][
            "outfitting_factor"
        ]

        wt_opt[f"floating.memgrp{idx}.outfitting_factor"] = floating["members"][i]["internal_structure"][
            "outfitting_factor"
        ]

        istruct = floating["members"][i]["internal_structure"]
        if "bulkhead" in istruct:
            wt_opt[f"floating.memgrp{idx}.bulkhead_grid"] = istruct["bulkhead"]["thickness"]["grid"]
            wt_opt[f"floating.memgrp{idx}.bulkhead_thickness"] = istruct["bulkhead"]["thickness"]["values"]

        n_layers = floating_init_options["members"]["n_layers"][i]
        layer_mat = [""] * n_layers
        for j in range(n_layers):
            layer_mat[j] = istruct["layers"][j]["material"]

            wt_opt[f"floating.memgrp{idx}.layer_thickness_in"][j, :] = PchipInterpolator(
                istruct["layers"][j]["thickness"]["grid"],
                istruct["layers"][j]["thickness"]["values"],
            )(grid_geom)
        wt_opt[f"floating.memgrp{idx}.layer_materials"] = layer_mat

        if "ring_stiffeners" in istruct:
            wt_opt[f"floating.memgrp{idx}.ring_stiffener_web_height"] = istruct["ring_stiffeners"]["web_height"]
            wt_opt[f"floating.memgrp{idx}.ring_stiffener_web_thickness"] = istruct["ring_stiffeners"]["web_thickness"]
            wt_opt[f"floating.memgrp{idx}.ring_stiffener_flange_thickness"] = istruct["ring_stiffeners"][
                "flange_thickness"
            ]
            wt_opt[f"floating.memgrp{idx}.ring_stiffener_flange_width"] = istruct["ring_stiffeners"]["flange_width"]
            wt_opt[f"floating.memgrp{idx}.ring_stiffener_spacing"] = istruct["ring_stiffeners"]["spacing"]

        if "longitudinal_stiffeners" in istruct:
            wt_opt[f"floating.memgrp{idx}.axial_stiffener_web_height"] = istruct["longitudinal_stiffeners"][
                "web_height"
            ]
            wt_opt[f"floating.memgrp{idx}.axial_stiffener_web_thickness"] = istruct["longitudinal_stiffeners"][
                "web_thickness"
            ]
            wt_opt[f"floating.memgrp{idx}.axial_stiffener_flange_thickness"] = istruct["longitudinal_stiffeners"][
                "flange_thickness"
            ]
            wt_opt[f"floating.memgrp{idx}.axial_stiffener_flange_width"] = istruct["longitudinal_stiffeners"][
                "flange_width"
            ]
            wt_opt[f"floating.memgrp{idx}.axial_stiffener_spacing"] = istruct["longitudinal_stiffeners"]["spacing"]

        n_ballasts = floating_init_options["members"]["n_ballasts"][i]
        ballast_mat = [""] * n_ballasts
        for j in range(n_ballasts):
            wt_opt[f"floating.memgrp{idx}.ballast_grid"][j, :] = istruct["ballasts"][j]["grid"]
            if floating_init_options["members"]["ballast_flag_member_" + name_member][j] == False:
                wt_opt[f"floating.memgrp{idx}.ballast_volume"][j] = istruct["ballasts"][j]["volume"]
                ballast_mat[j] = istruct["ballasts"][j]["material"]
            else:
                wt_opt[f"floating.memgrp{idx}.ballast_volume"][j] = 0.0
                ballast_mat[j] = "seawater"
        wt_opt[f"floating.memgrp{idx}.ballast_materials"] = ballast_mat

        wt_opt[f"floating.memgrp{idx}.member_mass_user"] = floating["members"][i]["member_mass_user"]
        
        if floating_init_options["members"]["n_axial_joints"][i] > 0:
            for j in range(floating_init_options["members"]["n_axial_joints"][i]):
                wt_opt[f"floating.memgrp{idx}.grid_axial_joints"][j] = floating["members"][i]["axial_joints"][j]["grid"]

    if "Loading" in modeling_options["WISDEM"]:
        if modeling_options["flags"]["tower"]:
            wt_opt["floatingse.rna_mass"] = modeling_options["WISDEM"]["Loading"]["mass"]
            wt_opt["floatingse.rna_cg"] = modeling_options["WISDEM"]["Loading"]["center_of_mass"]
            wt_opt["floatingse.rna_I"] = modeling_options["WISDEM"]["Loading"]["moment_of_inertia"]

    return wt_opt


def assign_mooring_values(wt_opt, modeling_options, mooring):
    # Mooring system parameters
    mooring_init_options = modeling_options["mooring"]

    n_nodes = mooring_init_options["n_nodes"]
    n_lines = mooring_init_options["n_lines"]
    n_line_types = mooring_init_options["n_line_types"]
    n_anchor_types = mooring_init_options["n_anchor_types"]
    n_design = 1 if mooring_init_options["symmetric"] else n_lines

    wt_opt["mooring.n_lines"] = n_lines  # Needed for ORBIT
    wt_opt["mooring.node_names"] = [mooring["nodes"][i]["name"] for i in range(n_nodes)]
    wt_opt["mooring.nodes_joint_name"] = ["" for i in range(n_nodes)]
    wt_opt["mooring.line_id"] = [mooring["lines"][i]["line_type"] for i in range(n_lines)]
    line_names = [mooring["line_types"][i]["name"] for i in range(n_line_types)]
    anchor_names = [mooring["anchor_types"][i]["name"] for i in range(n_anchor_types)]
    for i in range(n_nodes):
        if "location" in mooring["nodes"][i]:
            wt_opt["mooring.nodes_location"][i, :] = mooring["nodes"][i]["location"]
        else:
            wt_opt["mooring.nodes_joint_name"][i] = mooring["nodes"][i]["joint"]
        wt_opt["mooring.nodes_mass"][i] = mooring["nodes"][i]["node_mass"]
        wt_opt["mooring.nodes_volume"][i] = mooring["nodes"][i]["node_volume"]
        wt_opt["mooring.nodes_drag_area"][i] = mooring["nodes"][i]["drag_area"]
        wt_opt["mooring.nodes_added_mass"][i] = mooring["nodes"][i]["added_mass"]

    for i in range(n_design):
        wt_opt["mooring.unstretched_length_in"][i] = mooring["lines"][i]["unstretched_length"]

    for jj, jname in enumerate(wt_opt["mooring.line_id"]):
        node1 = mooring["lines"][jj]["node1"]
        node2 = mooring["lines"][jj]["node2"]
        for ii, iname in enumerate(line_names):
            if jname == iname:
                d2 = mooring["line_types"][ii]["diameter"] ** 2
                if jj < n_design:
                    wt_opt["mooring.line_diameter_in"][jj] = mooring["line_types"][ii]["diameter"]
                if mooring_init_options["line_material"][jj] == "custom":
                    wt_opt["mooring.line_mass_density_coeff"][jj] = mooring["line_types"][ii]["mass_density"] / d2
                    wt_opt["mooring.line_stiffness_coeff"][jj] = mooring["line_types"][ii]["stiffness"] / d2
                    wt_opt["mooring.line_breaking_load_coeff"][jj] = mooring["line_types"][ii]["breaking_load"] / d2
                    wt_opt["mooring.line_cost_rate_coeff"][jj] = mooring["line_types"][ii]["cost"] / d2
                wt_opt["mooring.line_transverse_added_mass_coeff"][jj] = (
                    mooring["line_types"][ii]["transverse_added_mass"] / d2
                )
                wt_opt["mooring.line_tangential_added_mass_coeff"][jj] = (
                    mooring["line_types"][ii]["tangential_added_mass"] / d2
                )
                wt_opt["mooring.line_transverse_drag_coeff"][jj] = mooring["line_types"][ii]["transverse_drag"] / d2
                wt_opt["mooring.line_tangential_drag_coeff"][jj] = mooring["line_types"][ii]["tangential_drag"] / d2
        for ii, iname in enumerate(wt_opt["mooring.node_names"]):
            if node1 == iname or node2 == iname and mooring["nodes"][ii]["node_type"] == "fixed":
                for kk, kname in enumerate(anchor_names):
                    if kname == mooring["nodes"][ii]["anchor_type"]:
                        if mooring_init_options["line_anchor"][jj] == "custom":
                            wt_opt["mooring.anchor_mass"][jj] = mooring["anchor_types"][kk]["mass"]
                            wt_opt["mooring.anchor_cost"][jj] = mooring["anchor_types"][kk]["cost"]
                            wt_opt["mooring.anchor_max_vertical_load"][jj] = mooring["anchor_types"][kk][
                                "max_vertical_load"
                            ]
                            wt_opt["mooring.anchor_max_lateral_load"][jj] = mooring["anchor_types"][kk][
                                "max_lateral_load"
                            ]

    # Give warnings if we have different types or asymmetrical lines
    if (
        np.unique(wt_opt["mooring.unstretched_length"]).size > 1
        or np.unique(wt_opt["mooring.line_diameter"]).size > 1
        or np.unique(wt_opt["mooring.line_mass_density_coeff"]).size > 1
        or np.unique(wt_opt["mooring.line_stiffness_coeff"]).size > 1
        or np.unique(wt_opt["mooring.anchor_mass"]).size > 1
    ):
        logger.debug(
            "WARNING: Multiple mooring line or anchor types entered, but can only process symmetrical arrangements for now"
        )

    return wt_opt


def assign_control_values(wt_opt, modeling_options, control):
    # Controller parameters
    wt_opt["control.V_in"] = control["supervisory"]["Vin"]
    wt_opt["control.V_out"] = control["supervisory"]["Vout"]
    wt_opt["control.minOmega"] = control["torque"]["VS_minspd"]
    wt_opt["control.maxOmega"] = control["torque"]["VS_maxspd"]
    wt_opt["control.rated_TSR"] = control["torque"]["tsr"]
    wt_opt["control.rated_pitch"] = control["pitch"]["min_pitch"]
    wt_opt["control.ps_percent"] = control["pitch"]["ps_percent"]
    wt_opt["control.fix_pitch_regI12"] = control["pitch"]["fix_pitch_regI12"]
    wt_opt["control.max_TS"] = control["supervisory"]["maxTS"]
    wt_opt["control.max_pitch_rate"] = control["pitch"]["max_pitch_rate"]
    wt_opt["control.max_torque_rate"] = control["torque"]["max_torque_rate"]

    return wt_opt


def assign_configuration_values(wt_opt, assembly, opt_options):
    class_val = assembly["turbine_class"].upper()
    if class_val in [1, "1"]:
        class_val = "I"
    elif class_val in [2, "2"]:
        class_val = "II"
    elif class_val in [3, "3"]:
        class_val = "III"
    elif class_val in [4, "4"]:
        class_val = "IV"
    wt_opt["configuration.ws_class"] = class_val
    wt_opt["configuration.turb_class"] = assembly["turbulence_class"].upper()
    wt_opt["configuration.gearbox_type"] = assembly["drivetrain"].lower()
    wt_opt["configuration.rotor_orientation"] = assembly["rotor_orientation"].lower()
    wt_opt["configuration.upwind"] = wt_opt["configuration.rotor_orientation"] == "upwind"
    wt_opt["configuration.n_blades"] = int(assembly["number_of_blades"])
    wt_opt["configuration.rotor_diameter_user"] = assembly["rotor_diameter"]
    wt_opt["configuration.hub_height_user"] = assembly["hub_height"]
    wt_opt["configuration.rated_power"] = assembly["rated_power"]
    wt_opt["configuration.lifetime"] = assembly["lifetime"]

    # Checks for errors
    if int(assembly["number_of_blades"]) - assembly["number_of_blades"] != 0:
        raise Exception("ERROR: the number of blades must be an integer")

    if assembly["rotor_diameter"] == 0.0 and opt_options["design_variables"]["rotor_diameter"]["flag"]:
        raise Exception(
            "ERROR: you activated the rotor diameter as design variable, but you have not specified the rotor diameter in the geometry yaml."
        )

    return wt_opt


def assign_environment_values(wt_opt, environment, offshore, blade_flag):
    wt_opt["env.rho_air"] = environment["air_density"]
    wt_opt["env.mu_air"] = environment["air_dyn_viscosity"]
    if offshore:
        wt_opt["env.rho_water"] = environment["water_density"]
        wt_opt["env.mu_water"] = environment["water_dyn_viscosity"]
        wt_opt["env.water_depth"] = environment["water_depth"]
        wt_opt["env.Hsig_wave"] = environment["significant_wave_height"]
        wt_opt["env.Tsig_wave"] = environment["significant_wave_period"]
    wt_opt["env.weibull_k"] = environment["weib_shape_parameter"]
    wt_opt["env.speed_sound_air"] = environment["air_speed_sound"]
    wt_opt["env.shear_exp"] = environment["shear_exp"]
    wt_opt["env.G_soil"] = environment["soil_shear_modulus"]
    wt_opt["env.nu_soil"] = environment["soil_poisson"]
    if blade_flag:
        wt_opt["rotorse.wt_class.V_mean_overwrite"] = environment["V_mean"]

    return wt_opt


def assign_bos_values(wt_opt, bos, offshore):
    wt_opt["bos.plant_turbine_spacing"] = bos["plant_turbine_spacing"]
    wt_opt["bos.plant_row_spacing"] = bos["plant_row_spacing"]
    wt_opt["bos.commissioning_cost_kW"] = bos["commissioning_cost_kW"]
    wt_opt["bos.decommissioning_cost_kW"] = bos["decommissioning_cost_kW"]
    wt_opt["bos.distance_to_substation"] = bos["distance_to_substation"]
    wt_opt["bos.distance_to_interconnection"] = bos["distance_to_interconnection"]
    if offshore:
        wt_opt["bos.site_distance"] = bos["distance_to_site"]
        wt_opt["bos.distance_to_landfall"] = bos["distance_to_landfall"]
        wt_opt["bos.port_cost_per_month"] = bos["port_cost_per_month"]
        wt_opt["bos.site_auction_price"] = bos["site_auction_price"]
        wt_opt["bos.site_assessment_cost"] = bos["site_assessment_cost"]
        wt_opt["bos.construction_insurance"] = bos["construction_insurance"]
        wt_opt["bos.construction_financing"] = bos["construction_financing"]
        wt_opt["bos.contingency"] = bos["contingency"]
        wt_opt["bos.construction_plan_cost"] = bos["construction_plan_cost"]
        wt_opt["bos.installation_plan_cost"] = bos["installation_plan_cost"]
        wt_opt["bos.boem_review_cost"] = bos["boem_review_cost"]
    else:
        wt_opt["bos.interconnect_voltage"] = bos["interconnect_voltage"]

    return wt_opt


def assign_costs_values(wt_opt, costs):
    wt_opt["costs.turbine_number"] = costs["turbine_number"]
    wt_opt["costs.opex_per_kW"] = costs["opex_per_kW"]
    wt_opt["costs.bos_per_kW"] = costs["bos_per_kW"]
    wt_opt["costs.wake_loss_factor"] = costs["wake_loss_factor"]
    wt_opt["costs.fixed_charge_rate"] = costs["fixed_charge_rate"]
    wt_opt["costs.labor_rate"] = costs["labor_rate"]
    wt_opt["costs.painting_rate"] = costs["painting_rate"]

    wt_opt["costs.blade_mass_cost_coeff"] = costs["blade_mass_cost_coeff"]
    wt_opt["costs.hub_mass_cost_coeff"] = costs["hub_mass_cost_coeff"]
    wt_opt["costs.pitch_system_mass_cost_coeff"] = costs["pitch_system_mass_cost_coeff"]
    wt_opt["costs.spinner_mass_cost_coeff"] = costs["spinner_mass_cost_coeff"]
    wt_opt["costs.lss_mass_cost_coeff"] = costs["lss_mass_cost_coeff"]
    wt_opt["costs.bearing_mass_cost_coeff"] = costs["bearing_mass_cost_coeff"]
    wt_opt["costs.gearbox_torque_cost"] = costs["gearbox_torque_cost"]
    wt_opt["costs.hss_mass_cost_coeff"] = costs["hss_mass_cost_coeff"]
    wt_opt["costs.generator_mass_cost_coeff"] = costs["generator_mass_cost_coeff"]
    wt_opt["costs.bedplate_mass_cost_coeff"] = costs["bedplate_mass_cost_coeff"]
    wt_opt["costs.yaw_mass_cost_coeff"] = costs["yaw_mass_cost_coeff"]
    wt_opt["costs.converter_mass_cost_coeff"] = costs["converter_mass_cost_coeff"]
    wt_opt["costs.transformer_mass_cost_coeff"] = costs["transformer_mass_cost_coeff"]
    wt_opt["costs.hvac_mass_cost_coeff"] = costs["hvac_mass_cost_coeff"]
    wt_opt["costs.cover_mass_cost_coeff"] = costs["cover_mass_cost_coeff"]
    wt_opt["costs.elec_connec_machine_rating_cost_coeff"] = costs["elec_connec_machine_rating_cost_coeff"]
    wt_opt["costs.platforms_mass_cost_coeff"] = costs["platforms_mass_cost_coeff"]
    wt_opt["costs.tower_mass_cost_coeff"] = costs["tower_mass_cost_coeff"]
    wt_opt["costs.controls_machine_rating_cost_coeff"] = costs["controls_machine_rating_cost_coeff"]
    wt_opt["costs.crane_cost"] = costs["crane_cost"]
    wt_opt["costs.electricity_price"] = costs["electricity_price"]
    wt_opt["costs.reserve_margin_price"] = costs["reserve_margin_price"]
    wt_opt["costs.capacity_credit"] = costs["capacity_credit"]
    wt_opt["costs.benchmark_price"] = costs["benchmark_price"]

    if "offset_tcc_per_kW" in costs:
        wt_opt["costs.offset_tcc_per_kW"] = costs["offset_tcc_per_kW"]

    return wt_opt


def assign_airfoil_values(wt_opt, modeling_options, airfoils, coordinates_only=False):
    # Function to assign values to the openmdao component Airfoils

    n_af = modeling_options["WISDEM"]["RotorSE"]["n_af"]
    n_aoa = modeling_options["WISDEM"]["RotorSE"]["n_aoa"]
    aoa = modeling_options["WISDEM"]["RotorSE"]["aoa"]
    n_Re = modeling_options["WISDEM"]["RotorSE"]["n_Re"]
    n_tab = modeling_options["WISDEM"]["RotorSE"]["n_tab"]
    n_xy = modeling_options["WISDEM"]["RotorSE"]["n_xy"]

    name = n_af * [""]
    ac = np.zeros(n_af)
    r_thick = np.zeros(n_af)
    Re_all = []
    for i in range(n_af):
        name[i] = airfoils[i]["name"]
        ac[i] = airfoils[i]["aerodynamic_center"]
        r_thick[i] = airfoils[i]["relative_thickness"]
        for j in range(len(airfoils[i]["polars"])):
            Re_all.append(airfoils[i]["polars"][j]["re"])
    Re = np.unique(Re_all)

    cl = np.zeros((n_af, n_aoa, n_Re, n_tab))
    cd = np.zeros((n_af, n_aoa, n_Re, n_tab))
    cm = np.zeros((n_af, n_aoa, n_Re, n_tab))

    coord_xy = np.zeros((n_af, n_xy, 2))

    # Interp cl-cd-cm along predefined grid of angle of attack
    for i in range(n_af):
        Re_i = np.array( [airfoils[i]["polars"][j]["re"] for j in range(len(airfoils[i]["polars"]))] )
        n_Re_i = len(np.unique(Re_i))
        Re_j = np.zeros(n_Re_i)
        j_Re = np.zeros(n_Re_i, dtype=int)
        for j in range(n_Re_i):
            Re_j[j] = airfoils[i]["polars"][j]["re"]
            j_Re[j] = np.argmin(np.abs(Re - Re_j[j]))
            for k in range(n_tab):
                cl[i, :, j_Re[j], k] = PchipInterpolator(
                    airfoils[i]["polars"][j]["c_l"]["grid"], airfoils[i]["polars"][j]["c_l"]["values"]
                )(aoa)
                cd[i, :, j_Re[j], k] = PchipInterpolator(
                    airfoils[i]["polars"][j]["c_d"]["grid"], airfoils[i]["polars"][j]["c_d"]["values"]
                )(aoa)
                cm[i, :, j_Re[j], k] = PchipInterpolator(
                    airfoils[i]["polars"][j]["c_m"]["grid"], airfoils[i]["polars"][j]["c_m"]["values"]
                )(aoa)

                if np.abs(cl[i, 0, j, k] - cl[i, -1, j, k]) > 1.0e-5:
                    cl[i, 0, j, k] = cl[i, -1, j, k]
                    logger.debug(
                        "WARNING: Airfoil "
                        + name[i]
                        + " has the lift coefficient at Re "
                        + str(Re_j[j])
                        + " different between + and - pi rad. This is fixed automatically, but please check the input data."
                    )
                if np.abs(cd[i, 0, j, k] - cd[i, -1, j, k]) > 1.0e-5:
                    cd[i, 0, j, k] = cd[i, -1, j, k]
                    logger.debug(
                        "WARNING: Airfoil "
                        + name[i]
                        + " has the drag coefficient at Re "
                        + str(Re_j[j])
                        + " different between + and - pi rad. This is fixed automatically, but please check the input data."
                    )
                if np.abs(cm[i, 0, j, k] - cm[i, -1, j, k]) > 1.0e-5:
                    cm[i, 0, j, k] = cm[i, -1, j, k]
                    logger.debug(
                        "WARNING: Airfoil "
                        + name[i]
                        + " has the moment coefficient at Re "
                        + str(Re_j[j])
                        + " different between + and - pi rad. This is fixed automatically, but please check the input data."
                    )

        # Re-interpolate cl-cd-cm along the Re dimension if less than n_Re were provided in the input yaml (common condition)
        for l in range(n_aoa):
            for k in range(n_tab):
                cl[i, l, :, k] = (
                    PchipInterpolator(Re_j, cl[i, l, j_Re, k])(Re)
                    if (len(cl[i, l, j_Re, k]) != 1)
                    else cl[i, l, j_Re, k]
                )
                cd[i, l, :, k] = (
                    PchipInterpolator(Re_j, cd[i, l, j_Re, k])(Re)
                    if (len(cd[i, l, j_Re, k]) != 1)
                    else cd[i, l, j_Re, k]
                )
                cm[i, l, :, k] = (
                    PchipInterpolator(Re_j, cm[i, l, j_Re, k])(Re)
                    if (len(cm[i, l, j_Re, k]) != 1)
                    else cm[i, l, j_Re, k]
                )

        points = np.column_stack((airfoils[i]["coordinates"]["x"], airfoils[i]["coordinates"]["y"]))
        # Check that airfoil points are declared from the TE suction side to TE pressure side
        idx_le = np.argmin(points[:, 0])
        if np.mean(points[:idx_le, 1]) > 0.0:
            points = np.flip(points, axis=0)

        # Remap points using class AirfoilShape
        af = AirfoilShape(points=points)
        af.redistribute(n_xy, even=False, dLE=True)
        s = af.s
        af_points = af.points

        # Add trailing edge point if not defined
        if [1, 0] not in af_points.tolist():
            af_points[:, 0] -= af_points[np.argmin(af_points[:, 0]), 0]
        c = max(af_points[:, 0]) - min(af_points[:, 0])
        af_points[:, :] /= c

        coord_xy[i, :, :] = af_points

        # Plotting
        # import matplotlib.pyplot as plt
        # plt.plot(af_points[:,0], af_points[:,1], '.')
        # plt.plot(af_points[:,0], af_points[:,1])
        # plt.show()

    # Assign to openmdao structure
    wt_opt["airfoils.name"] = name
    wt_opt["airfoils.r_thick"] = r_thick
    if coordinates_only == False:
        wt_opt["airfoils.aoa"] = aoa
        wt_opt["airfoils.ac"] = ac
        wt_opt["airfoils.Re"] = Re
        wt_opt["airfoils.cl"] = cl
        wt_opt["airfoils.cd"] = cd
        wt_opt["airfoils.cm"] = cm

    wt_opt["airfoils.coord_xy"] = coord_xy

    return wt_opt


def assign_material_values(wt_opt, modeling_options, materials):
    # Function to assign values to the openmdao component Materials

    n_mat = modeling_options["materials"]["n_mat"]

    name = n_mat * [""]
    orth = np.zeros(n_mat)
    component_id = -np.ones(n_mat)
    rho = np.zeros(n_mat)
    E = np.zeros([n_mat, 3])
    G = np.zeros([n_mat, 3])
    nu = np.zeros([n_mat, 3])
    Xt = np.zeros([n_mat, 3])
    Xc = np.zeros([n_mat, 3])
    S = np.zeros([n_mat, 3])
    sigma_y = np.zeros(n_mat)
    m = np.ones(n_mat)
    A = np.zeros(n_mat)
    rho_fiber = np.zeros(n_mat)
    rho_area_dry = np.zeros(n_mat)
    fvf = np.zeros(n_mat)
    fwf = np.zeros(n_mat)
    ply_t = np.zeros(n_mat)
    roll_mass = np.zeros(n_mat)
    unit_cost = np.zeros(n_mat)
    waste = np.zeros(n_mat)

    for i in range(n_mat):
        name[i] = materials[i]["name"]
        orth[i] = materials[i]["orth"]
        rho[i] = materials[i]["rho"]
        if "component_id" in materials[i]:
            component_id[i] = materials[i]["component_id"]
        if orth[i] == 0:
            if "E" in materials[i]:
                E[i, :] = np.ones(3) * materials[i]["E"]
            if "nu" in materials[i]:
                nu[i, :] = np.ones(3) * materials[i]["nu"]
            if "G" in materials[i]:
                G[i, :] = np.ones(3) * materials[i]["G"]
            elif "nu" in materials[i]:
                G[i, :] = (
                    np.ones(3) * materials[i]["E"] / (2 * (1 + materials[i]["nu"]))
                )  # If G is not provided but the material is isotropic and we have E and nu we can just estimate it
                warning_shear_modulus_isotropic = 'WARNING: NO shear modulus, G, was provided for material "%s". The code assumes 2G*(1 + nu) = E, which is only valid for isotropic materials.'%name[i]
                logger.debug(warning_shear_modulus_isotropic)
            if "Xt" in materials[i]:
                Xt[i, :] = np.ones(3) * materials[i]["Xt"]
            if "Xc" in materials[i]:
                Xc[i, :] = np.ones(3) * materials[i]["Xc"]
            if "S" in materials[i]:
                S[i, :] = np.ones(3) * materials[i]["S"]
        elif orth[i] == 1:
            E[i, :] = materials[i]["E"]
            G[i, :] = materials[i]["G"]
            nu[i, :] = materials[i]["nu"]
            Xt[i, :] = materials[i]["Xt"]
            Xc[i, :] = materials[i]["Xc"]
            if "S" in materials[i]:
                S[i, :] = materials[i]["S"]
            else:
                if modeling_options["WISDEM"]["RotorSE"]["bjs"]:
                    raise Exception(
                        "The blade joint sizer model is activated and requires the material shear strength S, which is not defined in the yaml for material "
                        + materials[i]["name"]
                    )

        else:
            raise ValueError("The flag orth must be set to either 0 or 1. Error in material " + name[i])
        if "fiber_density" in materials[i]:
            rho_fiber[i] = materials[i]["fiber_density"]
        if "area_density_dry" in materials[i]:
            rho_area_dry[i] = materials[i]["area_density_dry"]
        if "fvf" in materials[i]:
            fvf[i] = materials[i]["fvf"]
        if "fwf" in materials[i]:
            fwf[i] = materials[i]["fwf"]
        if "ply_t" in materials[i]:
            ply_t[i] = materials[i]["ply_t"]
        if "roll_mass" in materials[i]:
            roll_mass[i] = materials[i]["roll_mass"]
        if "unit_cost" in materials[i]:
            unit_cost[i] = materials[i]["unit_cost"]
            if unit_cost[i] == 0.0:
                logger.debug("The material " + name[i] + " has zero unit cost associated to it.")
        if "waste" in materials[i]:
            waste[i] = materials[i]["waste"]
        if "Xy" in materials[i]:
            sigma_y[i] = materials[i]["Xy"]
        if "m" in materials[i]:
            m[i] = materials[i]["m"]
        if "A" in materials[i]:
            A[i] = materials[i]["A"]
        if A[i] == 0.0:
            A[i] = np.r_[Xt[i, :], Xc[i, :]].max()

    wt_opt["materials.name"] = name
    wt_opt["materials.orth"] = orth
    wt_opt["materials.rho"] = rho
    wt_opt["materials.sigma_y"] = sigma_y
    wt_opt["materials.component_id"] = component_id
    wt_opt["materials.E"] = E
    wt_opt["materials.G"] = G
    wt_opt["materials.Xt"] = Xt
    wt_opt["materials.Xc"] = Xc
    wt_opt["materials.S"] = S
    wt_opt["materials.nu"] = nu
    wt_opt["materials.wohler_exp"] = m
    wt_opt["materials.wohler_intercept"] = A
    wt_opt["materials.rho_fiber"] = rho_fiber
    wt_opt["materials.rho_area_dry"] = rho_area_dry
    wt_opt["materials.fvf_from_yaml"] = fvf
    wt_opt["materials.fwf_from_yaml"] = fwf
    wt_opt["materials.ply_t_from_yaml"] = ply_t
    wt_opt["materials.roll_mass"] = roll_mass
    wt_opt["materials.unit_cost"] = unit_cost
    wt_opt["materials.waste"] = waste

    return wt_opt


if __name__ == "__main__":
    pass<|MERGE_RESOLUTION|>--- conflicted
+++ resolved
@@ -604,22 +604,11 @@
     n_span = modeling_options["WISDEM"]["RotorSE"]["n_span"]
     nd_span = wt_opt["blade.outer_shape_bem.s_default"]
     # TODO YL: maybe I can pass in the inertia twist throught the twist in six_x_six
-<<<<<<< HEAD
     stiff_grid = user_defined_elastic_properties["six_x_six"]["stiff_matrix"]["grid"]
     stiff_matrix = np.array(user_defined_elastic_properties["six_x_six"]["stiff_matrix"]["values"])
 
     inertia_grid = user_defined_elastic_properties["six_x_six"]["inertia_matrix"]["grid"]
     inertia_matrix = np.array(user_defined_elastic_properties["six_x_six"]["inertia_matrix"]["values"])
-=======
-    # Stiffness matrix
-    stiff_grid = user_defined_elastic_properties["six_x_six"]["stiff_matrix"]["grid"]
-    stiff_matrix = user_defined_elastic_properties["six_x_six"]["stiff_matrix"]
-
-    # Inertia matrix
-    inertia_grid = user_defined_elastic_properties["six_x_six"]["inertia_matrix"]["grid"]
-    inertia_matrix = user_defined_elastic_properties["six_x_six"]["inertia_matrix"]
-
->>>>>>> 599d9ab2
 
     # 21-element inertia matrix
     # idx = [0, 1, 2, 3, 4, 5,     6, 7, 8, 9, 10,   11, 12,   13,    14, 15,    16,   17, 18,    19, 20]
