import logging

import numpy as np
from scipy.interpolate import PchipInterpolator

import wisdem.commonse.utilities as util
from wisdem.rotorse.geometry_tools.geometry import AirfoilShape

logger = logging.getLogger("wisdem/weis")


def yaml2openmdao(wt_opt, modeling_options, wt_init, opt_options):
    # Function to assign values to the openmdao group Wind_Turbine and all its components

    offshore = modeling_options["flags"]["offshore"]

    # These are the required components
    assembly = wt_init["assembly"]
    wt_opt = assign_configuration_values(wt_opt, assembly, opt_options)

    materials = wt_init["materials"]
    wt_opt = assign_material_values(wt_opt, modeling_options, materials)

    # Now all of the optional components
    if modeling_options["flags"]["environment"]:
        environment = wt_init["environment"]
        blade_flag = modeling_options["flags"]["blade"]
        wt_opt = assign_environment_values(wt_opt, environment, offshore, blade_flag)
    else:
        environment = {}

    if modeling_options["flags"]["blade"]:
        blade = wt_init["components"]["blade"]
        blade_DV = opt_options['design_variables']['blade']
        wt_opt = assign_blade_values(wt_opt, modeling_options, blade_DV, blade)
    else:
        blade = {}

    if modeling_options["flags"]["airfoils"]:
        airfoils = wt_init["airfoils"]
        wt_opt = assign_airfoil_values(wt_opt, modeling_options, airfoils)
    else:
        airfoils = {}

    if modeling_options["flags"]["control"]:
        control = wt_init["control"]
        wt_opt = assign_control_values(wt_opt, modeling_options, control)
    else:
        control = {}

    user_elastic = modeling_options["WISDEM"]["DriveSE"]["user_elastic"]
    if "hub" in wt_init["components"]:
        hub = wt_init["components"]["hub"]
        wt_opt = assign_hub_values(wt_opt, hub, modeling_options["flags"], user_elastic)

    if "nacelle" in wt_init["components"]:
        nacelle = wt_init["components"]["nacelle"]
        wt_opt = assign_nacelle_values(wt_opt, modeling_options, nacelle, modeling_options["flags"], user_elastic)

    if modeling_options["flags"]["generator"]:
        wt_opt = assign_generator_values(wt_opt, modeling_options, nacelle)

    if modeling_options["flags"]["RNA"]:
        RNA = wt_init["components"]["RNA"]
    else:
        RNA = {}

    if modeling_options["flags"]["tower"]:
        tower = wt_init["components"]["tower"]
        wt_opt = assign_tower_values(wt_opt, modeling_options, tower)
    else:
        tower = {}

    if modeling_options["flags"]["monopile"]:
        monopile = wt_init["components"]["monopile"]
        wt_opt = assign_monopile_values(wt_opt, modeling_options, monopile)
    else:
        monopile = {}

    if modeling_options["flags"]["jacket"]:
        jacket = wt_init["components"]["jacket"]
        wt_opt = assign_jacket_values(wt_opt, modeling_options, jacket)
    else:
        jacket = {}

    if modeling_options["flags"]["floating_platform"]:
        floating_platform = wt_init["components"]["floating_platform"]
        wt_opt = assign_floating_values(wt_opt, modeling_options, floating_platform, opt_options)
        mooring = wt_init["components"]["mooring"]
        wt_opt = assign_mooring_values(wt_opt, modeling_options, mooring)

    if modeling_options["flags"]["bos"]:
        bos = wt_init["bos"]
        wt_opt = assign_bos_values(wt_opt, bos, offshore)
    else:
        bos = {}

    if modeling_options["flags"]["costs"]:
        costs = wt_init["costs"]
        wt_opt = assign_costs_values(wt_opt, costs)
    else:
        costs = {}

    return wt_opt


def assign_blade_values(wt_opt, modeling_options, blade_DV, blade):
    # Function to assign values to the openmdao group Blade
    blade_DV_aero = blade_DV['aero_shape']
    wt_opt = assign_outer_shape_bem_values(wt_opt, modeling_options, blade_DV_aero, blade["outer_shape_bem"])
    if not modeling_options["WISDEM"]["RotorSE"]["user_elastic"]:
        wt_opt = assign_internal_structure_2d_fem_values(wt_opt, modeling_options, blade["internal_structure_2d_fem"])
    else: 
        wt_opt = assign_user_elastic(wt_opt, modeling_options, blade["elastic_properties"])
    wt_opt = assign_te_flaps_values(wt_opt, modeling_options, blade)

    return wt_opt


def assign_outer_shape_bem_values(wt_opt, modeling_options, blade_DV_aero, outer_shape_bem):
    # Function to assign values to the openmdao component Blade_Outer_Shape_BEM

    nd_span = modeling_options["WISDEM"]["RotorSE"]["nd_span"]

    wt_opt["blade.outer_shape_bem.af_position"] = outer_shape_bem["airfoil_position"]["grid"]
    wt_opt["blade.opt_var.af_position"] = outer_shape_bem["airfoil_position"]["grid"]

    wt_opt["blade.outer_shape_bem.s_default"] = nd_span
    wt_opt["blade.outer_shape_bem.chord_yaml"] = PchipInterpolator(
        outer_shape_bem["chord"]["grid"], outer_shape_bem["chord"]["values"]
    )(nd_span)
    wt_opt["blade.outer_shape_bem.twist_yaml"] = PchipInterpolator(
        outer_shape_bem["twist"]["grid"], outer_shape_bem["twist"]["values"]
    )(nd_span)
    wt_opt["blade.outer_shape_bem.pitch_axis_yaml"] = PchipInterpolator(
        outer_shape_bem["pitch_axis"]["grid"], outer_shape_bem["pitch_axis"]["values"]
    )(nd_span)
    af_opt_flag = blade_DV_aero['af_positions']['flag']
    if 'rthick' in outer_shape_bem and af_opt_flag == False:
        # If rthick is defined in input yaml and we are NOT optimizing airfoil positions
        wt_opt["blade.outer_shape_bem.r_thick_yaml"] = PchipInterpolator(
            outer_shape_bem["rthick"]["grid"], outer_shape_bem["rthick"]["values"]
        )(nd_span)
    elif 'rthick' in outer_shape_bem and af_opt_flag == True:
        logger.debug('rthick field in input geometry yaml is specified but neglected since you are optimizing airfoil positions')
    else:
        logger.debug('rthick field in input geometry yaml not specified. rthick is reconstructed from discrete airfoil positions')
    wt_opt["blade.outer_shape_bem.ref_axis_yaml"][:, 0] = PchipInterpolator(
        outer_shape_bem["reference_axis"]["x"]["grid"], outer_shape_bem["reference_axis"]["x"]["values"]
    )(nd_span)
    wt_opt["blade.outer_shape_bem.ref_axis_yaml"][:, 1] = PchipInterpolator(
        outer_shape_bem["reference_axis"]["y"]["grid"], outer_shape_bem["reference_axis"]["y"]["values"]
    )(nd_span)
    wt_opt["blade.outer_shape_bem.ref_axis_yaml"][:, 2] = PchipInterpolator(
        outer_shape_bem["reference_axis"]["z"]["grid"], outer_shape_bem["reference_axis"]["z"]["values"]
    )(nd_span)

    # # Smoothing of the shapes
    # # Chord
    # chord_init      = wt_opt['blade.outer_shape_bem.chord']
    # s_interp_c      = np.array([0.0, 0.05, 0.2, 0.35, 0.65, 0.9, 1.0 ])
    # f_interp1       = interp1d(nd_span,chord_init)
    # chord_int1      = f_interp1(s_interp_c)
    # f_interp2       = PchipInterpolator(s_interp_c,chord_int1)
    # chord_int2      = f_interp2(nd_span)

    # import matplotlib.pyplot as plt
    # fc, axc  = plt.subplots(1,1,figsize=(5.3, 4))
    # axc.plot(nd_span, chord_init, c='k', label='Initial')
    # axc.plot(s_interp_c, chord_int1, 'ko', label='Interp Points')
    # axc.plot(nd_span, chord_int2, c='b', label='PCHIP')
    # axc.set(xlabel='r/R' , ylabel='Chord (m)')
    # fig_name = 'interp_chord.png'
    # axc.legend()
    # # Planform
    # le_init = wt_opt['blade.outer_shape_bem.pitch_axis_yaml']*wt_opt['blade.outer_shape_bem.chord_yaml']
    # te_init = (1. - wt_opt['blade.outer_shape_bem.pitch_axis_yaml'])*wt_opt['blade.outer_shape_bem.chord_yaml']

    # s_interp_le     = np.array([0.0, 0.5, 0.8, 1.0])
    # f_interp1       = interp1d(wt_opt['blade.outer_shape_bem.s_default'],le_init)
    # le_int1         = f_interp1(s_interp_le)
    # f_interp2       = PchipInterpolator(s_interp_le,le_int1)
    # le_int2         = f_interp2(wt_opt['blade.outer_shape_bem.s_default'])

    # fpl, axpl  = plt.subplots(1,1,figsize=(5.3, 4))
    # axpl.plot(wt_opt['blade.outer_shape_bem.s_default'], -le_init, c='k', label='LE init')
    # axpl.plot(wt_opt['blade.outer_shape_bem.s_default'], te_init, c='k', label='TE init')
    # axpl.set(xlabel='r/R' , ylabel='Planform (m)')
    # axpl.legend()
    # plt.show()
    # # exit()
    # # np.savetxt('temp.txt', le_int2/wt_opt['blade.outer_shape_bem.chord'])

    # # # Twist
    # theta_init      = wt_opt['blade.outer_shape_bem.twist']
    # s_interp      = np.array([0.0, 0.05, 0.1, 0.2, 0.35, 0.5, 0.7, 0.9, 1.0 ])
    # f_interp1       = interp1d(nd_span,theta_init)
    # theta_int1      = f_interp1(s_interp)
    # f_interp2       = PchipInterpolator(s_interp,theta_int1)
    # theta_int2      = f_interp2(nd_span)

    # import matplotlib.pyplot as plt
    # fc, axc  = plt.subplots(1,1,figsize=(5.3, 4))
    # axc.plot(nd_span, theta_init, c='k', label='Initial')
    # axc.plot(s_interp, theta_int1, 'ko', label='Interp Points')
    # axc.plot(nd_span, theta_int2, c='b', label='PCHIP')
    # axc.set(xlabel='r/R' , ylabel='Twist (deg)')
    # axc.legend()
    # plt.show()

    return wt_opt


def assign_internal_structure_2d_fem_values(wt_opt, modeling_options, internal_structure_2d_fem):
    # Function to assign values to the openmdao component Blade_Internal_Structure_2D_FEM

    n_span = modeling_options["WISDEM"]["RotorSE"]["n_span"]
    n_webs = modeling_options["WISDEM"]["RotorSE"]["n_webs"]

    web_rotation = np.zeros((n_webs, n_span))
    web_offset_y_pa = np.zeros((n_webs, n_span))
    web_start_nd = np.zeros((n_webs, n_span))
    web_end_nd = np.zeros((n_webs, n_span))
    definition_web = np.zeros(n_webs)
    nd_span = wt_opt["blade.outer_shape_bem.s_default"]

    # Loop through the webs and interpolate spanwise the values
    for i in range(n_webs):
        if "rotation" in internal_structure_2d_fem["webs"][i] and "offset_y_pa" in internal_structure_2d_fem["webs"][i]:
            if "fixed" in internal_structure_2d_fem["webs"][i]["rotation"].keys():
                if internal_structure_2d_fem["webs"][i]["rotation"]["fixed"] == "twist":
                    definition_web[i] = 1
                else:
                    raise ValueError(
                        "Invalid rotation reference for web "
                        + modeling_options["WISDEM"]["RotorSE"]["web_name"][i]
                        + ". Please check the yaml input file"
                    )
            else:
                web_rotation[i, :] = np.nan_to_num(
                    PchipInterpolator(
                        internal_structure_2d_fem["webs"][i]["rotation"]["grid"],
                        internal_structure_2d_fem["webs"][i]["rotation"]["values"],
                        extrapolate=False,
                    )(nd_span)
                )
                definition_web[i] = 2
            web_offset_y_pa[i, :] = np.nan_to_num(
                PchipInterpolator(
                    internal_structure_2d_fem["webs"][i]["offset_y_pa"]["grid"],
                    internal_structure_2d_fem["webs"][i]["offset_y_pa"]["values"],
                    extrapolate=False,
                )(nd_span)
            )
        elif "offset_plane" in internal_structure_2d_fem["webs"][i]:
            web_rotation[i, :] = np.ones_like(nd_span) * internal_structure_2d_fem["webs"][i]["offset_plane"]["blade_rotation"]
            web_offset_y_pa[i, :] = -np.nan_to_num(
                PchipInterpolator(
                    internal_structure_2d_fem["webs"][i]["offset_plane"]["offset"]["grid"],
                    internal_structure_2d_fem["webs"][i]["offset_plane"]["offset"]["values"],
                    extrapolate=False,
                )(nd_span)
            )
            definition_web[i] = 4
        elif (
            "start_nd_arc" in internal_structure_2d_fem["webs"][i]
            and "end_nd_arc" in internal_structure_2d_fem["webs"][i]
        ):
            definition_web[i] = 3
            web_start_nd[i, :] = np.nan_to_num(
                PchipInterpolator(
                    internal_structure_2d_fem["webs"][i]["start_nd_arc"]["grid"],
                    internal_structure_2d_fem["webs"][i]["start_nd_arc"]["values"],
                    extrapolate=False,
                )(nd_span)
            )
            web_end_nd[i, :] = np.nan_to_num(
                PchipInterpolator(
                    internal_structure_2d_fem["webs"][i]["end_nd_arc"]["grid"],
                    internal_structure_2d_fem["webs"][i]["end_nd_arc"]["values"],
                    extrapolate=False,
                )(nd_span)
            )
        else:
            raise ValueError("Webs definition not supported. Please check the yaml input.")

    n_layers = modeling_options["WISDEM"]["RotorSE"]["n_layers"]
    layer_name = n_layers * [""]
    layer_mat = n_layers * [""]
    thickness = np.zeros((n_layers, n_span))
    orientation = np.zeros((n_layers, n_span))
    layer_rotation = np.zeros((n_layers, n_span))
    layer_offset_y_pa = np.zeros((n_layers, n_span))
    layer_width = np.zeros((n_layers, n_span))
    layer_midpoint_nd = np.zeros((n_layers, n_span))
    layer_start_nd = np.zeros((n_layers, n_span))
    layer_end_nd = np.zeros((n_layers, n_span))
    layer_web = np.zeros(n_layers)
    layer_side = n_layers * [""]
    definition_layer = np.zeros(n_layers)
    index_layer_start = np.zeros(n_layers)
    index_layer_end = np.zeros(n_layers)

    # Loop through the layers, interpolate along blade span, assign the inputs, and the definition flag
    for i in range(n_layers):
        layer_name[i] = modeling_options["WISDEM"]["RotorSE"]["layer_name"][i]
        layer_mat[i] = modeling_options["WISDEM"]["RotorSE"]["layer_mat"][i]
        thickness[i, :] = np.nan_to_num(
            PchipInterpolator(
                internal_structure_2d_fem["layers"][i]["thickness"]["grid"],
                internal_structure_2d_fem["layers"][i]["thickness"]["values"],
                extrapolate=False,
            )(nd_span)
        )
        orientation[i, :] = np.nan_to_num(
            PchipInterpolator(
                internal_structure_2d_fem["layers"][i]["fiber_orientation"]["grid"],
                internal_structure_2d_fem["layers"][i]["fiber_orientation"]["values"],
                extrapolate=False,
            )(nd_span)
        )
        if (
            "rotation" not in internal_structure_2d_fem["layers"][i]
            and "offset_y_pa" not in internal_structure_2d_fem["layers"][i]
            and "width" not in internal_structure_2d_fem["layers"][i]
            and "start_nd_arc" not in internal_structure_2d_fem["layers"][i]
            and "end_nd_arc" not in internal_structure_2d_fem["layers"][i]
            and "web" not in internal_structure_2d_fem["layers"][i]
            and "offset_plane" not in internal_structure_2d_fem["layers"][i]
        ):
            definition_layer[i] = 1

        if (
            "rotation" in internal_structure_2d_fem["layers"][i]
            and "offset_y_pa" in internal_structure_2d_fem["layers"][i]
            and "width" in internal_structure_2d_fem["layers"][i]
            and "side" in internal_structure_2d_fem["layers"][i]
        ):
            if "fixed" in internal_structure_2d_fem["layers"][i]["rotation"].keys():
                if internal_structure_2d_fem["layers"][i]["rotation"]["fixed"] == "twist":
                    definition_layer[i] = 2
                else:
                    raise ValueError(
                        "Invalid rotation reference for layer " + layer_name[i] + ". Please check the yaml input file."
                    )
            else:
                layer_rotation[i, :] = np.nan_to_num(
                    PchipInterpolator(
                        internal_structure_2d_fem["layers"][i]["rotation"]["grid"],
                        internal_structure_2d_fem["layers"][i]["rotation"]["values"],
                        extrapolate=False,
                    )(nd_span)
                )
                definition_layer[i] = 3
            layer_offset_y_pa[i, :] = np.nan_to_num(
                PchipInterpolator(
                    internal_structure_2d_fem["layers"][i]["offset_y_pa"]["grid"],
                    internal_structure_2d_fem["layers"][i]["offset_y_pa"]["values"],
                    extrapolate=False,
                )(nd_span)
            )
            layer_width[i, :] = np.nan_to_num(
                PchipInterpolator(
                    internal_structure_2d_fem["layers"][i]["width"]["grid"],
                    internal_structure_2d_fem["layers"][i]["width"]["values"],
                    extrapolate=False,
                )(nd_span)
            )
            layer_side[i] = internal_structure_2d_fem["layers"][i]["side"]
        if (
            "midpoint_nd_arc" in internal_structure_2d_fem["layers"][i]
            and "width" in internal_structure_2d_fem["layers"][i]
        ):
            if "fixed" in internal_structure_2d_fem["layers"][i]["midpoint_nd_arc"].keys():
                if internal_structure_2d_fem["layers"][i]["midpoint_nd_arc"]["fixed"] == "TE":
                    layer_midpoint_nd[i, :] = np.ones(n_span)
                    definition_layer[i] = 4
                elif internal_structure_2d_fem["layers"][i]["midpoint_nd_arc"]["fixed"] == "LE":
                    definition_layer[i] = 5
            else:
                layer_midpoint_nd[i, :] = np.nan_to_num(
                    PchipInterpolator(
                        internal_structure_2d_fem["layers"][i]["midpoint_nd_arc"]["grid"],
                        internal_structure_2d_fem["layers"][i]["midpoint_nd_arc"]["values"],
                        extrapolate=False,
                    )(nd_span)
                )
            layer_width[i, :] = np.nan_to_num(
                PchipInterpolator(
                    internal_structure_2d_fem["layers"][i]["width"]["grid"],
                    internal_structure_2d_fem["layers"][i]["width"]["values"],
                    extrapolate=False,
                )(nd_span)
            )
        if "start_nd_arc" in internal_structure_2d_fem["layers"][i] and definition_layer[i] == 0:
            if "fixed" in internal_structure_2d_fem["layers"][i]["start_nd_arc"].keys():
                if internal_structure_2d_fem["layers"][i]["start_nd_arc"]["fixed"] == "TE":
                    layer_start_nd[i, :] = np.zeros(n_span)
                elif internal_structure_2d_fem["layers"][i]["start_nd_arc"]["fixed"] == "LE":
                    definition_layer[i] = 11
                else:
                    definition_layer[i] = 6
                    flag = False
                    for k in range(n_layers):
                        if layer_name[k] == internal_structure_2d_fem["layers"][i]["start_nd_arc"]["fixed"]:
                            index_layer_start[i] = k
                            flag = True
                            break
                    if flag == False:
                        raise ValueError(
                            "The start position of the layer "
                            + internal_structure_2d_fem["layers"][i]["name"]
                            + " is linked to the layer "
                            + internal_structure_2d_fem["layers"][i]["start_nd_arc"]["fixed"]
                            + " , but this layer does not exist in the yaml."
                        )
            else:
                layer_start_nd[i, :] = np.nan_to_num(
                    PchipInterpolator(
                        internal_structure_2d_fem["layers"][i]["start_nd_arc"]["grid"],
                        internal_structure_2d_fem["layers"][i]["start_nd_arc"]["values"],
                        extrapolate=False,
                    )(nd_span)
                )

                if np.min(layer_start_nd[i, :]) < 0.0 or np.max(layer_start_nd[i, :]) > 1.0:
                    raise Exception(
                        """The start_nd_arc layer cannot be smaller than 0 nor
                    larger than 1. Check the input yaml for layer """,
                        layer_name[i],
                    )

            if "end_nd_arc" in internal_structure_2d_fem["layers"][i]:
                if "fixed" in internal_structure_2d_fem["layers"][i]["end_nd_arc"].keys():
                    if internal_structure_2d_fem["layers"][i]["end_nd_arc"]["fixed"] == "TE":
                        layer_end_nd[i, :] = np.ones(n_span)
                        # raise ValueError('No need to fix element to TE, set it to 0.')
                    elif internal_structure_2d_fem["layers"][i]["end_nd_arc"]["fixed"] == "LE":
                        definition_layer[i] = 12
                    else:
                        flag = False
                        for k in range(n_layers):
                            if layer_name[k] == internal_structure_2d_fem["layers"][i]["end_nd_arc"]["fixed"]:
                                index_layer_end[i] = k
                                flag = True
                                break
                        if flag == False:
                            raise ValueError(
                                "The end position of the layer "
                                + internal_structure_2d_fem["layers"][i]["name"]
                                + " is linked to the layer "
                                + internal_structure_2d_fem["layers"][i]["end_nd_arc"]["fixed"]
                                + " , but this layer does not exist in the yaml."
                            )
            if "width" in internal_structure_2d_fem["layers"][i]:
                definition_layer[i] = 7
                layer_width[i, :] = np.nan_to_num(
                    PchipInterpolator(
                        internal_structure_2d_fem["layers"][i]["width"]["grid"],
                        internal_structure_2d_fem["layers"][i]["width"]["values"],
                        extrapolate=False,
                    )(nd_span)
                )

        if "end_nd_arc" in internal_structure_2d_fem["layers"][i] and definition_layer[i] == 0:
            if "fixed" in internal_structure_2d_fem["layers"][i]["end_nd_arc"].keys():
                if internal_structure_2d_fem["layers"][i]["end_nd_arc"]["fixed"] == "TE":
                    layer_end_nd[i, :] = np.ones(n_span)
                    # raise ValueError('No need to fix element to TE, set it to 0.')
                elif internal_structure_2d_fem["layers"][i]["end_nd_arc"]["fixed"] == "LE":
                    definition_layer[i] = 12
                else:
                    definition_layer[i] = 6
                    flag = False
                    for k in range(n_layers):
                        if layer_name[k] == internal_structure_2d_fem["layers"][i]["end_nd_arc"]["fixed"]:
                            index_layer_end[i] = k
                            flag = True
                            break
                    if flag == False:
                        raise ValueError("Error with layer " + internal_structure_2d_fem["layers"][i]["name"])
            else:
                layer_end_nd[i, :] = np.nan_to_num(
                    PchipInterpolator(
                        internal_structure_2d_fem["layers"][i]["end_nd_arc"]["grid"],
                        internal_structure_2d_fem["layers"][i]["end_nd_arc"]["values"],
                        extrapolate=False,
                    )(nd_span)
                )

            if np.min(layer_end_nd[i, :]) < 0.0 or np.max(layer_end_nd[i, :]) > 1.0:
                raise Exception(
                    """The end_nd_arc layer cannot be smaller than 0 nor
                larger than 1. Check the input yaml for layer """,
                    layer_name[i],
                )

            if "width" in internal_structure_2d_fem["layers"][i]:
                definition_layer[i] = 8
                layer_width[i, :] = np.nan_to_num(
                    PchipInterpolator(
                        internal_structure_2d_fem["layers"][i]["width"]["grid"],
                        internal_structure_2d_fem["layers"][i]["width"]["values"],
                        extrapolate=False,
                    )(nd_span)
                )
            if "start_nd_arc" in internal_structure_2d_fem["layers"][i]:
                definition_layer[i] = 9

        if "web" in internal_structure_2d_fem["layers"][i]:
            web_name_i = internal_structure_2d_fem["layers"][i]["web"]
            for j in range(modeling_options["WISDEM"]["RotorSE"]["n_webs"]):
                if web_name_i == modeling_options["WISDEM"]["RotorSE"]["web_name"][j]:
                    k = j + 1
                    break
            layer_web[i] = k
            definition_layer[i] = 10

        if "offset_plane" in internal_structure_2d_fem["layers"][i]:
            layer_rotation[i, :] = np.ones_like(nd_span) * internal_structure_2d_fem["layers"][i]["offset_plane"]["blade_rotation"]
            layer_offset_y_pa[i, :] = -np.nan_to_num(
                PchipInterpolator(
                    internal_structure_2d_fem["layers"][i]["offset_plane"]["offset"]["grid"],
                    internal_structure_2d_fem["layers"][i]["offset_plane"]["offset"]["values"],
                    extrapolate=False,
                )(nd_span)
            )
            layer_width[i, :] = np.nan_to_num(
                PchipInterpolator(
                    internal_structure_2d_fem["layers"][i]["width"]["grid"],
                    internal_structure_2d_fem["layers"][i]["width"]["values"],
                    extrapolate=False,
                )(nd_span)
            )
            definition_layer[i] = 13
            layer_side[i] = internal_structure_2d_fem["layers"][i]["side"]

        # Fatigue params
        if layer_name[i].lower() == modeling_options["WISDEM"]["RotorSE"]["spar_cap_ss"].lower():
            k = wt_opt["materials.name"].index(layer_mat[i])
            wt_opt["blade.fatigue.sparU_wohlerA"] = wt_opt["materials.wohler_intercept"][k]
            wt_opt["blade.fatigue.sparU_wohlerexp"] = wt_opt["materials.wohler_exp"][k]
            wt_opt["blade.fatigue.sparU_sigma_ult"] = wt_opt["materials.Xt"][k, :].max()

        elif layer_name[i].lower() == modeling_options["WISDEM"]["RotorSE"]["spar_cap_ps"].lower():
            k = wt_opt["materials.name"].index(layer_mat[i])
            wt_opt["blade.fatigue.sparL_wohlerA"] = wt_opt["materials.wohler_intercept"][k]
            wt_opt["blade.fatigue.sparL_wohlerexp"] = wt_opt["materials.wohler_exp"][k]
            wt_opt["blade.fatigue.sparL_sigma_ult"] = wt_opt["materials.Xt"][k, :].max()

        elif layer_name[i] == modeling_options["WISDEM"]["RotorSE"]["te_ss"]:
            k = wt_opt["materials.name"].index(layer_mat[i])
            wt_opt["blade.fatigue.teU_wohlerA"] = wt_opt["materials.wohler_intercept"][k]
            wt_opt["blade.fatigue.teU_wohlerexp"] = wt_opt["materials.wohler_exp"][k]
            wt_opt["blade.fatigue.teU_sigma_ult"] = wt_opt["materials.Xt"][k, :].max()

        elif layer_name[i] == modeling_options["WISDEM"]["RotorSE"]["te_ps"]:
            k = wt_opt["materials.name"].index(layer_mat[i])
            wt_opt["blade.fatigue.teL_wohlerA"] = wt_opt["materials.wohler_intercept"][k]
            wt_opt["blade.fatigue.teL_wohlerexp"] = wt_opt["materials.wohler_exp"][k]
            wt_opt["blade.fatigue.teL_sigma_ult"] = wt_opt["materials.Xt"][k, :].max()

    # Assign the openmdao values
    wt_opt["blade.internal_structure_2d_fem.layer_side"] = layer_side
    wt_opt["blade.internal_structure_2d_fem.layer_thickness"] = thickness
    wt_opt["blade.internal_structure_2d_fem.layer_orientation"] = orientation
    wt_opt["blade.internal_structure_2d_fem.layer_midpoint_nd"] = layer_midpoint_nd
    wt_opt["blade.internal_structure_2d_fem.layer_web"] = layer_web
    wt_opt["blade.internal_structure_2d_fem.definition_web"] = definition_web
    wt_opt["blade.internal_structure_2d_fem.definition_layer"] = definition_layer
    wt_opt["blade.internal_structure_2d_fem.index_layer_start"] = index_layer_start
    wt_opt["blade.internal_structure_2d_fem.index_layer_end"] = index_layer_end

    wt_opt["blade.internal_structure_2d_fem.web_offset_y_pa_yaml"] = web_offset_y_pa
    wt_opt["blade.internal_structure_2d_fem.web_rotation_yaml"] = web_rotation
    wt_opt["blade.internal_structure_2d_fem.web_start_nd_yaml"] = web_start_nd
    wt_opt["blade.internal_structure_2d_fem.web_end_nd_yaml"] = web_end_nd
    wt_opt["blade.internal_structure_2d_fem.layer_offset_y_pa_yaml"] = layer_offset_y_pa
    wt_opt["blade.internal_structure_2d_fem.layer_width_yaml"] = layer_width
    wt_opt["blade.internal_structure_2d_fem.layer_start_nd_yaml"] = layer_start_nd
    wt_opt["blade.internal_structure_2d_fem.layer_end_nd_yaml"] = layer_end_nd
    wt_opt["blade.internal_structure_2d_fem.layer_rotation_yaml"] = layer_rotation

    # Spanwise joint
    wt_opt["blade.internal_structure_2d_fem.joint_bolt"] = internal_structure_2d_fem["joint"]["bolt"]
    wt_opt["blade.internal_structure_2d_fem.joint_position"] = internal_structure_2d_fem["joint"]["position"]
    wt_opt["blade.internal_structure_2d_fem.joint_mass"] = internal_structure_2d_fem["joint"]["mass"]
    wt_opt["blade.internal_structure_2d_fem.joint_nonmaterial_cost"] = internal_structure_2d_fem["joint"][
        "nonmaterial_cost"
    ]
    wt_opt["blade.internal_structure_2d_fem.reinforcement_layer_ss"] = internal_structure_2d_fem["joint"][
        "reinforcement_layer_ss"
    ]
    wt_opt["blade.internal_structure_2d_fem.reinforcement_layer_ps"] = internal_structure_2d_fem["joint"][
        "reinforcement_layer_ps"
    ]

    # Blade root
    wt_opt["blade.internal_structure_2d_fem.d_f"] = internal_structure_2d_fem["root"]["d_f"]
    wt_opt["blade.internal_structure_2d_fem.sigma_max"] = internal_structure_2d_fem["root"]["sigma_max"]

    return wt_opt

def assign_user_elastic(wt_opt, modeling_options, user_elastic_properties):
    # Function to assign values to the openmdao component Blade_Internal_Structure_2D_FEM
    n_span = modeling_options["WISDEM"]["RotorSE"]["n_span"]
    nd_span = wt_opt["blade.outer_shape_bem.s_default"]
    # TODO YL: maybe I can pass in the inertia twist throught the twist in six_x_six
    stiff_grid = user_elastic_properties["six_x_six"]["stiff_matrix"]["grid"]
    stiff_matrix = np.array(user_elastic_properties["six_x_six"]["stiff_matrix"]["values"])

    inertia_grid = user_elastic_properties["six_x_six"]["inertia_matrix"]["grid"]
    inertia_matrix = np.array(user_elastic_properties["six_x_six"]["inertia_matrix"]["values"])

    # 21-element inertia matrix
    # idx = [0, 1, 2, 3, 4, 5,     6, 7, 8, 9, 10,   11, 12,   13,    14, 15,    16,   17, 18,    19, 20]
    # M   = [m, 0, 0, 0, 0, -mYcm, m, 0, 0, 0, mXcm, m,  mYcm, -mXcm, 0,  iedge, -icp, 0,  iflap, 0,  iplr]

    # 21-element stiffness matrix
    # idx = [0,        1, 2, 3, 4, 5, 6,        7, 8, 9, 10, 11, 12, 13, 14, 15,     16, 17, 18,     19, 20]
    # K =   [KShrflap, 0, 0, 0, 0, 0, KShredge, 0, 0, 0, 0,  EA, 0,  0,  0,  EIedge, 0,  0,  EIflap, 0,  GJ]

    # Assemble stiffnees and inertia matrices
    K11 = PchipInterpolator(stiff_grid, stiff_matrix["K11"][:])(nd_span)
    K22 = PchipInterpolator(stiff_grid, stiff_matrix["K22"][:])(nd_span)
    K33 = PchipInterpolator(stiff_grid, stiff_matrix["K33"][:])(nd_span)
    K44 = PchipInterpolator(stiff_grid, stiff_matrix["K44"][:])(nd_span)
    K55 = PchipInterpolator(stiff_grid, stiff_matrix["K55"][:])(nd_span)
    K66 = PchipInterpolator(stiff_grid, stiff_matrix["K66"][:])(nd_span)
    K12 = PchipInterpolator(stiff_grid, stiff_matrix["K12"][:])(nd_span)
    K13 = PchipInterpolator(stiff_grid, stiff_matrix["K13"][:])(nd_span)
    K14 = PchipInterpolator(stiff_grid, stiff_matrix["K14"][:])(nd_span)
    K15 = PchipInterpolator(stiff_grid, stiff_matrix["K15"][:])(nd_span)
    K16 = PchipInterpolator(stiff_grid, stiff_matrix["K16"][:])(nd_span)
    K23 = PchipInterpolator(stiff_grid, stiff_matrix["K23"][:])(nd_span)
    K24 = PchipInterpolator(stiff_grid, stiff_matrix["K24"][:])(nd_span)
    K25 = PchipInterpolator(stiff_grid, stiff_matrix["K25"][:])(nd_span)
    K26 = PchipInterpolator(stiff_grid, stiff_matrix["K26"][:])(nd_span)
    K34 = PchipInterpolator(stiff_grid, stiff_matrix["K34"][:])(nd_span)
    K35 = PchipInterpolator(stiff_grid, stiff_matrix["K35"][:])(nd_span)
    K36 = PchipInterpolator(stiff_grid, stiff_matrix["K36"][:])(nd_span)
    K45 = PchipInterpolator(stiff_grid, stiff_matrix["K45"][:])(nd_span)
    K46 = PchipInterpolator(stiff_grid, stiff_matrix["K46"][:])(nd_span)
    K56 = PchipInterpolator(stiff_grid, stiff_matrix["K56"][:])(nd_span)

    wt_opt["rotorse.EA"] = K33
    wt_opt["rotorse.EIxx"] = K44
    wt_opt["rotorse.EIyy"] = K55
    wt_opt["rotorse.GJ"] = K66
    wt_opt["rotorse.EIxy"] = K12
    wt_opt["rotorse.re.EA_EIxx"] = K34
    wt_opt["rotorse.re.EA_EIyy"] = K35
    wt_opt["rotorse.re.EIxx_GJ"] = K46
    wt_opt["rotorse.re.EIyy_GJ"] = K56
    wt_opt["rotorse.re.EA_GJ"] = K36


    wt_opt["rotorse.rhoA"] = PchipInterpolator(inertia_grid, inertia_matrix["mass"][:])(nd_span)
    # TODO YL: can we change precomp output to J? I don't see rhoJ anywhere.
    wt_opt["rotorse.rhoJ"] = PchipInterpolator(inertia_grid, inertia_matrix["i_plr"][:])(nd_span) # TODO YL: confirm if this is iplr
    # wt_opt["rotorse.Tw_iner"] = PchipInterpolator(twist_grid, twist_inertia)(nd_span)
    # wt_opt["rotorse.x_ec"]
    # wt_opt["rotorse.y_ec"]
    wt_opt["rotorse.re.y_cg"] = PchipInterpolator(inertia_grid, inertia_matrix["cm_y"][:])(nd_span)
    wt_opt["rotorse.re.x_cg"] = PchipInterpolator(inertia_grid, inertia_matrix["cm_x"][:])(nd_span)
    wt_opt["rotorse.re.flap_iner"] = PchipInterpolator(inertia_grid, inertia_matrix["i_flap"][:])(nd_span)
    wt_opt["rotorse.re.edge_iner"] = PchipInterpolator(inertia_grid, inertia_matrix["i_edge"][:])(nd_span)

    # Compute other properties
    # Ex = wt_opt["rotorse.EIxx"]/wt_opt["rotorse.re.edge_iner"]
    # Ey = wt_opt["rotorse.EIyy"]/wt_opt["rotorse.re.flap_iner"]
    # Ax = wt_opt["rotorse.EA"]/Ex
    # Ay = wt_opt["rotorse.EA"]/Ey
    # wt_opt["rotorse.A"] = (Ax+Ay)/2

    return wt_opt


def assign_te_flaps_values(wt_opt, modeling_options, blade):
    # Function to assign the trailing edge flaps data to the openmdao data structure
    if modeling_options["WISDEM"]["RotorSE"]["n_te_flaps"] > 0:
        n_te_flaps = modeling_options["WISDEM"]["RotorSE"]["n_te_flaps"]
        for i in range(n_te_flaps):
            wt_opt["dac_ivc.te_flap_start"][i] = blade["aerodynamic_control"]["te_flaps"][i]["span_start"]
            wt_opt["dac_ivc.te_flap_end"][i] = blade["aerodynamic_control"]["te_flaps"][i]["span_end"]
            wt_opt["dac_ivc.chord_start"][i] = blade["aerodynamic_control"]["te_flaps"][i]["chord_start"]
            wt_opt["dac_ivc.delta_max_pos"][i] = blade["aerodynamic_control"]["te_flaps"][i]["delta_max_pos"]
            wt_opt["dac_ivc.delta_max_neg"][i] = blade["aerodynamic_control"]["te_flaps"][i]["delta_max_neg"]

            wt_opt["dac_ivc.te_flap_ext"] = (
                blade["aerodynamic_control"]["te_flaps"][i]["span_end"]
                - blade["aerodynamic_control"]["te_flaps"][i]["span_start"]
            )
            # wt_opt['dac_ivc.te_flap_end'] = blade['aerodynamic_control']['te_flaps'][i]['span_end']

            # Checks for consistency
            if blade["aerodynamic_control"]["te_flaps"][i]["span_start"] < 0.0:
                raise ValueError(
                    "Error: the start along blade span of the trailing edge flap number "
                    + str(i)
                    + " is defined smaller than 0, which corresponds to blade root. Please check the yaml input."
                )
            elif blade["aerodynamic_control"]["te_flaps"][i]["span_start"] > 1.0:
                raise ValueError(
                    "Error: the start along blade span of the trailing edge flap number "
                    + str(i)
                    + " is defined bigger than 1, which corresponds to blade tip. Please check the yaml input."
                )
            elif blade["aerodynamic_control"]["te_flaps"][i]["span_end"] < 0.0:
                raise ValueError(
                    "Error: the end along blade span of the trailing edge flap number "
                    + str(i)
                    + " is defined smaller than 0, which corresponds to blade root. Please check the yaml input."
                )
            elif blade["aerodynamic_control"]["te_flaps"][i]["span_end"] > 1.0:
                raise ValueError(
                    "Error: the end along blade span of the trailing edge flap number "
                    + str(i)
                    + " is defined bigger than 1, which corresponds to blade tip. Please check the yaml input."
                )
            elif (
                blade["aerodynamic_control"]["te_flaps"][i]["span_start"]
                == blade["aerodynamic_control"]["te_flaps"][i]["span_end"]
            ):
                raise ValueError(
                    "Error: the start and end along blade span of the trailing edge flap number "
                    + str(i)
                    + " are defined equal. Please check the yaml input."
                )
            elif i > 0:
                if (
                    blade["aerodynamic_control"]["te_flaps"][i]["span_start"]
                    < blade["aerodynamic_control"]["te_flaps"][i - 1]["span_end"]
                ):
                    raise ValueError(
                        "Error: the start along blade span of the trailing edge flap number "
                        + str(i)
                        + " is smaller than the end of the trailing edge flap number "
                        + str(i - 1)
                        + ". Please check the yaml input."
                    )
            elif blade["aerodynamic_control"]["te_flaps"][i]["chord_start"] < 0.2:
                raise ValueError(
                    "Error: the start along the chord of the trailing edge flap number "
                    + str(i)
                    + " is smaller than 0.2, which is too close to the leading edge. Please check the yaml input."
                )
            elif blade["aerodynamic_control"]["te_flaps"][i]["chord_start"] > 1.0:
                raise ValueError(
                    "Error: the end along the chord of the trailing edge flap number "
                    + str(i)
                    + " is larger than 1., which is beyond the trailing edge. Please check the yaml input."
                )
            elif blade["aerodynamic_control"]["te_flaps"][i]["delta_max_pos"] > 30.0 / 180.0 * np.pi:
                raise ValueError(
                    "Error: the max positive deflection of the trailing edge flap number "
                    + str(i)
                    + " is larger than 30 deg, which is beyond the limits of applicability of this tool. Please check the yaml input."
                )
            elif blade["aerodynamic_control"]["te_flaps"][i]["delta_max_neg"] < -30.0 / 180.0 * np.pi:
                raise ValueError(
                    "Error: the max negative deflection of the trailing edge flap number "
                    + str(i)
                    + " is smaller than -30 deg, which is beyond the limits of applicability of this tool. Please check the yaml input."
                )
            elif (
                blade["aerodynamic_control"]["te_flaps"][i]["delta_max_pos"]
                < blade["aerodynamic_control"]["te_flaps"][i]["delta_max_neg"]
            ):
                raise ValueError(
                    "Error: the max positive deflection of the trailing edge flap number "
                    + str(i)
                    + " is smaller than the max negative deflection. Please check the yaml input."
                )
            else:
                pass

    return wt_opt


def assign_hub_values(wt_opt, hub, flags, user_elastic):
    if flags["hub"] or flags["blade"]:
        wt_opt["hub.diameter"] = hub["diameter"]
        wt_opt["hub.radius"]   = hub["diameter"] / 2
        wt_opt["hub.cone"]     = hub["cone_angle"]
        # wt_opt['hub.drag_coeff'] = hub['drag_coefficient'] # GB: This doesn't connect to anything
    
    if flags["hub"]:
        wt_opt["hub.flange_t2shell_t"]            = hub["flange_t2shell_t"]
        wt_opt["hub.flange_OD2hub_D"]             = hub["flange_OD2hub_D"]
        wt_opt["hub.flange_ID2flange_OD"]         = hub["flange_ID2OD"]
        wt_opt["hub.hub_in2out_circ"]             = hub["hub_blade_spacing_margin"]
        wt_opt["hub.hub_stress_concentration"]    = hub["hub_stress_concentration"]
        wt_opt["hub.n_front_brackets"]            = hub["n_front_brackets"]
        wt_opt["hub.n_rear_brackets"]             = hub["n_rear_brackets"]
        wt_opt["hub.clearance_hub_spinner"]       = hub["clearance_hub_spinner"]
        wt_opt["hub.spin_hole_incr"]              = hub["spin_hole_incr"]
        wt_opt["hub.pitch_system_scaling_factor"] = hub["pitch_system_scaling_factor"]
        wt_opt["hub.hub_material"]                = hub["hub_material"]
        wt_opt["hub.spinner_material"]            = hub["spinner_material"]
        wt_opt["hub.spinner_mass_user"]           = hub["spinner_mass_user"]
        wt_opt["hub.pitch_system_mass_user"]      = hub["pitch_system_mass_user"]
        wt_opt["hub.hub_shell_mass_user"]         = hub["hub_shell_mass_user"]

        if user_elastic:
            # windio v2
            #wt_opt['hub.hub_system_mass_user']    = hub['elastic_properties']['mass']
            #wt_opt['hub.hub_system_I_user']       = hub['elastic_properties']['inertia']
            #wt_opt['hub.hub_system_cm_user']      = hub['elastic_properties']['location']
            # windio v1
            wt_opt['hub.hub_system_mass_user']    = hub['elastic_properties_mb']['system_mass']
            wt_opt['hub.hub_system_I_user']       = hub['elastic_properties_mb']['system_inertia']
            wt_opt['hub.hub_system_cm_user']      = hub['elastic_properties_mb']['system_center_mass'][0]
    else:
        # Note that this is stored in the drivese namespace per gc_WT_DataStruct to mimic DrivetrainSE
        # windio v2
        #wt_opt['drivese.hub_system_mass']         = hub['elastic_properties']['mass']
        #wt_opt['drivese.hub_system_I']            = hub['elastic_properties']['inertia']
        #wt_opt['drivese.hub_system_cm']           = hub['elastic_properties']['location']
        # windio v1
        wt_opt['drivese.hub_system_mass']         = hub['elastic_properties_mb']['system_mass']
        wt_opt['drivese.hub_system_I']            = hub['elastic_properties_mb']['system_inertia']
        wt_opt['drivese.hub_system_cm']           = hub['elastic_properties_mb']['system_center_mass'][0]
        # TODO: This cm isn't right.  OpenFAST CM is measured from rotor apex.  WISDEM CM is measured from hub flange.
        

    return wt_opt


def assign_nacelle_values(wt_opt, modeling_options, nacelle, flags, user_elastic):
    if flags["nacelle"] or flags["blade"]:
        # Common direct and geared
        wt_opt["nacelle.uptilt"] = nacelle["drivetrain"]["uptilt"]
        wt_opt["nacelle.distance_tt_hub"] = nacelle["drivetrain"]["distance_tt_hub"]
        wt_opt["nacelle.overhang"] = nacelle["drivetrain"]["overhang"]
        wt_opt["nacelle.gear_ratio"] = nacelle["drivetrain"]["gear_ratio"]
        wt_opt["nacelle.gearbox_efficiency"] = nacelle["drivetrain"]["gearbox_efficiency"]
        
    if flags["nacelle"]:
        wt_opt["nacelle.distance_hub_mb"] = nacelle["drivetrain"]["distance_hub_mb"]
        wt_opt["nacelle.distance_mb_mb"] = nacelle["drivetrain"]["distance_mb_mb"]
        wt_opt["nacelle.L_generator"] = nacelle["drivetrain"]["generator_length"]
        wt_opt["nacelle.damping_ratio"] = nacelle["drivetrain"]["damping_ratio"]
        wt_opt["nacelle.mb1Type"] = nacelle["drivetrain"]["mb1Type"]
        wt_opt["nacelle.mb2Type"] = nacelle["drivetrain"]["mb2Type"]
        wt_opt["nacelle.uptower"] = nacelle["drivetrain"]["uptower"]
        wt_opt["nacelle.lss_material"] = nacelle["drivetrain"]["lss_material"]
        wt_opt["nacelle.bedplate_material"] = nacelle["drivetrain"]["bedplate_material"]
        wt_opt["nacelle.bedplate_mass_user"] = nacelle["drivetrain"]["bedplate_mass_user"]
        wt_opt["nacelle.brake_mass_user"] = nacelle["drivetrain"]["brake_mass_user"]
        wt_opt["nacelle.mb1_mass_user"] = nacelle["drivetrain"]["mb1_mass_user"]
        wt_opt["nacelle.mb2_mass_user"] = nacelle["drivetrain"]["mb2_mass_user"]
        wt_opt["nacelle.hvac_mass_coeff"] = nacelle["drivetrain"]["hvac_mass_coefficient"]
        wt_opt["nacelle.converter_mass_user"] = nacelle["drivetrain"]["converter_mass_user"]
        wt_opt["nacelle.transformer_mass_user"] = nacelle["drivetrain"]["transformer_mass_user"]

        wt_opt["nacelle.lss_wall_thickness"] = nacelle["drivetrain"]["lss_wall_thickness"]
        wt_opt["nacelle.lss_diameter"] = nacelle["drivetrain"]["lss_diameter"]

        if user_elastic:
            # windio v2
            #wt_opt['nacelle.yaw_mass_user']          = nacelle['yaw']['elastic_properties']['mass']
            #wt_opt['nacelle.above_yaw_mass_user']    = nacelle['drivetrain']['elastic_properties']['mass']
            #wt_opt['nacelle.above_yaw_cm_user']      = nacelle['drivetrain']['elastic_properties']['location']
            #wt_opt['nacelle.above_yaw_I_TT_user']    = nacelle['drivetrain']['elastic_properties']['inertia']
            #wt_opt['nacelle.above_yaw_I_user']       = nacelle['drivetrain']['elastic_properties']['inertia']
            #wt_opt['nacelle.generator_rotor_I_user'] = 0.5*nacelle['drivetrain']['generator']['elastic_properties']['inertia']

            #wt_opt['nacelle.drivetrain_spring_constant_user']     = nacelle['elastic_properties']['spring_constant']
            #wt_opt['nacelle.drivetrain_damping_coefficient_user'] = nacelle['elastic_properties']['damping_coefficient']
            # windio v1
            wt_opt['nacelle.yaw_mass_user']          = nacelle['elastic_properties_mb']['yaw_mass']
            wt_opt['nacelle.above_yaw_mass_user']    = nacelle['elastic_properties_mb']['system_mass']
            wt_opt['nacelle.above_yaw_cm_user']      = nacelle['elastic_properties_mb']['system_center_mass']
            wt_opt['nacelle.above_yaw_I_TT_user']    = nacelle['elastic_properties_mb']['system_inertia_tt']
            wt_opt['nacelle.above_yaw_I_user']       = nacelle['elastic_properties_mb']['system_inertia']
            #wt_opt['nacelle.generator_rotor_I_user'] = 0.5*nacelle['drivetrain']['generator']['elastic_properties']['inertia']

            wt_opt['nacelle.drivetrain_spring_constant_user']     = nacelle['elastic_properties_mb']['spring_constant']
            wt_opt['nacelle.drivetrain_damping_coefficient_user'] = nacelle['elastic_properties_mb']['damping_coefficient']
            
        if modeling_options["WISDEM"]["DriveSE"]["direct"]:
            if wt_opt["nacelle.gear_ratio"] > 1:
                raise Exception(
                    "The gear ratio is larger than 1, but the wind turbine is marked as direct drive. Please check the input yaml file."
                )
            # Direct only
            wt_opt["nacelle.nose_wall_thickness"] = nacelle["drivetrain"]["nose_wall_thickness"]
            wt_opt["nacelle.nose_diameter"] = nacelle["drivetrain"]["nose_diameter"]

            s_bedplate = np.linspace(0.0, 1.0, len(wt_opt["nacelle.bedplate_wall_thickness"]))
            s_bed_thick_in = nacelle["drivetrain"]["bedplate_wall_thickness"]["grid"]
            v_bed_thick_in = nacelle["drivetrain"]["bedplate_wall_thickness"]["values"]
            wt_opt["nacelle.bedplate_wall_thickness"] = PchipInterpolator(s_bed_thick_in, v_bed_thick_in)(s_bedplate)
        else:
            if wt_opt["nacelle.gear_ratio"] == 1:
                raise Exception(
                    "The gear ratio is set to 1, but the wind turbine is marked as geared. Please check the input yaml file."
                )
            # Geared only
            wt_opt["nacelle.hss_wall_thickness"] = nacelle["drivetrain"]["hss_wall_thickness"]
            wt_opt["nacelle.hss_diameter"] = nacelle["drivetrain"]["hss_diameter"]

            wt_opt["nacelle.hss_length"] = nacelle["drivetrain"]["hss_length"]
            wt_opt["nacelle.bedplate_flange_width"] = nacelle["drivetrain"]["bedplate_flange_width"]
            wt_opt["nacelle.bedplate_flange_thickness"] = nacelle["drivetrain"]["bedplate_flange_thickness"]
            wt_opt["nacelle.bedplate_web_thickness"] = nacelle["drivetrain"]["bedplate_web_thickness"]
            wt_opt["nacelle.gear_configuration"] = nacelle["drivetrain"]["gear_configuration"].lower()
            wt_opt["nacelle.gearbox_mass_user"] = nacelle["drivetrain"]["gearbox_mass_user"]
            wt_opt["nacelle.gearbox_torque_density"] = nacelle["drivetrain"]["gearbox_torque_density"]
            wt_opt["nacelle.gearbox_radius_user"] = nacelle["drivetrain"]["gearbox_radius_user"]
            wt_opt["nacelle.gearbox_length_user"] = nacelle["drivetrain"]["gearbox_length_user"]
            wt_opt["nacelle.planet_numbers"] = nacelle["drivetrain"]["planet_numbers"]
            wt_opt["nacelle.hss_material"] = nacelle["drivetrain"]["hss_material"]

        wt_opt["generator.generator_mass_user"] = nacelle["drivetrain"]["generator_mass_user"]
        if not modeling_options["flags"]["generator"]:
            wt_opt["generator.generator_radius_user"] = nacelle["drivetrain"]["generator_radius_user"]

            eff_user = np.c_[
                nacelle["drivetrain"]["generator_rpm_efficiency_user"]["grid"],
                nacelle["drivetrain"]["generator_rpm_efficiency_user"]["values"],
            ]
            n_pc = modeling_options["WISDEM"]["RotorSE"]["n_pc"]
            if np.any(eff_user):
                newrpm = np.linspace(eff_user[:, 0].min(), eff_user[:, 0].max(), n_pc)
                neweff = PchipInterpolator(eff_user[:, 0], eff_user[:, 1])(newrpm)
                myeff = np.c_[newrpm, neweff]
            else:
                myeff = np.zeros((n_pc, 2))
            wt_opt["generator.generator_efficiency_user"] = myeff

    else:
        # windio v2
        #wt_opt['drivese.yaw_mass']          = nacelle['yaw']['elastic_properties']['mass']
        #wt_opt['drivese.above_yaw_mass']    = nacelle['drivetrain']['elastic_properties']['mass']
        #wt_opt['drivese.above_yaw_cm']      = nacelle['drivetrain']['elastic_properties']['location']
        #wt_opt['drivese.above_yaw_I_TT']    = nacelle['drivetrain']['elastic_properties']['inertia']
        #wt_opt['drivese.above_yaw_I']       = nacelle['drivetrain']['elastic_properties']['inertia']
        #wt_opt['drivese.generator_rotor_I'] = 0.5*nacelle['drivetrain']['generator']['elastic_properties']['inertia']
        #wt_opt['drivese.drivetrain_spring_constant']     = nacelle['elastic_properties']['spring_constant']
        #wt_opt['drivese.drivetrain_damping_coefficient'] = nacelle['elastic_properties']['damping_coefficient']
        #if wt_opt["nacelle.gear_ratio"] > 1:
        #    wt_opt['drivese.gearbox_mass']  = nacelle['drivetrain']['gearbox']['elastic_properties']['mass']
        #    wt_opt['drivese.gearbox_I']     = nacelle['drivetrain']['gearbox']['elastic_properties']['inertia']
        #    #wt_opt['drivese.gearbox_cm']    = nacelle['drivetrain']['gearbox']['elastic_properties']['location']
        #    #wt_opt['drivese.gearbox_stiffness'] = nacelle['drivetrain']['gearbox']['elastic_properties']['torsional_stiffness']
        #    #wt_opt['drivese.gearbox_damping'] = nacelle['drivetrain']['gearbox']['elastic_properties']['torsional_damping']
        # windio v1
        wt_opt['drivese.yaw_mass']          = nacelle['elastic_properties_mb']['yaw_mass']
<<<<<<< HEAD
        wt_opt['drivese.above_yaw_cm']      = nacelle['elastic_properties_mb']['system_center_mass']  # TODO: figure out difference with nacelle_cm
        wt_opt['drivese.generator_rotor_I'] = nacelle['drivetrain']['generator_inertia_user']
        wt_opt['drivese.rna_I_TT']          = nacelle['elastic_properties_mb']['system_inertia_tt']  # TODO: check these
        wt_opt['drivese.above_yaw_I_TT']    = nacelle['elastic_properties_mb']['system_inertia_tt']  # TODO: check these

        # Are these even in WISDEM? 
        # Why are we required to define it here?
        # Are we going to have to add IVC outputs from drivese here every time one is added to drivese?
        # Is there an automated way to set up the outputs of drivese here?
        wt_opt['drivese.drivetrain_spring_constant']        = 0
        wt_opt['drivese.drivetrain_damping_coefficient']    = 0
=======
        wt_opt['drivese.above_yaw_mass']    = nacelle['elastic_properties_mb']['system_mass']
        wt_opt['drivese.above_yaw_cm']      = nacelle['elastic_properties_mb']['system_center_mass']
        wt_opt['drivese.above_yaw_I_TT']    = nacelle['elastic_properties_mb']['system_inertia_tt']
        wt_opt['drivese.above_yaw_I']       = nacelle['elastic_properties_mb']['system_inertia']
        #wt_opt['drivese.generator_rotor_I'] = nacelle['elastic_properties_mb']['inertia']
        wt_opt['drivese.drivetrain_spring_constant']     = nacelle['elastic_properties_mb']['spring_constant']
        wt_opt['drivese.drivetrain_damping_coefficient'] = nacelle['elastic_properties_mb']['damping_coefficient']
>>>>>>> f0dcf3ef

    return wt_opt


def assign_generator_values(wt_opt, modeling_options, nacelle):
    if "generator_mass_user" in nacelle["generator"]:
        wt_opt["generator.generator_mass_user"] = nacelle["generator"]["generator_mass_user"]
    wt_opt["generator.B_r"] = nacelle["generator"]["B_r"]
    wt_opt["generator.P_Fe0e"] = nacelle["generator"]["P_Fe0e"]
    wt_opt["generator.P_Fe0h"] = nacelle["generator"]["P_Fe0h"]
    wt_opt["generator.S_N"] = nacelle["generator"]["S_N"]
    wt_opt["generator.alpha_p"] = nacelle["generator"]["alpha_p"]
    wt_opt["generator.b_r_tau_r"] = nacelle["generator"]["b_r_tau_r"]
    wt_opt["generator.b_ro"] = nacelle["generator"]["b_ro"]
    wt_opt["generator.b_s_tau_s"] = nacelle["generator"]["b_s_tau_s"]
    wt_opt["generator.b_so"] = nacelle["generator"]["b_so"]
    wt_opt["generator.cofi"] = nacelle["generator"]["cofi"]
    wt_opt["generator.freq"] = nacelle["generator"]["freq"]
    wt_opt["generator.h_i"] = nacelle["generator"]["h_i"]
    wt_opt["generator.h_sy0"] = nacelle["generator"]["h_sy0"]
    wt_opt["generator.h_w"] = nacelle["generator"]["h_w"]
    wt_opt["generator.k_fes"] = nacelle["generator"]["k_fes"]
    wt_opt["generator.k_fillr"] = nacelle["generator"]["k_fillr"]
    wt_opt["generator.k_fills"] = nacelle["generator"]["k_fills"]
    wt_opt["generator.k_s"] = nacelle["generator"]["k_s"]
    wt_opt["generator.m"] = nacelle["generator"]["m"]
    wt_opt["generator.mu_0"] = nacelle["generator"]["mu_0"]
    wt_opt["generator.mu_r"] = nacelle["generator"]["mu_r"]
    wt_opt["generator.p"] = nacelle["generator"]["p"]
    wt_opt["generator.phi"] = nacelle["generator"]["phi"]
    wt_opt["generator.q1"] = nacelle["generator"]["q1"]
    wt_opt["generator.q2"] = nacelle["generator"]["q2"]
    wt_opt["generator.ratio_mw2pp"] = nacelle["generator"]["ratio_mw2pp"]
    wt_opt["generator.resist_Cu"] = nacelle["generator"]["resist_Cu"]
    wt_opt["generator.sigma"] = nacelle["generator"]["sigma"]
    wt_opt["generator.y_tau_p"] = nacelle["generator"]["y_tau_p"]
    wt_opt["generator.y_tau_pr"] = nacelle["generator"]["y_tau_pr"]

    wt_opt["generator.I_0"] = nacelle["generator"]["I_0"]
    wt_opt["generator.d_r"] = nacelle["generator"]["d_r"]
    wt_opt["generator.h_m"] = nacelle["generator"]["h_m"]
    wt_opt["generator.h_0"] = nacelle["generator"]["h_0"]
    wt_opt["generator.h_s"] = nacelle["generator"]["h_s"]
    wt_opt["generator.len_s"] = nacelle["generator"]["len_s"]
    wt_opt["generator.n_r"] = nacelle["generator"]["n_r"]
    wt_opt["generator.rad_ag"] = nacelle["generator"]["rad_ag"]
    wt_opt["generator.t_wr"] = nacelle["generator"]["t_wr"]

    wt_opt["generator.n_s"] = nacelle["generator"]["n_s"]
    wt_opt["generator.b_st"] = nacelle["generator"]["b_st"]
    wt_opt["generator.d_s"] = nacelle["generator"]["d_s"]
    wt_opt["generator.t_ws"] = nacelle["generator"]["t_ws"]

    wt_opt["generator.rho_Copper"] = nacelle["generator"]["rho_Copper"]
    wt_opt["generator.rho_Fe"] = nacelle["generator"]["rho_Fe"]
    wt_opt["generator.rho_Fes"] = nacelle["generator"]["rho_Fes"]
    wt_opt["generator.rho_PM"] = nacelle["generator"]["rho_PM"]

    wt_opt["generator.C_Cu"] = nacelle["generator"]["C_Cu"]
    wt_opt["generator.C_Fe"] = nacelle["generator"]["C_Fe"]
    wt_opt["generator.C_Fes"] = nacelle["generator"]["C_Fes"]
    wt_opt["generator.C_PM"] = nacelle["generator"]["C_PM"]

    if modeling_options["WISDEM"]["GeneratorSE"]["type"] in ["pmsg_outer"]:
        wt_opt["generator.N_c"] = nacelle["generator"]["N_c"]
        wt_opt["generator.b"] = nacelle["generator"]["b"]
        wt_opt["generator.c"] = nacelle["generator"]["c"]
        wt_opt["generator.E_p"] = nacelle["generator"]["E_p"]
        wt_opt["generator.h_yr"] = nacelle["generator"]["h_yr"]
        wt_opt["generator.h_ys"] = nacelle["generator"]["h_ys"]
        wt_opt["generator.h_sr"] = nacelle["generator"]["h_sr"]
        wt_opt["generator.h_ss"] = nacelle["generator"]["h_ss"]
        wt_opt["generator.t_r"] = nacelle["generator"]["t_r"]
        wt_opt["generator.t_s"] = nacelle["generator"]["t_s"]

        wt_opt["generator.u_allow_pcent"] = nacelle["generator"]["u_allow_pcent"]
        wt_opt["generator.y_allow_pcent"] = nacelle["generator"]["y_allow_pcent"]
        wt_opt["generator.z_allow_deg"] = nacelle["generator"]["z_allow_deg"]
        wt_opt["generator.B_tmax"] = nacelle["generator"]["B_tmax"]

    if modeling_options["WISDEM"]["GeneratorSE"]["type"] in ["eesg", "pmsg_arms", "pmsg_disc"]:
        wt_opt["generator.tau_p"] = nacelle["generator"]["tau_p"]
        wt_opt["generator.h_ys"] = nacelle["generator"]["h_ys"]
        wt_opt["generator.h_yr"] = nacelle["generator"]["h_yr"]
        wt_opt["generator.b_arm"] = nacelle["generator"]["b_arm"]

    elif modeling_options["WISDEM"]["GeneratorSE"]["type"] in ["scig", "dfig"]:
        wt_opt["generator.B_symax"] = nacelle["generator"]["B_symax"]
        wt_opt["generator.S_Nmax"] = nacelle["generator"]["S_Nmax"]

    return wt_opt


def assign_tower_values(wt_opt, modeling_options, tower):
    # Function to assign values to the openmdao component Tower
    n_height = modeling_options["WISDEM"]["TowerSE"]["n_height_tower"]  # Number of points along tower height
    n_layers = modeling_options["WISDEM"]["TowerSE"]["n_layers_tower"]

    svec = np.unique(
        np.r_[
            tower["outer_shape_bem"]["outer_diameter"]["grid"],
            tower["outer_shape_bem"]["reference_axis"]["x"]["grid"],
            tower["outer_shape_bem"]["reference_axis"]["y"]["grid"],
            tower["outer_shape_bem"]["reference_axis"]["z"]["grid"],
        ]
    )

    # wt_opt['tower.s'] = svec
    wt_opt["tower.diameter"] = PchipInterpolator(
        tower["outer_shape_bem"]["outer_diameter"]["grid"], tower["outer_shape_bem"]["outer_diameter"]["values"]
    )(svec)
    wt_opt["tower.cd"] = PchipInterpolator(
        tower["outer_shape_bem"]["drag_coefficient"]["grid"],
        tower["outer_shape_bem"]["drag_coefficient"]["values"],
    )(svec)

    wt_opt["tower.ref_axis"][:, 0] = PchipInterpolator(
        tower["outer_shape_bem"]["reference_axis"]["x"]["grid"],
        tower["outer_shape_bem"]["reference_axis"]["x"]["values"],
    )(svec)
    wt_opt["tower.ref_axis"][:, 1] = PchipInterpolator(
        tower["outer_shape_bem"]["reference_axis"]["y"]["grid"],
        tower["outer_shape_bem"]["reference_axis"]["y"]["values"],
    )(svec)
    wt_opt["tower.ref_axis"][:, 2] = PchipInterpolator(
        tower["outer_shape_bem"]["reference_axis"]["z"]["grid"],
        tower["outer_shape_bem"]["reference_axis"]["z"]["values"],
    )(svec)

    layer_name = n_layers * [""]
    layer_mat = n_layers * [""]
    thickness = np.zeros((n_layers, n_height))
    for i in range(n_layers):
        layer_name[i] = tower["internal_structure_2d_fem"]["layers"][i]["name"]
        layer_mat[i] = tower["internal_structure_2d_fem"]["layers"][i]["material"]
        thickness[i] = PchipInterpolator(
            tower["internal_structure_2d_fem"]["layers"][i]["thickness"]["grid"],
            tower["internal_structure_2d_fem"]["layers"][i]["thickness"]["values"],
        )(svec)

    wt_opt["tower.layer_name"] = layer_name
    wt_opt["tower.layer_mat"] = layer_mat
    wt_opt["tower.layer_thickness"] = thickness

    wt_opt["tower.outfitting_factor"] = tower["internal_structure_2d_fem"]["outfitting_factor"]
    wt_opt["tower.tower_mass_user"] = tower["tower_mass_user"]

    if "Loading" in modeling_options["WISDEM"]:
        F = []
        M = []
        n_dlc = modeling_options["WISDEM"]["n_dlc"]
        for k in range(n_dlc):
            F = np.append(F, modeling_options["WISDEM"]["Loading"]["loads"][k]["force"])
            M = np.append(M, modeling_options["WISDEM"]["Loading"]["loads"][k]["moment"])
        F = F.reshape((n_dlc, 3)).T
        M = M.reshape((n_dlc, 3)).T

        if modeling_options["flags"]["tower"]:
            wt_opt["towerse.rna_mass"] = modeling_options["WISDEM"]["Loading"]["mass"]
            wt_opt["towerse.rna_cg"] = modeling_options["WISDEM"]["Loading"]["center_of_mass"]
            wt_opt["towerse.rna_I"] = modeling_options["WISDEM"]["Loading"]["moment_of_inertia"]
            n_dlc = modeling_options["WISDEM"]["n_dlc"]
            for k in range(n_dlc):
                kstr = "" if n_dlc <= 1 else str(k + 1)
                wt_opt[f"towerse.env{kstr}.Uref"] = modeling_options["WISDEM"]["Loading"]["loads"][k]["velocity"]
            wt_opt["towerse.tower.rna_F"] = F
            wt_opt["towerse.tower.rna_M"] = M

        if modeling_options["flags"]["monopile"]:
            # Monopile has the option for joint tower-monopile analysis, so load it here too.  Not true for jackets
            wt_opt["fixedse.rna_mass"] = modeling_options["WISDEM"]["Loading"]["mass"]
            wt_opt["fixedse.rna_cg"] = modeling_options["WISDEM"]["Loading"]["center_of_mass"]
            wt_opt["fixedse.rna_I"] = modeling_options["WISDEM"]["Loading"]["moment_of_inertia"]
            wt_opt["fixedse.monopile.rna_F"] = F
            wt_opt["fixedse.monopile.rna_M"] = M

    return wt_opt


def assign_monopile_values(wt_opt, modeling_options, monopile):
    # Function to assign values to the openmdao component Monopile
    n_height = modeling_options["WISDEM"]["FixedBottomSE"]["n_height"]  # Number of points along monopile height
    n_layers = modeling_options["WISDEM"]["FixedBottomSE"]["n_layers"]

    svec = np.unique(
        np.r_[
            monopile["outer_shape_bem"]["outer_diameter"]["grid"],
            monopile["outer_shape_bem"]["reference_axis"]["x"]["grid"],
            monopile["outer_shape_bem"]["reference_axis"]["y"]["grid"],
            monopile["outer_shape_bem"]["reference_axis"]["z"]["grid"],
        ]
    )

    wt_opt["monopile.s"] = svec
    wt_opt["monopile.diameter"] = PchipInterpolator(
        monopile["outer_shape_bem"]["outer_diameter"]["grid"],
        monopile["outer_shape_bem"]["outer_diameter"]["values"],
    )(svec)

    wt_opt["monopile.ref_axis"][:, 0] = PchipInterpolator(
        monopile["outer_shape_bem"]["reference_axis"]["x"]["grid"],
        monopile["outer_shape_bem"]["reference_axis"]["x"]["values"],
    )(svec)
    wt_opt["monopile.ref_axis"][:, 1] = PchipInterpolator(
        monopile["outer_shape_bem"]["reference_axis"]["y"]["grid"],
        monopile["outer_shape_bem"]["reference_axis"]["y"]["values"],
    )(svec)
    wt_opt["monopile.ref_axis"][:, 2] = PchipInterpolator(
        monopile["outer_shape_bem"]["reference_axis"]["z"]["grid"],
        monopile["outer_shape_bem"]["reference_axis"]["z"]["values"],
    )(svec)

    layer_name = n_layers * [""]
    layer_mat = n_layers * [""]
    thickness = np.zeros((n_layers, n_height))
    for i in range(n_layers):
        layer_name[i] = monopile["internal_structure_2d_fem"]["layers"][i]["name"]
        layer_mat[i] = monopile["internal_structure_2d_fem"]["layers"][i]["material"]
        thickness[i] = PchipInterpolator(
            monopile["internal_structure_2d_fem"]["layers"][i]["thickness"]["grid"],
            monopile["internal_structure_2d_fem"]["layers"][i]["thickness"]["values"],
        )(svec)

    wt_opt["monopile.layer_name"] = layer_name
    wt_opt["monopile.layer_mat"] = layer_mat
    wt_opt["monopile.layer_thickness"] = thickness

    wt_opt["monopile.outfitting_factor"] = monopile["internal_structure_2d_fem"]["outfitting_factor"]
    wt_opt["monopile.transition_piece_mass"] = monopile["transition_piece_mass"]
    wt_opt["monopile.transition_piece_cost"] = monopile["transition_piece_cost"]
    wt_opt["monopile.gravity_foundation_mass"] = monopile["gravity_foundation_mass"]
    wt_opt["monopile.monopile_mass_user"] = monopile["monopile_mass_user"]

    return wt_opt


def assign_jacket_values(wt_opt, modeling_options, jacket):
    # Function to assign values to the openmdao component Jacket
    wt_opt["jacket.transition_piece_mass"] = jacket["transition_piece_mass"]
    wt_opt["jacket.transition_piece_cost"] = jacket["transition_piece_cost"]
    wt_opt["jacket.gravity_foundation_mass"] = jacket["gravity_foundation_mass"]
    wt_opt["jacket.r_head"] = jacket["r_head"]
    wt_opt["jacket.foot_head_ratio"] = jacket["r_foot"] / jacket["r_head"]
    wt_opt["jacket.height"] = jacket["height"]
    wt_opt["jacket.leg_diameter"] = jacket["leg_diameter"]
    wt_opt["jacket.leg_thickness"] = jacket["leg_thickness"]
    wt_opt["jacket.brace_diameters"] = jacket["brace_diameters"]
    wt_opt["jacket.brace_thicknesses"] = jacket["brace_thicknesses"]
    wt_opt["jacket.bay_spacing"] = jacket["bay_spacing"]
    wt_opt["jacket.jacket_mass_user"] = jacket["jacket_mass_user"]

    return wt_opt


def assign_floating_values(wt_opt, modeling_options, floating, opt_options):
    float_opt = opt_options["design_variables"]["floating"]
    floating_init_options = modeling_options["floating"]
    n_joints = floating_init_options["joints"]["n_joints"]
    # Loop through joints and assign location values to openmdao entry
    for i in range(n_joints):
        wt_opt["floating.location_in"][i, :] = floating["joints"][i]["location"]

    # Set transition joint/node
    if modeling_options["floating"]["transition_joint"] is None:
        centroid = wt_opt["floating.location_in"][:, :2].mean(axis=0)
        zmax = wt_opt["floating.location_in"][:, 2].max()
        itrans = util.closest_node(wt_opt["floating.location_in"], np.r_[centroid, zmax])
    else:
        itrans = modeling_options["floating"]["transition_joint"]
    wt_opt["floating.transition_node"] = wt_opt["floating.location_in"][itrans, :]
    wt_opt["floating.transition_piece_mass"] = floating["transition_piece_mass"]
    wt_opt["floating.transition_piece_cost"] = floating["transition_piece_cost"]

    # Assign rigid body info
    for k, rb in enumerate(floating['rigid_bodies']):
        rb_joint_index = floating_init_options['joints']['name2idx'][rb['joint1']]
        wt_opt[f"floating.rigid_body_{k}_node"] = floating["joints"][rb_joint_index]["location"]
        wt_opt[f"floating.rigid_body_{k}_mass"] = rb['mass']
        wt_opt[f"floating.rigid_body_{k}_inertia"] = rb['moments_of_inertia']

    # Make sure IVCs are initialized too
    for k, linked_node_dict in enumerate(modeling_options["floating"]["joints"]["design_variable_data"]):
        idx = linked_node_dict["indices"]
        dim = linked_node_dict["dimension"]
        wt_opt[f"floating.jointdv_{k}"] = wt_opt["floating.location_in"][idx, dim].mean()

    # Now do members by assigning to unique member groups
    n_members = floating_init_options["members"]["n_members"]
    for i in range(n_members):
        name_member = floating_init_options["members"]["name"][i]
        grid_member = floating_init_options["members"]["grid_member_" + floating_init_options["members"]["name"][i]]
        grid_geom = floating_init_options["members"]["geom_member_" + floating_init_options["members"]["name"][i]]
        idx = floating_init_options["members"]["name2idx"][name_member]

        wt_opt[f"floating.memgrp{idx}.s"] = grid_member
        wt_opt[f"floating.memgrp{idx}.s_in"] = grid_geom

        # Check user defined coefficients inputs
        usr_defined_coeffs = ["Ca", "Cd"]
        if floating["members"][i]["outer_shape"]["shape"] == "rectangular":
            usr_defined_coeffs += ["Cay", "Cdy"]
            grid_length = len(floating["members"][i]["outer_shape"]["side_length_a"]["grid"])
        else:
            grid_length = len(floating["members"][i]["outer_shape"]["outer_diameter"]["grid"])
            
        usr_defined_flag = {}
        for coeff in usr_defined_coeffs:
            usr_defined_flag[coeff] = np.all(np.array(floating["members"][i][coeff])>0)
            if isinstance(floating["members"][i][coeff], list):
                coeff_length = len(floating["members"][i][coeff])
                if usr_defined_flag[coeff]:
                        assert grid_length == coeff_length, f"Users define {coeff} array along member {name_member} for different sectitions, but the coefficient array length is different from grid length. Please correct them to consistent or you can also define {coeff} as a scalar constant."
            else: 
            # If the coefficient is a constant, make it a list with one constant. Just for each of operation and simplicity, so the we can uniformlly treat it as list later and no need for extra conditionals.
                floating["members"][i][coeff] = [floating["members"][i][coeff]]*grid_length


        diameter_assigned = False
        for j, kgrp in enumerate(float_opt["members"]["groups"]):
            memname = kgrp["names"][0]
            idx2 = floating_init_options["members"]["name2idx"][memname]
            if idx == idx2:
                # TODO: Need better ways to condition
                if "diameter" in float_opt["members"]["groups"][j]:
                    if float_opt["members"]["groups"][j]["diameter"]["constant"]:
                        wt_opt[f"floating.memgrp{idx}.outer_diameter_in"] = floating["members"][i]["outer_shape"][
                            "outer_diameter"
                        ]["values"][0]
                        wt_opt[f"floating.memgrp{idx}.ca_usr_geom"] = floating["members"][i]["Ca"][0] if floating["members"][i]["Ca"][0]>0.0 else 1
                        wt_opt[f"floating.memgrp{idx}.cd_usr_geom"] = floating["members"][i]["Cd"][0] if floating["members"][i]["Cd"][0]>0.0 else 1
                    else:
                        wt_opt[f"floating.memgrp{idx}.outer_diameter_in"][:] = floating["members"][i]["outer_shape"][
                            "outer_diameter"
                        ]["values"]
                        wt_opt[f"floating.memgrp{idx}.ca_usr_geom"] = floating["members"][i]["Ca"] if np.all(floating["members"][i]["Ca"]>0.0) else 1
                        wt_opt[f"floating.memgrp{idx}.cd_usr_geom"] = floating["members"][i]["Cd"] if np.all(floating["members"][i]["Cd"]>0.0) else 1
                    diameter_assigned = True
                if "side_length_a" in float_opt["members"]["groups"][j]:
                    if float_opt["members"]["groups"][j]["side_length_a"]["constant"]:
                        wt_opt[f"floating.memgrp{idx}.side_length_a_in"] = floating["members"][i]["outer_shape"][
                            "side_length_a"
                        ]["values"][0]
                        wt_opt[f"floating.memgrp{idx}.ca_usr_geom"] = floating["members"][i]["Ca"][0] if floating["members"][i]["Ca"][0]>0.0 else 1
                        wt_opt[f"floating.memgrp{idx}.cd_usr_geom"] = floating["members"][i]["Cd"][0] if floating["members"][i]["Ca"][0]>0.0 else 1
                    else:
                        wt_opt[f"floating.memgrp{idx}.side_length_a_in"][:] = floating["members"][i]["outer_shape"][
                            "side_length_a"
                        ]["values"]
                        wt_opt[f"floating.memgrp{idx}.ca_usr_geom"] = floating["members"][i]["Ca"] if np.all(floating["members"][i]["Ca"]>0.0) else 1
                        wt_opt[f"floating.memgrp{idx}.cd_usr_geom"] = floating["members"][i]["Cd"] if np.all(floating["members"][i]["Ca"]>0.0) else 1
                if "side_length_b" in float_opt["members"]["groups"][j]:
                    if float_opt["members"]["groups"][j]["side_length_b"]["constant"]:
                        wt_opt[f"floating.memgrp{idx}.side_length_b_in"] = floating["members"][i]["outer_shape"][
                            "side_length_b"
                        ]["values"][0]
                        wt_opt[f"floating.memgrp{idx}.cay_usr_geom"] = floating["members"][i]["Cay"][0] if floating["members"][i]["Cay"][0]>0.0 else 1
                        wt_opt[f"floating.memgrp{idx}.cdy_usr_geom"] = floating["members"][i]["Cdy"][0] if floating["members"][i]["Cay"][0]>0.0 else 1
                    else:
                        wt_opt[f"floating.memgrp{idx}.side_length_b_in"][:] = floating["members"][i]["outer_shape"][
                            "side_length_b"
                        ]["values"]
                        wt_opt[f"floating.memgrp{idx}.cay_usr_geom"] = floating["members"][i]["Cay"] if np.all(floating["members"][i]["Cay"]>0.0) else 1
                        wt_opt[f"floating.memgrp{idx}.cdy_usr_geom"] = floating["members"][i]["Cdy"] if np.all(floating["members"][i]["Cdy"]>0.0) else 1
                    diameter_assigned = True

        if not diameter_assigned:
            try:
                wt_opt[f"floating.memgrp{idx}.outer_diameter_in"] = PchipInterpolator(
                    floating["members"][i]["outer_shape"]["outer_diameter"]["grid"],
                    floating["members"][i]["outer_shape"]["outer_diameter"]["values"],
                )(grid_geom)
                for coeff in usr_defined_flag.keys():
                    if usr_defined_flag[coeff]:
                        wt_opt[f"floating.memgrp{idx}.{coeff.lower()}_usr_geom"] = PchipInterpolator(
                        floating["members"][i]["outer_shape"]["outer_diameter"]["grid"],
                        floating["members"][i][coeff],
                        )(grid_geom)
            except:
                wt_opt[f"floating.memgrp{idx}.side_length_a_in"] = PchipInterpolator(
                    floating["members"][i]["outer_shape"]["side_length_a"]["grid"],
                    floating["members"][i]["outer_shape"]["side_length_a"]["values"],
                )(grid_geom)
                wt_opt[f"floating.memgrp{idx}.side_length_b_in"] = PchipInterpolator(
                    floating["members"][i]["outer_shape"]["side_length_b"]["grid"],
                    floating["members"][i]["outer_shape"]["side_length_b"]["values"],
                )(grid_geom)
                
                for coeff in usr_defined_flag.keys():
                    if usr_defined_flag[coeff]:
                        wt_opt[f"floating.memgrp{idx}.{coeff.lower()}_usr_geom"] = PchipInterpolator(
                        floating["members"][i]["outer_shape"]["side_length_a"]["grid"],
                        floating["members"][i][coeff],
                        )(grid_geom)

        wt_opt[f"floating.memgrp{idx}.outfitting_factor"] = floating["members"][i]["internal_structure"][
            "outfitting_factor"
        ]

        wt_opt[f"floating.memgrp{idx}.outfitting_factor"] = floating["members"][i]["internal_structure"][
            "outfitting_factor"
        ]

        istruct = floating["members"][i]["internal_structure"]
        if "bulkhead" in istruct:
            wt_opt[f"floating.memgrp{idx}.bulkhead_grid"] = istruct["bulkhead"]["thickness"]["grid"]
            wt_opt[f"floating.memgrp{idx}.bulkhead_thickness"] = istruct["bulkhead"]["thickness"]["values"]

        n_layers = floating_init_options["members"]["n_layers"][i]
        layer_mat = [""] * n_layers
        for j in range(n_layers):
            layer_mat[j] = istruct["layers"][j]["material"]

            wt_opt[f"floating.memgrp{idx}.layer_thickness_in"][j, :] = PchipInterpolator(
                istruct["layers"][j]["thickness"]["grid"],
                istruct["layers"][j]["thickness"]["values"],
            )(grid_geom)
        wt_opt[f"floating.memgrp{idx}.layer_materials"] = layer_mat

        if "ring_stiffeners" in istruct:
            wt_opt[f"floating.memgrp{idx}.ring_stiffener_web_height"] = istruct["ring_stiffeners"]["web_height"]
            wt_opt[f"floating.memgrp{idx}.ring_stiffener_web_thickness"] = istruct["ring_stiffeners"]["web_thickness"]
            wt_opt[f"floating.memgrp{idx}.ring_stiffener_flange_thickness"] = istruct["ring_stiffeners"][
                "flange_thickness"
            ]
            wt_opt[f"floating.memgrp{idx}.ring_stiffener_flange_width"] = istruct["ring_stiffeners"]["flange_width"]
            wt_opt[f"floating.memgrp{idx}.ring_stiffener_spacing"] = istruct["ring_stiffeners"]["spacing"]

        if "longitudinal_stiffeners" in istruct:
            wt_opt[f"floating.memgrp{idx}.axial_stiffener_web_height"] = istruct["longitudinal_stiffeners"][
                "web_height"
            ]
            wt_opt[f"floating.memgrp{idx}.axial_stiffener_web_thickness"] = istruct["longitudinal_stiffeners"][
                "web_thickness"
            ]
            wt_opt[f"floating.memgrp{idx}.axial_stiffener_flange_thickness"] = istruct["longitudinal_stiffeners"][
                "flange_thickness"
            ]
            wt_opt[f"floating.memgrp{idx}.axial_stiffener_flange_width"] = istruct["longitudinal_stiffeners"][
                "flange_width"
            ]
            wt_opt[f"floating.memgrp{idx}.axial_stiffener_spacing"] = istruct["longitudinal_stiffeners"]["spacing"]

        n_ballasts = floating_init_options["members"]["n_ballasts"][i]
        ballast_mat = [""] * n_ballasts
        for j in range(n_ballasts):
            wt_opt[f"floating.memgrp{idx}.ballast_grid"][j, :] = istruct["ballasts"][j]["grid"]
            if floating_init_options["members"]["ballast_flag_member_" + name_member][j] == False:
                wt_opt[f"floating.memgrp{idx}.ballast_volume"][j] = istruct["ballasts"][j]["volume"]
                ballast_mat[j] = istruct["ballasts"][j]["material"]
            else:
                wt_opt[f"floating.memgrp{idx}.ballast_volume"][j] = 0.0
                ballast_mat[j] = "seawater"
        wt_opt[f"floating.memgrp{idx}.ballast_materials"] = ballast_mat

        wt_opt[f"floating.memgrp{idx}.member_mass_user"] = floating["members"][i]["member_mass_user"]
        
        if floating_init_options["members"]["n_axial_joints"][i] > 0:
            for j in range(floating_init_options["members"]["n_axial_joints"][i]):
                wt_opt[f"floating.memgrp{idx}.grid_axial_joints"][j] = floating["members"][i]["axial_joints"][j]["grid"]

    if "Loading" in modeling_options["WISDEM"]:
        if modeling_options["flags"]["tower"]:
            wt_opt["floatingse.rna_mass"] = modeling_options["WISDEM"]["Loading"]["mass"]
            wt_opt["floatingse.rna_cg"] = modeling_options["WISDEM"]["Loading"]["center_of_mass"]
            wt_opt["floatingse.rna_I"] = modeling_options["WISDEM"]["Loading"]["moment_of_inertia"]

    return wt_opt


def assign_mooring_values(wt_opt, modeling_options, mooring):
    # Mooring system parameters
    mooring_init_options = modeling_options["mooring"]

    n_nodes = mooring_init_options["n_nodes"]
    n_lines = mooring_init_options["n_lines"]
    n_line_types = mooring_init_options["n_line_types"]
    n_anchor_types = mooring_init_options["n_anchor_types"]
    n_design = 1 if mooring_init_options["symmetric"] else n_lines

    wt_opt["mooring.n_lines"] = n_lines  # Needed for ORBIT
    wt_opt["mooring.node_names"] = [mooring["nodes"][i]["name"] for i in range(n_nodes)]
    wt_opt["mooring.nodes_joint_name"] = ["" for i in range(n_nodes)]
    wt_opt["mooring.line_id"] = [mooring["lines"][i]["line_type"] for i in range(n_lines)]
    line_names = [mooring["line_types"][i]["name"] for i in range(n_line_types)]
    anchor_names = [mooring["anchor_types"][i]["name"] for i in range(n_anchor_types)]
    for i in range(n_nodes):
        if "location" in mooring["nodes"][i]:
            wt_opt["mooring.nodes_location"][i, :] = mooring["nodes"][i]["location"]
        else:
            wt_opt["mooring.nodes_joint_name"][i] = mooring["nodes"][i]["joint"]
        wt_opt["mooring.nodes_mass"][i] = mooring["nodes"][i]["node_mass"]
        wt_opt["mooring.nodes_volume"][i] = mooring["nodes"][i]["node_volume"]
        wt_opt["mooring.nodes_drag_area"][i] = mooring["nodes"][i]["drag_area"]
        wt_opt["mooring.nodes_added_mass"][i] = mooring["nodes"][i]["added_mass"]

    for i in range(n_design):
        wt_opt["mooring.unstretched_length_in"][i] = mooring["lines"][i]["unstretched_length"]

    for jj, jname in enumerate(wt_opt["mooring.line_id"]):
        node1 = mooring["lines"][jj]["node1"]
        node2 = mooring["lines"][jj]["node2"]
        for ii, iname in enumerate(line_names):
            if jname == iname:
                d2 = mooring["line_types"][ii]["diameter"] ** 2
                if jj < n_design:
                    wt_opt["mooring.line_diameter_in"][jj] = mooring["line_types"][ii]["diameter"]
                if mooring_init_options["line_material"][jj] == "custom":
                    wt_opt["mooring.line_mass_density_coeff"][jj] = mooring["line_types"][ii]["mass_density"] / d2
                    wt_opt["mooring.line_stiffness_coeff"][jj] = mooring["line_types"][ii]["stiffness"] / d2
                    wt_opt["mooring.line_breaking_load_coeff"][jj] = mooring["line_types"][ii]["breaking_load"] / d2
                    wt_opt["mooring.line_cost_rate_coeff"][jj] = mooring["line_types"][ii]["cost"] / d2
                wt_opt["mooring.line_transverse_added_mass_coeff"][jj] = (
                    mooring["line_types"][ii]["transverse_added_mass"] / d2
                )
                wt_opt["mooring.line_tangential_added_mass_coeff"][jj] = (
                    mooring["line_types"][ii]["tangential_added_mass"] / d2
                )
                wt_opt["mooring.line_transverse_drag_coeff"][jj] = mooring["line_types"][ii]["transverse_drag"] / d2
                wt_opt["mooring.line_tangential_drag_coeff"][jj] = mooring["line_types"][ii]["tangential_drag"] / d2
        for ii, iname in enumerate(wt_opt["mooring.node_names"]):
            if node1 == iname or node2 == iname and mooring["nodes"][ii]["node_type"] == "fixed":
                for kk, kname in enumerate(anchor_names):
                    if kname == mooring["nodes"][ii]["anchor_type"]:
                        if mooring_init_options["line_anchor"][jj] == "custom":
                            wt_opt["mooring.anchor_mass"][jj] = mooring["anchor_types"][kk]["mass"]
                            wt_opt["mooring.anchor_cost"][jj] = mooring["anchor_types"][kk]["cost"]
                            wt_opt["mooring.anchor_max_vertical_load"][jj] = mooring["anchor_types"][kk][
                                "max_vertical_load"
                            ]
                            wt_opt["mooring.anchor_max_lateral_load"][jj] = mooring["anchor_types"][kk][
                                "max_lateral_load"
                            ]

    # Give warnings if we have different types or asymmetrical lines
    if (
        np.unique(wt_opt["mooring.unstretched_length"]).size > 1
        or np.unique(wt_opt["mooring.line_diameter"]).size > 1
        or np.unique(wt_opt["mooring.line_mass_density_coeff"]).size > 1
        or np.unique(wt_opt["mooring.line_stiffness_coeff"]).size > 1
        or np.unique(wt_opt["mooring.anchor_mass"]).size > 1
    ):
        logger.debug(
            "WARNING: Multiple mooring line or anchor types entered, but can only process symmetrical arrangements for now"
        )

    return wt_opt


def assign_control_values(wt_opt, modeling_options, control):
    # Controller parameters
    wt_opt["control.V_in"] = control["supervisory"]["Vin"]
    wt_opt["control.V_out"] = control["supervisory"]["Vout"]
    wt_opt["control.minOmega"] = control["torque"]["VS_minspd"]
    wt_opt["control.maxOmega"] = control["torque"]["VS_maxspd"]
    wt_opt["control.rated_TSR"] = control["torque"]["tsr"]
    wt_opt["control.rated_pitch"] = control["pitch"]["min_pitch"]
    wt_opt["control.ps_percent"] = control["pitch"]["ps_percent"]
    wt_opt["control.fix_pitch_regI12"] = control["pitch"]["fix_pitch_regI12"]
    wt_opt["control.max_TS"] = control["supervisory"]["maxTS"]
    wt_opt["control.max_pitch_rate"] = control["pitch"]["max_pitch_rate"]
    wt_opt["control.max_torque_rate"] = control["torque"]["max_torque_rate"]

    return wt_opt


def assign_configuration_values(wt_opt, assembly, opt_options):
    class_val = assembly["turbine_class"].upper()
    if class_val in [1, "1"]:
        class_val = "I"
    elif class_val in [2, "2"]:
        class_val = "II"
    elif class_val in [3, "3"]:
        class_val = "III"
    elif class_val in [4, "4"]:
        class_val = "IV"
    wt_opt["configuration.ws_class"] = class_val
    wt_opt["configuration.turb_class"] = assembly["turbulence_class"].upper()
    wt_opt["configuration.gearbox_type"] = assembly["drivetrain"].lower()
    wt_opt["configuration.rotor_orientation"] = assembly["rotor_orientation"].lower()
    wt_opt["configuration.upwind"] = wt_opt["configuration.rotor_orientation"] == "upwind"
    wt_opt["configuration.n_blades"] = int(assembly["number_of_blades"])
    wt_opt["configuration.rotor_diameter_user"] = assembly["rotor_diameter"]
    wt_opt["configuration.hub_height_user"] = assembly["hub_height"]
    wt_opt["configuration.rated_power"] = assembly["rated_power"]
    wt_opt["configuration.lifetime"] = assembly["lifetime"]

    # Checks for errors
    if int(assembly["number_of_blades"]) - assembly["number_of_blades"] != 0:
        raise Exception("ERROR: the number of blades must be an integer")

    if assembly["rotor_diameter"] == 0.0 and opt_options["design_variables"]["rotor_diameter"]["flag"]:
        raise Exception(
            "ERROR: you activated the rotor diameter as design variable, but you have not specified the rotor diameter in the geometry yaml."
        )

    return wt_opt


def assign_environment_values(wt_opt, environment, offshore, blade_flag):
    wt_opt["env.rho_air"] = environment["air_density"]
    wt_opt["env.mu_air"] = environment["air_dyn_viscosity"]
    if offshore:
        wt_opt["env.rho_water"] = environment["water_density"]
        wt_opt["env.mu_water"] = environment["water_dyn_viscosity"]
        wt_opt["env.water_depth"] = environment["water_depth"]
        wt_opt["env.Hsig_wave"] = environment["significant_wave_height"]
        wt_opt["env.Tsig_wave"] = environment["significant_wave_period"]
    wt_opt["env.weibull_k"] = environment["weib_shape_parameter"]
    wt_opt["env.speed_sound_air"] = environment["air_speed_sound"]
    wt_opt["env.shear_exp"] = environment["shear_exp"]
    wt_opt["env.G_soil"] = environment["soil_shear_modulus"]
    wt_opt["env.nu_soil"] = environment["soil_poisson"]
    if blade_flag:
        wt_opt["rotorse.wt_class.V_mean_overwrite"] = environment["V_mean"]

    return wt_opt


def assign_bos_values(wt_opt, bos, offshore):
    wt_opt["bos.plant_turbine_spacing"] = bos["plant_turbine_spacing"]
    wt_opt["bos.plant_row_spacing"] = bos["plant_row_spacing"]
    wt_opt["bos.commissioning_cost_kW"] = bos["commissioning_cost_kW"]
    wt_opt["bos.decommissioning_cost_kW"] = bos["decommissioning_cost_kW"]
    wt_opt["bos.distance_to_substation"] = bos["distance_to_substation"]
    wt_opt["bos.distance_to_interconnection"] = bos["distance_to_interconnection"]
    if offshore:
        wt_opt["bos.site_distance"] = bos["distance_to_site"]
        wt_opt["bos.distance_to_landfall"] = bos["distance_to_landfall"]
        wt_opt["bos.port_cost_per_month"] = bos["port_cost_per_month"]
        wt_opt["bos.site_auction_price"] = bos["site_auction_price"]
        wt_opt["bos.site_assessment_cost"] = bos["site_assessment_cost"]
        wt_opt["bos.construction_insurance"] = bos["construction_insurance"]
        wt_opt["bos.construction_financing"] = bos["construction_financing"]
        wt_opt["bos.contingency"] = bos["contingency"]
        wt_opt["bos.construction_plan_cost"] = bos["construction_plan_cost"]
        wt_opt["bos.installation_plan_cost"] = bos["installation_plan_cost"]
        wt_opt["bos.boem_review_cost"] = bos["boem_review_cost"]
    else:
        wt_opt["bos.interconnect_voltage"] = bos["interconnect_voltage"]

    return wt_opt


def assign_costs_values(wt_opt, costs):
    wt_opt["costs.turbine_number"] = costs["turbine_number"]
    wt_opt["costs.opex_per_kW"] = costs["opex_per_kW"]
    wt_opt["costs.bos_per_kW"] = costs["bos_per_kW"]
    wt_opt["costs.wake_loss_factor"] = costs["wake_loss_factor"]
    wt_opt["costs.fixed_charge_rate"] = costs["fixed_charge_rate"]
    wt_opt["costs.labor_rate"] = costs["labor_rate"]
    wt_opt["costs.painting_rate"] = costs["painting_rate"]

    wt_opt["costs.blade_mass_cost_coeff"] = costs["blade_mass_cost_coeff"]
    wt_opt["costs.hub_mass_cost_coeff"] = costs["hub_mass_cost_coeff"]
    wt_opt["costs.pitch_system_mass_cost_coeff"] = costs["pitch_system_mass_cost_coeff"]
    wt_opt["costs.spinner_mass_cost_coeff"] = costs["spinner_mass_cost_coeff"]
    wt_opt["costs.lss_mass_cost_coeff"] = costs["lss_mass_cost_coeff"]
    wt_opt["costs.bearing_mass_cost_coeff"] = costs["bearing_mass_cost_coeff"]
    wt_opt["costs.gearbox_torque_cost"] = costs["gearbox_torque_cost"]
    wt_opt["costs.hss_mass_cost_coeff"] = costs["hss_mass_cost_coeff"]
    wt_opt["costs.generator_mass_cost_coeff"] = costs["generator_mass_cost_coeff"]
    wt_opt["costs.bedplate_mass_cost_coeff"] = costs["bedplate_mass_cost_coeff"]
    wt_opt["costs.yaw_mass_cost_coeff"] = costs["yaw_mass_cost_coeff"]
    wt_opt["costs.converter_mass_cost_coeff"] = costs["converter_mass_cost_coeff"]
    wt_opt["costs.transformer_mass_cost_coeff"] = costs["transformer_mass_cost_coeff"]
    wt_opt["costs.hvac_mass_cost_coeff"] = costs["hvac_mass_cost_coeff"]
    wt_opt["costs.cover_mass_cost_coeff"] = costs["cover_mass_cost_coeff"]
    wt_opt["costs.elec_connec_machine_rating_cost_coeff"] = costs["elec_connec_machine_rating_cost_coeff"]
    wt_opt["costs.platforms_mass_cost_coeff"] = costs["platforms_mass_cost_coeff"]
    wt_opt["costs.tower_mass_cost_coeff"] = costs["tower_mass_cost_coeff"]
    wt_opt["costs.controls_machine_rating_cost_coeff"] = costs["controls_machine_rating_cost_coeff"]
    wt_opt["costs.crane_cost"] = costs["crane_cost"]
    wt_opt["costs.electricity_price"] = costs["electricity_price"]
    wt_opt["costs.reserve_margin_price"] = costs["reserve_margin_price"]
    wt_opt["costs.capacity_credit"] = costs["capacity_credit"]
    wt_opt["costs.benchmark_price"] = costs["benchmark_price"]

    if "offset_tcc_per_kW" in costs:
        wt_opt["costs.offset_tcc_per_kW"] = costs["offset_tcc_per_kW"]

    return wt_opt


def assign_airfoil_values(wt_opt, modeling_options, airfoils, coordinates_only=False):
    # Function to assign values to the openmdao component Airfoils

    n_af = modeling_options["WISDEM"]["RotorSE"]["n_af"]
    n_aoa = modeling_options["WISDEM"]["RotorSE"]["n_aoa"]
    aoa = modeling_options["WISDEM"]["RotorSE"]["aoa"]
    n_Re = modeling_options["WISDEM"]["RotorSE"]["n_Re"]
    n_tab = modeling_options["WISDEM"]["RotorSE"]["n_tab"]
    n_xy = modeling_options["WISDEM"]["RotorSE"]["n_xy"]

    name = n_af * [""]
    ac = np.zeros(n_af)
    r_thick = np.zeros(n_af)
    Re_all = []
    for i in range(n_af):
        name[i] = airfoils[i]["name"]
        ac[i] = airfoils[i]["aerodynamic_center"]
        r_thick[i] = airfoils[i]["relative_thickness"]
        for j in range(len(airfoils[i]["polars"])):
            Re_all.append(airfoils[i]["polars"][j]["re"])
    Re = np.unique(Re_all)

    cl = np.zeros((n_af, n_aoa, n_Re, n_tab))
    cd = np.zeros((n_af, n_aoa, n_Re, n_tab))
    cm = np.zeros((n_af, n_aoa, n_Re, n_tab))

    coord_xy = np.zeros((n_af, n_xy, 2))

    # Interp cl-cd-cm along predefined grid of angle of attack
    for i in range(n_af):
        Re_i = np.array( [airfoils[i]["polars"][j]["re"] for j in range(len(airfoils[i]["polars"]))] )
        n_Re_i = len(np.unique(Re_i))
        Re_j = np.zeros(n_Re_i)
        j_Re = np.zeros(n_Re_i, dtype=int)
        for j in range(n_Re_i):
            Re_j[j] = airfoils[i]["polars"][j]["re"]
            j_Re[j] = np.argmin(np.abs(Re - Re_j[j]))
            for k in range(n_tab):
                cl[i, :, j_Re[j], k] = PchipInterpolator(
                    airfoils[i]["polars"][j]["c_l"]["grid"], airfoils[i]["polars"][j]["c_l"]["values"]
                )(aoa)
                cd[i, :, j_Re[j], k] = PchipInterpolator(
                    airfoils[i]["polars"][j]["c_d"]["grid"], airfoils[i]["polars"][j]["c_d"]["values"]
                )(aoa)
                cm[i, :, j_Re[j], k] = PchipInterpolator(
                    airfoils[i]["polars"][j]["c_m"]["grid"], airfoils[i]["polars"][j]["c_m"]["values"]
                )(aoa)

                if np.abs(cl[i, 0, j, k] - cl[i, -1, j, k]) > 1.0e-5:
                    cl[i, 0, j, k] = cl[i, -1, j, k]
                    logger.debug(
                        "WARNING: Airfoil "
                        + name[i]
                        + " has the lift coefficient at Re "
                        + str(Re_j[j])
                        + " different between + and - pi rad. This is fixed automatically, but please check the input data."
                    )
                if np.abs(cd[i, 0, j, k] - cd[i, -1, j, k]) > 1.0e-5:
                    cd[i, 0, j, k] = cd[i, -1, j, k]
                    logger.debug(
                        "WARNING: Airfoil "
                        + name[i]
                        + " has the drag coefficient at Re "
                        + str(Re_j[j])
                        + " different between + and - pi rad. This is fixed automatically, but please check the input data."
                    )
                if np.abs(cm[i, 0, j, k] - cm[i, -1, j, k]) > 1.0e-5:
                    cm[i, 0, j, k] = cm[i, -1, j, k]
                    logger.debug(
                        "WARNING: Airfoil "
                        + name[i]
                        + " has the moment coefficient at Re "
                        + str(Re_j[j])
                        + " different between + and - pi rad. This is fixed automatically, but please check the input data."
                    )

        # Re-interpolate cl-cd-cm along the Re dimension if less than n_Re were provided in the input yaml (common condition)
        for l in range(n_aoa):
            for k in range(n_tab):
                cl[i, l, :, k] = (
                    PchipInterpolator(Re_j, cl[i, l, j_Re, k])(Re)
                    if (len(cl[i, l, j_Re, k]) != 1)
                    else cl[i, l, j_Re, k]
                )
                cd[i, l, :, k] = (
                    PchipInterpolator(Re_j, cd[i, l, j_Re, k])(Re)
                    if (len(cd[i, l, j_Re, k]) != 1)
                    else cd[i, l, j_Re, k]
                )
                cm[i, l, :, k] = (
                    PchipInterpolator(Re_j, cm[i, l, j_Re, k])(Re)
                    if (len(cm[i, l, j_Re, k]) != 1)
                    else cm[i, l, j_Re, k]
                )

        points = np.column_stack((airfoils[i]["coordinates"]["x"], airfoils[i]["coordinates"]["y"]))
        # Check that airfoil points are declared from the TE suction side to TE pressure side
        idx_le = np.argmin(points[:, 0])
        if np.mean(points[:idx_le, 1]) > 0.0:
            points = np.flip(points, axis=0)

        # Remap points using class AirfoilShape
        af = AirfoilShape(points=points)
        af.redistribute(n_xy, even=False, dLE=True)
        s = af.s
        af_points = af.points

        # Add trailing edge point if not defined
        if [1, 0] not in af_points.tolist():
            af_points[:, 0] -= af_points[np.argmin(af_points[:, 0]), 0]
        c = max(af_points[:, 0]) - min(af_points[:, 0])
        af_points[:, :] /= c

        coord_xy[i, :, :] = af_points

        # Plotting
        # import matplotlib.pyplot as plt
        # plt.plot(af_points[:,0], af_points[:,1], '.')
        # plt.plot(af_points[:,0], af_points[:,1])
        # plt.show()

    # Assign to openmdao structure
    wt_opt["airfoils.name"] = name
    wt_opt["airfoils.r_thick"] = r_thick
    if coordinates_only == False:
        wt_opt["airfoils.aoa"] = aoa
        wt_opt["airfoils.ac"] = ac
        wt_opt["airfoils.Re"] = Re
        wt_opt["airfoils.cl"] = cl
        wt_opt["airfoils.cd"] = cd
        wt_opt["airfoils.cm"] = cm

    wt_opt["airfoils.coord_xy"] = coord_xy

    return wt_opt


def assign_material_values(wt_opt, modeling_options, materials):
    # Function to assign values to the openmdao component Materials

    n_mat = modeling_options["materials"]["n_mat"]

    name = n_mat * [""]
    orth = np.zeros(n_mat)
    component_id = -np.ones(n_mat)
    rho = np.zeros(n_mat)
    E = np.zeros([n_mat, 3])
    G = np.zeros([n_mat, 3])
    nu = np.zeros([n_mat, 3])
    Xt = np.zeros([n_mat, 3])
    Xc = np.zeros([n_mat, 3])
    S = np.zeros([n_mat, 3])
    sigma_y = np.zeros(n_mat)
    m = np.ones(n_mat)
    A = np.zeros(n_mat)
    rho_fiber = np.zeros(n_mat)
    rho_area_dry = np.zeros(n_mat)
    fvf = np.zeros(n_mat)
    fwf = np.zeros(n_mat)
    ply_t = np.zeros(n_mat)
    roll_mass = np.zeros(n_mat)
    unit_cost = np.zeros(n_mat)
    waste = np.zeros(n_mat)

    for i in range(n_mat):
        name[i] = materials[i]["name"]
        orth[i] = materials[i]["orth"]
        rho[i] = materials[i]["rho"]
        if "component_id" in materials[i]:
            component_id[i] = materials[i]["component_id"]
        if orth[i] == 0:
            if "E" in materials[i]:
                E[i, :] = np.ones(3) * materials[i]["E"]
            if "nu" in materials[i]:
                nu[i, :] = np.ones(3) * materials[i]["nu"]
            if "G" in materials[i]:
                G[i, :] = np.ones(3) * materials[i]["G"]
            elif "nu" in materials[i]:
                G[i, :] = (
                    np.ones(3) * materials[i]["E"] / (2 * (1 + materials[i]["nu"]))
                )  # If G is not provided but the material is isotropic and we have E and nu we can just estimate it
                warning_shear_modulus_isotropic = 'WARNING: NO shear modulus, G, was provided for material "%s". The code assumes 2G*(1 + nu) = E, which is only valid for isotropic materials.'%name[i]
                logger.debug(warning_shear_modulus_isotropic)
            if "Xt" in materials[i]:
                Xt[i, :] = np.ones(3) * materials[i]["Xt"]
            if "Xc" in materials[i]:
                Xc[i, :] = np.ones(3) * materials[i]["Xc"]
            if "S" in materials[i]:
                S[i, :] = np.ones(3) * materials[i]["S"]
        elif orth[i] == 1:
            E[i, :] = materials[i]["E"]
            G[i, :] = materials[i]["G"]
            nu[i, :] = materials[i]["nu"]
            Xt[i, :] = materials[i]["Xt"]
            Xc[i, :] = materials[i]["Xc"]
            if "S" in materials[i]:
                S[i, :] = materials[i]["S"]
            else:
                if modeling_options["WISDEM"]["RotorSE"]["bjs"]:
                    raise Exception(
                        "The blade joint sizer model is activated and requires the material shear strength S, which is not defined in the yaml for material "
                        + materials[i]["name"]
                    )

        else:
            raise ValueError("The flag orth must be set to either 0 or 1. Error in material " + name[i])
        if "fiber_density" in materials[i]:
            rho_fiber[i] = materials[i]["fiber_density"]
        if "area_density_dry" in materials[i]:
            rho_area_dry[i] = materials[i]["area_density_dry"]
        if "fvf" in materials[i]:
            fvf[i] = materials[i]["fvf"]
        if "fwf" in materials[i]:
            fwf[i] = materials[i]["fwf"]
        if "ply_t" in materials[i]:
            ply_t[i] = materials[i]["ply_t"]
        if "roll_mass" in materials[i]:
            roll_mass[i] = materials[i]["roll_mass"]
        if "unit_cost" in materials[i]:
            unit_cost[i] = materials[i]["unit_cost"]
            if unit_cost[i] == 0.0:
                logger.debug("The material " + name[i] + " has zero unit cost associated to it.")
        if "waste" in materials[i]:
            waste[i] = materials[i]["waste"]
        if "Xy" in materials[i]:
            sigma_y[i] = materials[i]["Xy"]
        if "m" in materials[i]:
            m[i] = materials[i]["m"]
        if "A" in materials[i]:
            A[i] = materials[i]["A"]
        if A[i] == 0.0:
            A[i] = np.r_[Xt[i, :], Xc[i, :]].max()

    wt_opt["materials.name"] = name
    wt_opt["materials.orth"] = orth
    wt_opt["materials.rho"] = rho
    wt_opt["materials.sigma_y"] = sigma_y
    wt_opt["materials.component_id"] = component_id
    wt_opt["materials.E"] = E
    wt_opt["materials.G"] = G
    wt_opt["materials.Xt"] = Xt
    wt_opt["materials.Xc"] = Xc
    wt_opt["materials.S"] = S
    wt_opt["materials.nu"] = nu
    wt_opt["materials.wohler_exp"] = m
    wt_opt["materials.wohler_intercept"] = A
    wt_opt["materials.rho_fiber"] = rho_fiber
    wt_opt["materials.rho_area_dry"] = rho_area_dry
    wt_opt["materials.fvf_from_yaml"] = fvf
    wt_opt["materials.fwf_from_yaml"] = fwf
    wt_opt["materials.ply_t_from_yaml"] = ply_t
    wt_opt["materials.roll_mass"] = roll_mass
    wt_opt["materials.unit_cost"] = unit_cost
    wt_opt["materials.waste"] = waste

    return wt_opt


if __name__ == "__main__":
    pass<|MERGE_RESOLUTION|>--- conflicted
+++ resolved
@@ -948,19 +948,6 @@
         #    #wt_opt['drivese.gearbox_damping'] = nacelle['drivetrain']['gearbox']['elastic_properties']['torsional_damping']
         # windio v1
         wt_opt['drivese.yaw_mass']          = nacelle['elastic_properties_mb']['yaw_mass']
-<<<<<<< HEAD
-        wt_opt['drivese.above_yaw_cm']      = nacelle['elastic_properties_mb']['system_center_mass']  # TODO: figure out difference with nacelle_cm
-        wt_opt['drivese.generator_rotor_I'] = nacelle['drivetrain']['generator_inertia_user']
-        wt_opt['drivese.rna_I_TT']          = nacelle['elastic_properties_mb']['system_inertia_tt']  # TODO: check these
-        wt_opt['drivese.above_yaw_I_TT']    = nacelle['elastic_properties_mb']['system_inertia_tt']  # TODO: check these
-
-        # Are these even in WISDEM? 
-        # Why are we required to define it here?
-        # Are we going to have to add IVC outputs from drivese here every time one is added to drivese?
-        # Is there an automated way to set up the outputs of drivese here?
-        wt_opt['drivese.drivetrain_spring_constant']        = 0
-        wt_opt['drivese.drivetrain_damping_coefficient']    = 0
-=======
         wt_opt['drivese.above_yaw_mass']    = nacelle['elastic_properties_mb']['system_mass']
         wt_opt['drivese.above_yaw_cm']      = nacelle['elastic_properties_mb']['system_center_mass']
         wt_opt['drivese.above_yaw_I_TT']    = nacelle['elastic_properties_mb']['system_inertia_tt']
@@ -968,7 +955,6 @@
         #wt_opt['drivese.generator_rotor_I'] = nacelle['elastic_properties_mb']['inertia']
         wt_opt['drivese.drivetrain_spring_constant']     = nacelle['elastic_properties_mb']['spring_constant']
         wt_opt['drivese.drivetrain_damping_coefficient'] = nacelle['elastic_properties_mb']['damping_coefficient']
->>>>>>> f0dcf3ef
 
     return wt_opt
 
