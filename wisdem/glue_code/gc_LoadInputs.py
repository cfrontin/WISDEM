import numpy as np

import wisdem.inputs as sch
from openmdao.utils.mpi import MPI


class WindTurbineOntologyPython(object):
    def __init__(self, fname_input_wt, fname_input_modeling, fname_input_analysis):
        self.modeling_options = sch.load_modeling_yaml(fname_input_modeling)
        self.analysis_options = sch.load_analysis_yaml(fname_input_analysis)
        if fname_input_wt is None:
            self.wt_init = None
        else:
            self.wt_init = sch.load_geometry_yaml(fname_input_wt)
        self.set_run_flags()
        self.set_openmdao_vectors()
        self.set_opt_flags()

    def get_input_data(self):
        return self.wt_init, self.modeling_options, self.analysis_options

    def set_run_flags(self):
        # Create components flag struct
        self.modeling_options["flags"] = {}

        # Backwards compatibility
        modules = ["RotorSE", "DriveSE", "GeneratorSE", "TowerSE", "FixedBottomSE", "FloatingSE", "Loading", "BOS"]
        for m in modules:
            if m in self.modeling_options:
                self.modeling_options["WISDEM"][m].update(self.modeling_options[m])

        for k in ["blade", "hub", "nacelle", "tower", "monopile", "jacket", "floating_platform", "mooring", "RNA"]:
            self.modeling_options["flags"][k] = k in self.wt_init["components"]

        for k in ["assembly", "components", "airfoils", "materials", "control", "environment", "bos", "costs"]:
            self.modeling_options["flags"][k] = k in self.wt_init

        # Generator flag
        self.modeling_options["flags"]["generator"] = False
        if self.modeling_options["flags"]["nacelle"] and "generator" in self.wt_init["components"]["nacelle"]:
            self.modeling_options["flags"]["generator"] = True
            if not "GeneratorSE" in self.modeling_options["WISDEM"]:
                self.modeling_options["WISDEM"]["GeneratorSE"] = {}
            self.modeling_options["WISDEM"]["GeneratorSE"]["type"] = self.wt_init["components"]["nacelle"]["generator"][
                "generator_type"
            ].lower()

        # Offshore flags
        self.modeling_options["flags"]["floating"] = self.modeling_options["flags"]["floating_platform"]
        self.modeling_options["flags"]["offshore"] = (
            self.modeling_options["flags"]["floating"]
            or self.modeling_options["flags"]["monopile"]
            or self.modeling_options["flags"]["jacket"]
        )

        # Put in some logic about what needs to be in there
        flags = self.modeling_options["flags"]

        # Even if the block is in the inputs, the user can turn off via modeling options
        if flags["bos"]:
            flags["bos"] = self.modeling_options["WISDEM"]["BOS"]["flag"]
        if flags["blade"]:
            flags["blade"] = self.modeling_options["WISDEM"]["RotorSE"]["flag"]
        if flags["tower"]:
            flags["tower"] = self.modeling_options["WISDEM"]["TowerSE"]["flag"]
        if flags["monopile"]:
            flags["monopile"] = self.modeling_options["WISDEM"]["FixedBottomSE"]["flag"]
        if flags["jacket"]:
            flags["jacket"] = self.modeling_options["WISDEM"]["FixedBottomSE"]["flag"]
        if flags["hub"]:
            flags["hub"] = self.modeling_options["WISDEM"]["DriveSE"]["flag"]
        if flags["nacelle"]:
            flags["nacelle"] = self.modeling_options["WISDEM"]["DriveSE"]["flag"]
        if flags["generator"]:
            flags["generator"] = self.modeling_options["WISDEM"]["DriveSE"]["flag"]
        flags["hub"] = flags["nacelle"] = flags["hub"] or flags["nacelle"]  # Hub and nacelle have to go together

        # Blades and airfoils
        if flags["blade"] and not flags["airfoils"]:
            raise ValueError("Blades/rotor analysis is requested but no airfoils are found")
        if flags["airfoils"] and not flags["blade"]:
            print("WARNING: Airfoils provided but no blades/rotor found or RotorSE deactivated")

        # Blades, tower, monopile and environment
        if flags["blade"] and not flags["environment"]:
            raise ValueError("Blades/rotor analysis is requested but no environment input found")
        if flags["tower"] and not flags["environment"]:
            raise ValueError("Tower analysis is requested but no environment input found")
        if flags["monopile"] and not flags["environment"]:
            raise ValueError("Monopile analysis is requested but no environment input found")
        if flags["jacket"] and not flags["environment"]:
            raise ValueError("Jacket analysis is requested but no environment input found")
        if flags["jacket"] and flags["monopile"]:
            raise ValueError("Cannot specify both monopile and jacket support structures")
        if flags["floating_platform"] and not flags["environment"]:
            raise ValueError("Floating analysis is requested but no environment input found")
        if flags["environment"] and not (
            flags["blade"] or flags["tower"] or flags["monopile"] or flags["jacket"] or flags["floating_platform"]
        ):
            print("WARNING: Environment provided but no related component found found")

        # Floating/monopile
        if flags["floating_platform"] and (flags["monopile"] or flags["jacket"]):
            raise ValueError("Cannot have both floating and fixed-bottom components")

        # Water depth check
        if "water_depth" in self.wt_init["environment"]:
            if self.wt_init["environment"]["water_depth"] <= 0.0 and flags["offshore"]:
                raise ValueError("Water depth must be > 0 to do fixed-bottom or floating analysis")

    def set_openmdao_vectors(self):
        # Class instance to determine all the parameters used to initialize the openmdao arrays, i.e. number of airfoils, number of angles of attack, number of blade spanwise stations, etc
        # ==modeling_options = {}

        # Materials
        self.modeling_options["materials"] = {}
        self.modeling_options["materials"]["n_mat"] = len(self.wt_init["materials"])

        # Airfoils
        if self.modeling_options["flags"]["airfoils"]:
            self.modeling_options["WISDEM"]["RotorSE"]["n_af"] = len(self.wt_init["airfoils"])
            self.modeling_options["WISDEM"]["RotorSE"]["n_aoa"] = self.modeling_options["WISDEM"]["RotorSE"]["n_aoa"]
            if self.modeling_options["WISDEM"]["RotorSE"]["n_aoa"] / 4.0 == int(
                self.modeling_options["WISDEM"]["RotorSE"]["n_aoa"] / 4.0
            ):
                # One fourth of the angles of attack from -pi to -pi/6, half between -pi/6 to pi/6, and one fourth from pi/6 to pi
                self.modeling_options["WISDEM"]["RotorSE"]["aoa"] = np.unique(
                    np.hstack(
                        [
                            np.linspace(
                                -np.pi, -np.pi / 6.0, int(self.modeling_options["WISDEM"]["RotorSE"]["n_aoa"] / 4.0 + 1)
                            ),
                            np.linspace(
                                -np.pi / 6.0,
                                np.pi / 6.0,
                                int(self.modeling_options["WISDEM"]["RotorSE"]["n_aoa"] / 2.0),
                            ),
                            np.linspace(
                                np.pi / 6.0, np.pi, int(self.modeling_options["WISDEM"]["RotorSE"]["n_aoa"] / 4.0 + 1)
                            ),
                        ]
                    )
                )
            else:
                self.modeling_options["WISDEM"]["RotorSE"]["aoa"] = np.linspace(
                    -np.pi, np.pi, self.modeling_options["WISDEM"]["RotorSE"]["n_aoa"]
                )
                print(
                    "WARNING: If you like a grid of angles of attack more refined between +- 30 deg, please choose a n_aoa in the analysis option input file that is a multiple of 4. The current value of "
                    + str(self.modeling_options["WISDEM"]["RotorSE"]["n_aoa"])
                    + " is not a multiple of 4 and an equally spaced grid is adopted."
                )
            Re_all = []
            self.modeling_options["WISDEM"]["RotorSE"]["AFTabMod"] = 1
            for i in range(self.modeling_options["WISDEM"]["RotorSE"]["n_af"]):
                for j in range(len(self.wt_init["airfoils"][i]["polars"])):
                    Re_all.append(self.wt_init["airfoils"][i]["polars"][j]["re"])
                if len(self.wt_init["airfoils"][i]["polars"]) > 1:
                    self.modeling_options["WISDEM"]["RotorSE"]["AFTabMod"] = 2
            self.modeling_options["WISDEM"]["RotorSE"]["n_Re"] = len(np.unique(Re_all))
            self.modeling_options["WISDEM"]["RotorSE"]["n_tab"] = 1
            self.modeling_options["WISDEM"]["RotorSE"]["n_xy"] = self.modeling_options["WISDEM"]["RotorSE"]["n_xy"]
            self.modeling_options["WISDEM"]["RotorSE"]["af_used"] = self.wt_init["components"]["blade"][
                "outer_shape_bem"
            ]["airfoil_position"]["labels"]

        # Blade
        self.modeling_options["WISDEM"]["RotorSE"]["bjs"] = False
        if self.modeling_options["flags"]["blade"]:
            self.modeling_options["WISDEM"]["RotorSE"]["nd_span"] = np.linspace(
                0.0, 1.0, self.modeling_options["WISDEM"]["RotorSE"]["n_span"]
            )  # Equally spaced non-dimensional spanwise grid
            self.modeling_options["WISDEM"]["RotorSE"]["n_af_span"] = len(
                self.wt_init["components"]["blade"]["outer_shape_bem"]["airfoil_position"]["labels"]
            )  # This is the number of airfoils defined along blade span and it is often different than n_af, which is the number of airfoils defined in the airfoil database

            self.modeling_options["WISDEM"]["RotorSE"]["lofted_output"] = False # Is this always false? It is not in the schema and not changed anywhere else.
            self.modeling_options["WISDEM"]["RotorSE"]["n_freq"] = 10  # Number of blade nat frequencies computed, this should be common so moved out of the conditional
            if not self.modeling_options["WISDEM"]["RotorSE"]["user_defined_blade_elastic"]:
                self.modeling_options["WISDEM"]["RotorSE"]["n_webs"] = len(
                    self.wt_init["components"]["blade"]["internal_structure_2d_fem"]["webs"]
                )
                self.modeling_options["WISDEM"]["RotorSE"]["n_layers"] = len(
                    self.wt_init["components"]["blade"]["internal_structure_2d_fem"]["layers"]
                )
                

                self.modeling_options["WISDEM"]["RotorSE"]["layer_name"] = self.modeling_options["WISDEM"]["RotorSE"][
                    "n_layers"
                ] * [""]
                self.modeling_options["WISDEM"]["RotorSE"]["layer_mat"] = self.modeling_options["WISDEM"]["RotorSE"][
                    "n_layers"
                ] * [""]
                for i in range(self.modeling_options["WISDEM"]["RotorSE"]["n_layers"]):
                    self.modeling_options["WISDEM"]["RotorSE"]["layer_name"][i] = self.wt_init["components"]["blade"][
                        "internal_structure_2d_fem"
                    ]["layers"][i]["name"]
                    self.modeling_options["WISDEM"]["RotorSE"]["layer_mat"][i] = self.wt_init["components"]["blade"][
                        "internal_structure_2d_fem"
                    ]["layers"][i]["material"]

                self.modeling_options["WISDEM"]["RotorSE"]["web_name"] = self.modeling_options["WISDEM"]["RotorSE"][
                    "n_webs"
                ] * [""]
                for i in range(self.modeling_options["WISDEM"]["RotorSE"]["n_webs"]):
                    self.modeling_options["WISDEM"]["RotorSE"]["web_name"][i] = self.wt_init["components"]["blade"][
                        "internal_structure_2d_fem"
                    ]["webs"][i]["name"]

                
                    joint_pos = self.wt_init["components"]["blade"]["internal_structure_2d_fem"]["joint"]["position"]
                if joint_pos > 0.0:
                    self.modeling_options["WISDEM"]["RotorSE"]["bjs"] = True
                    # Adjust grid to have grid point at join location
                    closest_grid_pt = np.argmin(abs(self.modeling_options["WISDEM"]["RotorSE"]["nd_span"] - joint_pos))
                    self.modeling_options["WISDEM"]["RotorSE"]["nd_span"][closest_grid_pt] = joint_pos
                    self.modeling_options["WISDEM"]["RotorSE"]["id_joint_position"] = closest_grid_pt

            # Distributed aerodynamic control devices along blade
            self.modeling_options["WISDEM"]["RotorSE"]["n_te_flaps"] = 0
            if "aerodynamic_control" in self.wt_init["components"]["blade"]:
                if "te_flaps" in self.wt_init["components"]["blade"]["aerodynamic_control"]:
                    self.modeling_options["WISDEM"]["RotorSE"]["n_te_flaps"] = len(
                        self.wt_init["components"]["blade"]["aerodynamic_control"]["te_flaps"]
                    )
                    self.modeling_options["WISDEM"]["RotorSE"]["n_tab"] = 3
                else:
                    raise RuntimeError(
                        "A distributed aerodynamic control device is provided in the yaml input file, but not supported by wisdem."
                    )


        # Drivetrain
        if self.modeling_options["flags"]["nacelle"]:
            self.modeling_options["WISDEM"]["DriveSE"]["direct"] = self.wt_init["assembly"]["drivetrain"].lower() in [
                "direct",
                "direct_drive",
                "pm_direct_drive",
            ]

        # Tower
        if self.modeling_options["flags"]["tower"]:
            self.modeling_options["WISDEM"]["TowerSE"]["n_height"] = len(
                self.wt_init["components"]["tower"]["outer_shape_bem"]["outer_diameter"]["grid"]
            )
            self.modeling_options["WISDEM"]["TowerSE"]["n_layers"] = len(
                self.wt_init["components"]["tower"]["internal_structure_2d_fem"]["layers"]
            )
            self.modeling_options["WISDEM"]["TowerSE"]["n_height_tower"] = self.modeling_options["WISDEM"]["TowerSE"][
                "n_height"
            ]
            self.modeling_options["WISDEM"]["TowerSE"]["n_layers_tower"] = self.modeling_options["WISDEM"]["TowerSE"][
                "n_layers"
            ]

        # Monopile
        if self.modeling_options["flags"]["monopile"]:
            monopile = self.wt_init["components"]["monopile"]
            svec = np.unique(
                np.r_[
                    monopile["outer_shape_bem"]["outer_diameter"]["grid"],
                    monopile["outer_shape_bem"]["reference_axis"]["x"]["grid"],
                    monopile["outer_shape_bem"]["reference_axis"]["y"]["grid"],
                    monopile["outer_shape_bem"]["reference_axis"]["z"]["grid"],
                ]
            )
            self.modeling_options["WISDEM"]["FixedBottomSE"]["n_height"] = len(svec)
            self.modeling_options["WISDEM"]["FixedBottomSE"]["n_layers"] = len(
                self.wt_init["components"]["monopile"]["internal_structure_2d_fem"]["layers"]
            )
            self.modeling_options["WISDEM"]["FixedBottomSE"]["n_height_monopile"] = self.modeling_options["WISDEM"][
                "FixedBottomSE"
            ]["n_height"]
            self.modeling_options["WISDEM"]["FixedBottomSE"]["n_layers_monopile"] = self.modeling_options["WISDEM"][
                "FixedBottomSE"
            ]["n_layers"]

        # Jacket
        if self.modeling_options["flags"]["jacket"]:
            self.modeling_options["WISDEM"]["FixedBottomSE"]["n_legs"] = self.wt_init["components"]["jacket"]["n_legs"]
            self.modeling_options["WISDEM"]["FixedBottomSE"]["n_bays"] = self.wt_init["components"]["jacket"]["n_bays"]
            self.modeling_options["WISDEM"]["FixedBottomSE"]["mud_brace"] = self.wt_init["components"]["jacket"]["x_mb"]
            self.modeling_options["WISDEM"]["FixedBottomSE"]["material"] = self.wt_init["components"]["jacket"][
                "material"
            ]

        # Floating platform
        self.modeling_options["floating"] = {}
        if self.modeling_options["flags"]["floating_platform"]:
            n_joints = len(self.wt_init["components"]["floating_platform"]["joints"])
            self.modeling_options["floating"]["joints"] = {}
            self.modeling_options["floating"]["joints"]["n_joints"] = n_joints
            self.modeling_options["floating"]["joints"]["name"] = [""] * n_joints
            self.modeling_options["floating"]["joints"]["transition"] = [False] * n_joints
            self.modeling_options["floating"]["joints"]["cylindrical"] = [False] * n_joints
            for i in range(n_joints):
                self.modeling_options["floating"]["joints"]["name"][i] = self.wt_init["components"][
                    "floating_platform"
                ]["joints"][i]["name"]
                self.modeling_options["floating"]["joints"]["transition"][i] = self.wt_init["components"][
                    "floating_platform"
                ]["joints"][i]["transition"]
                self.modeling_options["floating"]["joints"]["cylindrical"][i] = self.wt_init["components"][
                    "floating_platform"
                ]["joints"][i]["cylindrical"]

            # Create name->index dictionary for joint names, will add on axial joints later
            name2idx = dict(zip(self.modeling_options["floating"]["joints"]["name"], range(n_joints)))

            # Check that there is at most one transition joint
            if self.modeling_options["floating"]["joints"]["transition"].count(True) > 1:
                raise ValueError("Can only support one tower on the floating platform for now")
            try:
                itrans = self.modeling_options["floating"]["joints"]["transition"].index(True)
                self.modeling_options["floating"]["transition_joint"] = itrans
            except:
                self.modeling_options["floating"]["transition_joint"] = None

            n_members = len(self.wt_init["components"]["floating_platform"]["members"])
            self.modeling_options["floating"]["members"] = {}
            self.modeling_options["floating"]["members"]["n_members"] = n_members
            self.modeling_options["floating"]["members"]["name"] = [""] * n_members
            self.modeling_options["floating"]["members"]["joint1"] = [""] * n_members
            self.modeling_options["floating"]["members"]["joint2"] = [""] * n_members
            self.modeling_options["floating"]["members"]["outer_shape"] = [""] * n_members
            self.modeling_options["floating"]["members"]["n_height"] = np.zeros(n_members, dtype=int)
            self.modeling_options["floating"]["members"]["n_geom"] = np.zeros(n_members, dtype=int)
            self.modeling_options["floating"]["members"]["n_layers"] = np.zeros(n_members, dtype=int)
            self.modeling_options["floating"]["members"]["n_ballasts"] = np.zeros(n_members, dtype=int)
            self.modeling_options["floating"]["members"]["n_bulkheads"] = np.zeros(n_members, dtype=int)
            self.modeling_options["floating"]["members"]["n_axial_joints"] = np.zeros(n_members, dtype=int)
            ballast_types = []
            for i in range(n_members):
                self.modeling_options["floating"]["members"]["name"][i] = self.wt_init["components"][
                    "floating_platform"
                ]["members"][i]["name"]
                self.modeling_options["floating"]["members"]["joint1"][i] = self.wt_init["components"][
                    "floating_platform"
                ]["members"][i]["joint1"]
                self.modeling_options["floating"]["members"]["joint2"][i] = self.wt_init["components"][
                    "floating_platform"
                ]["members"][i]["joint2"]
                self.modeling_options["floating"]["members"]["outer_shape"][i] = self.wt_init["components"][
                    "floating_platform"
                ]["members"][i]["outer_shape"]["shape"]

                # Master grid for all bulkheads, internal joints, ballasts, geometry changes, etc
                member_shape = self.wt_init["components"]["floating_platform"]["members"][i]["outer_shape"]["shape"]
                if member_shape == "circular":
                    grid = self.wt_init["components"]["floating_platform"]["members"][i]["outer_shape"]["outer_diameter"][
                        "grid"
                    ][:]
                elif member_shape == "rectangular":
                    grid = self.wt_init["components"]["floating_platform"]["members"][i]["outer_shape"]["side_length_a"][
                            "grid"
                        ][:]
                    grid_b = self.wt_init["components"]["floating_platform"]["members"][i]["outer_shape"]["side_length_b"][
                            "grid"
                        ][:]
                    assert grid == grid_b, "Side length a and b don't have the same grid but they should."
                    
                # Grid for just diameter / thickness design
                geom_grid = grid[:]

                n_layers = len(
                    self.wt_init["components"]["floating_platform"]["members"][i]["internal_structure"]["layers"]
                )
                self.modeling_options["floating"]["members"]["n_layers"][i] = n_layers
                if "ballasts" in self.wt_init["components"]["floating_platform"]["members"][i]["internal_structure"]:
                    n_ballasts = len(
                        self.wt_init["components"]["floating_platform"]["members"][i]["internal_structure"]["ballasts"]
                    )
                else:
                    n_ballasts = 0
                self.modeling_options["floating"]["members"]["n_ballasts"][i] = n_ballasts

                # Add in bulkheads and enforce at least endcaps for submerged environment
                # Don't add to master grid as they are handled differently in FloatingSE
                if "bulkhead" in self.wt_init["components"]["floating_platform"]["members"][i]["internal_structure"]:
                    bulkgrid = self.wt_init["components"]["floating_platform"]["members"][i]["internal_structure"][
                        "bulkhead"
                    ]["thickness"]["grid"]
                    if not 0.0 in bulkgrid:
                        self.wt_init["components"]["floating_platform"]["members"][i]["internal_structure"]["bulkhead"][
                            "thickness"
                        ]["grid"].append(0.0)
                        self.wt_init["components"]["floating_platform"]["members"][i]["internal_structure"]["bulkhead"][
                            "thickness"
                        ]["values"].append(0.02)
                    if not 1.0 in bulkgrid:
                        self.wt_init["components"]["floating_platform"]["members"][i]["internal_structure"]["bulkhead"][
                            "thickness"
                        ]["grid"].append(1.0)
                        self.wt_init["components"]["floating_platform"]["members"][i]["internal_structure"]["bulkhead"][
                            "thickness"
                        ]["values"].append(0.02)
                    # grid += bulkgrid # Handled differently in the floating code
                else:
                    self.wt_init["components"]["floating_platform"]["members"][i]["internal_structure"]["bulkhead"] = {}
                    self.wt_init["components"]["floating_platform"]["members"][i]["internal_structure"]["bulkhead"][
                        "material"
                    ] = self.wt_init["components"]["floating_platform"]["members"][i]["internal_structure"]["layers"][
                        0
                    ][
                        "material"
                    ]
                    self.wt_init["components"]["floating_platform"]["members"][i]["internal_structure"]["bulkhead"][
                        "thickness"
                    ] = {}
                    self.wt_init["components"]["floating_platform"]["members"][i]["internal_structure"]["bulkhead"][
                        "thickness"
                    ]["grid"] = [0.0, 1.0]
                    self.wt_init["components"]["floating_platform"]["members"][i]["internal_structure"]["bulkhead"][
                        "thickness"
                    ]["values"] = [0.02, 0.02]

                n_bulk = len(
                    self.wt_init["components"]["floating_platform"]["members"][i]["internal_structure"]["bulkhead"][
                        "thickness"
                    ]["grid"]
                )
                self.modeling_options["floating"]["members"]["n_bulkheads"][i] = n_bulk

                self.modeling_options["floating"]["members"][
                    "layer_mat_member_" + self.modeling_options["floating"]["members"]["name"][i]
                ] = [""] * n_layers
                for j in range(n_layers):
                    self.modeling_options["floating"]["members"][
                        "layer_mat_member_" + self.modeling_options["floating"]["members"]["name"][i]
                    ][j] = self.wt_init["components"]["floating_platform"]["members"][i]["internal_structure"][
                        "layers"
                    ][
                        j
                    ][
                        "material"
                    ]
                    grid += self.wt_init["components"]["floating_platform"]["members"][i]["internal_structure"][
                        "layers"
                    ][j]["thickness"]["grid"]
                    geom_grid += self.wt_init["components"]["floating_platform"]["members"][i]["internal_structure"][
                        "layers"
                    ][j]["thickness"]["grid"]

                self.modeling_options["floating"]["members"][
                    "ballast_flag_member_" + self.modeling_options["floating"]["members"]["name"][i]
                ] = [False] * n_ballasts
                self.modeling_options["floating"]["members"][
                    "ballast_mat_member_" + self.modeling_options["floating"]["members"]["name"][i]
                ] = [""] * n_ballasts
                for k in range(n_ballasts):
                    self.modeling_options["floating"]["members"][
                        "ballast_flag_member_" + self.modeling_options["floating"]["members"]["name"][i]
                    ][k] = self.wt_init["components"]["floating_platform"]["members"][i]["internal_structure"][
                        "ballasts"
                    ][
                        k
                    ][
                        "variable_flag"
                    ]
                    if (
                        self.modeling_options["floating"]["members"][
                            "ballast_flag_member_" + self.modeling_options["floating"]["members"]["name"][i]
                        ][k]
                        == False
                    ):
                        ballast_types.append(
                            self.wt_init["components"]["floating_platform"]["members"][i]["internal_structure"][
                                "ballasts"
                            ][k]["material"]
                        )
                        self.modeling_options["floating"]["members"][
                            "ballast_mat_member_" + self.modeling_options["floating"]["members"]["name"][i]
                        ][k] = ballast_types[-1]
                    else:
                        ballast_types.append("variable")

                    grid += self.wt_init["components"]["floating_platform"]["members"][i]["internal_structure"][
                        "ballasts"
                    ][k]["grid"]

                if "axial_joints" in self.wt_init["components"]["floating_platform"]["members"][i]:
                    n_axial_joints = len(self.wt_init["components"]["floating_platform"]["members"][i]["axial_joints"])
                    self.modeling_options["floating"]["members"]["n_axial_joints"][i] = n_axial_joints
                    self.modeling_options["floating"]["members"][
                        "axial_joint_name_member_" + self.modeling_options["floating"]["members"]["name"][i]
                    ] = [""] * n_axial_joints
                    for m in range(n_axial_joints):
                        self.modeling_options["floating"]["members"][
                            "axial_joint_name_member_" + self.modeling_options["floating"]["members"]["name"][i]
                        ][m] = self.wt_init["components"]["floating_platform"]["members"][i]["axial_joints"][m]["name"]
                        grid.append(
                            self.wt_init["components"]["floating_platform"]["members"][i]["axial_joints"][m]["grid"]
                        )
                        name2idx[
                            self.wt_init["components"]["floating_platform"]["members"][i]["axial_joints"][m]["name"]
                        ] = len(name2idx)
                else:
                    self.modeling_options["floating"]["members"]["n_axial_joints"][i] = 0

                final_grid = np.unique(grid)
                final_geom_grid = np.unique(geom_grid)
                self.modeling_options["floating"]["members"][
                    "grid_member_" + self.modeling_options["floating"]["members"]["name"][i]
                ] = final_grid
                self.modeling_options["floating"]["members"][
                    "geom_member_" + self.modeling_options["floating"]["members"]["name"][i]
                ] = final_geom_grid
                self.modeling_options["floating"]["members"]["n_height"][i] = len(final_grid)
                self.modeling_options["floating"]["members"]["n_geom"][i] = len(final_geom_grid)

            self.modeling_options["floating"]["members"]["ballast_types"] = set(ballast_types)

            # Store joint info
            self.modeling_options["floating"]["joints"]["name2idx"] = name2idx

            # Store rigid_bodies info
            self.modeling_options["floating"]["rigid_bodies"] = {}
            self.modeling_options["floating"]["rigid_bodies"]["n_bodies"] = len(self.wt_init['components']['floating_platform']['rigid_bodies'])
            self.modeling_options["floating"]["rigid_bodies"]["joint1"] = [rb['joint1'] for rb in self.wt_init['components']['floating_platform']['rigid_bodies']]

            # Floating tower params
            self.modeling_options["floating"]["tower"] = {}
            self.modeling_options["floating"]["tower"]["n_ballasts"] = [0]
            self.modeling_options["floating"]["tower"]["n_bulkheads"] = [0]
            self.modeling_options["floating"]["tower"]["n_axial_joints"] = [0]
            if self.modeling_options["flags"]["tower"]:
                self.modeling_options["floating"]["tower"]["n_height"] = [
                    self.modeling_options["WISDEM"]["TowerSE"]["n_height_tower"]
                ]
                self.modeling_options["floating"]["tower"]["n_layers"] = [
                    self.modeling_options["WISDEM"]["TowerSE"]["n_layers_tower"]
                ]
            else:
                self.modeling_options["floating"]["tower"]["n_height"] = [0]
                self.modeling_options["floating"]["tower"]["n_layers"] = [0]

        # Mooring
        self.modeling_options["mooring"] = {}
        if self.modeling_options["flags"]["mooring"]:
            n_nodes = len(self.wt_init["components"]["mooring"]["nodes"])
            n_lines = len(self.wt_init["components"]["mooring"]["lines"])
            n_line_types = len(self.wt_init["components"]["mooring"]["line_types"])
            n_anchor_types = len(self.wt_init["components"]["mooring"]["anchor_types"])
            self.modeling_options["mooring"]["symmetric"] = self.modeling_options["WISDEM"]["FloatingSE"][
                "symmetric_moorings"
            ]
            self.modeling_options["mooring"]["n_nodes"] = n_nodes
            self.modeling_options["mooring"]["n_lines"] = n_lines
            self.modeling_options["mooring"]["n_anchors"] = np.sum(np.array([n['node_type'] == 'fixed' for n in self.wt_init['components']['mooring']['nodes']]))
            self.modeling_options["mooring"]["n_line_types"] = n_line_types
            self.modeling_options["mooring"]["n_anchor_types"] = n_anchor_types
            self.modeling_options["mooring"]["node_type"] = [""] * n_nodes
            self.modeling_options["mooring"]["node_names"] = [""] * n_nodes
            self.modeling_options["mooring"]["anchor_type"] = [""] * n_nodes
            self.modeling_options["mooring"]["fairlead_type"] = [""] * n_nodes
            for i in range(n_nodes):
                self.modeling_options["mooring"]["node_type"][i] = self.wt_init["components"]["mooring"]["nodes"][i][
                    "node_type"
                ]
                self.modeling_options["mooring"]["node_names"][i] = self.wt_init["components"]["mooring"]["nodes"][i][
                    "name"
                ]
                self.modeling_options["mooring"]["anchor_type"][i] = self.wt_init["components"]["mooring"]["nodes"][i][
                    "anchor_type"
                ]
                self.modeling_options["mooring"]["fairlead_type"][i] = self.wt_init["components"]["mooring"]["nodes"][
                    i
                ]["fairlead_type"]
            self.modeling_options["mooring"]["node1"] = [""] * n_lines
            self.modeling_options["mooring"]["node2"] = [""] * n_lines
            self.modeling_options["mooring"]["line_type"] = [""] * n_lines
            self.modeling_options["mooring"]["line_material"] = [""] * n_lines
            self.modeling_options["mooring"]["line_anchor"] = [""] * n_lines
            fairlead_nodes = []
            for i in range(n_lines):
                self.modeling_options["mooring"]["node1"][i] = self.wt_init["components"]["mooring"]["lines"][i][
                    "node1"
                ]
                self.modeling_options["mooring"]["node2"][i] = self.wt_init["components"]["mooring"]["lines"][i][
                    "node2"
                ]
                self.modeling_options["mooring"]["line_type"][i] = self.wt_init["components"]["mooring"]["lines"][i][
                    "line_type"
                ]
                # For the vessel attachments, find the list of fairlead nodes on the structure
                node1id = self.modeling_options["mooring"]["node_names"].index(
                    self.modeling_options["mooring"]["node1"][i]
                )
                node2id = self.modeling_options["mooring"]["node_names"].index(
                    self.modeling_options["mooring"]["node2"][i]
                )
                if self.modeling_options["mooring"]["node_type"][node1id] == "vessel":
                    fairlead_nodes.append(self.wt_init["components"]["mooring"]["nodes"][node1id]["joint"])
                if self.modeling_options["mooring"]["node_type"][node2id] == "vessel":
                    fairlead_nodes.append(self.wt_init["components"]["mooring"]["nodes"][node2id]["joint"])
                # Store the anchor type names to start
                if "fix" in self.modeling_options["mooring"]["node_type"][node1id]:
                    self.modeling_options["mooring"]["line_anchor"][i] = self.modeling_options["mooring"][
                        "anchor_type"
                    ][node1id]
                if "fix" in self.modeling_options["mooring"]["node_type"][node2id]:
                    self.modeling_options["mooring"]["line_anchor"][i] = self.modeling_options["mooring"][
                        "anchor_type"
                    ][node2id]

            self.modeling_options["mooring"]["line_type_name"] = [""] * n_line_types
            self.modeling_options["mooring"]["line_type_type"] = [""] * n_line_types
            for i in range(n_line_types):
                self.modeling_options["mooring"]["line_type_name"][i] = self.wt_init["components"]["mooring"][
                    "line_types"
                ][i]["name"]
                self.modeling_options["mooring"]["line_type_type"][i] = self.wt_init["components"]["mooring"][
                    "line_types"
                ][i]["type"].lower()
                for j in range(n_lines):
                    if (
                        self.modeling_options["mooring"]["line_type"][j]
                        == self.modeling_options["mooring"]["line_type_name"][i]
                    ):
                        self.modeling_options["mooring"]["line_material"][j] = self.modeling_options["mooring"][
                            "line_type_type"
                        ][i]
            self.modeling_options["mooring"]["anchor_type_name"] = [""] * n_anchor_types
            self.modeling_options["mooring"]["anchor_type_type"] = [""] * n_anchor_types
            for i in range(n_anchor_types):
                self.modeling_options["mooring"]["anchor_type_name"][i] = self.wt_init["components"]["mooring"][
                    "anchor_types"
                ][i]["name"]
                self.modeling_options["mooring"]["anchor_type_type"][i] = self.wt_init["components"]["mooring"][
                    "anchor_types"
                ][i]["type"].lower()
                for j in range(n_lines):
                    if (
                        self.modeling_options["mooring"]["line_anchor"][j]
                        == self.modeling_options["mooring"]["anchor_type_name"][i]
                    ):
                        self.modeling_options["mooring"]["line_anchor"][j] = self.modeling_options["mooring"][
                            "anchor_type_type"
                        ][i]
            self.modeling_options["mooring"]["n_attach"] = len(set(fairlead_nodes))

        # Assembly
        self.modeling_options["assembly"] = {}
        self.modeling_options["assembly"]["number_of_blades"] = int(self.wt_init["assembly"]["number_of_blades"])

    def set_opt_flags(self):
        # Recursively look for flags to set global optimization flag
        def recursive_flag(d):
            opt_flag = False
            for k, v in d.items():
                if isinstance(v, dict):
                    opt_flag = opt_flag or recursive_flag(v)
                elif k == "flag":
                    opt_flag = opt_flag or v
            return opt_flag

        # The user can provide `opt_flag` in analysis_options.yaml,
        # but if it's not provided, we check the individual opt flags
        # from analysis_options.yaml and set a global `opt_flag`
        if "flag" in self.analysis_options["driver"]["optimization"]:
            self.analysis_options["opt_flag"] = self.analysis_options["driver"]["optimization"]["flag"]
        else:
            self.analysis_options["opt_flag"] = recursive_flag(self.analysis_options["design_variables"])

        if self.analysis_options["opt_flag"] == False and (
            self.analysis_options["driver"]["step_size_study"]["flag"] == True or 
            self.analysis_options["driver"]["design_of_experiments"]["flag"] == True
            ):
            self.analysis_options["opt_flag"] = True

        # Blade design variables
        # If not an optimization DV, then the number of points should be same as the discretization
        blade_opt_options = self.analysis_options["design_variables"]["blade"]
        # Blade aero design variables
        if (
            not blade_opt_options["aero_shape"]["twist"]["flag"]
            and not blade_opt_options["aero_shape"]["twist"]["inverse"]
        ):
            blade_opt_options["aero_shape"]["twist"]["n_opt"] = self.modeling_options["WISDEM"]["RotorSE"]["n_span"]
        elif blade_opt_options["aero_shape"]["twist"]["n_opt"] > self.modeling_options["WISDEM"]["RotorSE"]["n_span"]:
            raise ValueError("you are attempting to do an analysis using fewer analysis points than control points.")
        elif blade_opt_options["aero_shape"]["twist"]["n_opt"] < 4:
            raise ValueError("Cannot optimize twist with less than 4 control points along blade span")
        elif blade_opt_options["aero_shape"]["twist"]["n_opt"] > self.modeling_options["WISDEM"]["RotorSE"]["n_span"]:
            raise ValueError(
                """Please set WISDEM->RotorSE->n_span in the modeling options yaml larger
                than aero_shape->twist->n_opt in the analysis options yaml. n_span and twist n_opt are """,
                self.modeling_options["WISDEM"]["RotorSE"]["n_span"],
                blade_opt_options["aero_shape"]["twist"]["n_opt"],
            )

        if not blade_opt_options["aero_shape"]["chord"]["flag"]:
            blade_opt_options["aero_shape"]["chord"]["n_opt"] = self.modeling_options["WISDEM"]["RotorSE"]["n_span"]
        elif blade_opt_options["aero_shape"]["chord"]["n_opt"] > self.modeling_options["WISDEM"]["RotorSE"]["n_span"]:
            raise ValueError("you are attempting to do an analysis using fewer analysis points than control points.")
        elif blade_opt_options["aero_shape"]["chord"]["n_opt"] < 4:
            raise ValueError("Cannot optimize chord with less than 4 control points along blade span")
        elif blade_opt_options["aero_shape"]["chord"]["n_opt"] > self.modeling_options["WISDEM"]["RotorSE"]["n_span"]:
            raise ValueError(
                """Please set WISDEM->RotorSE->n_span in the modeling options yaml larger
                than aero_shape->chord->n_opt in the analysis options yaml. n_span and chord n_opt are """,
                self.modeling_options["WISDEM"]["RotorSE"]["n_span"],
                blade_opt_options["aero_shape"]["chord"]["n_opt"],
            )

        if not blade_opt_options["aero_shape"]["rthick"]["flag"]:
            blade_opt_options["aero_shape"]["rthick"]["n_opt"] = self.modeling_options["WISDEM"]["RotorSE"]["n_span"]
        elif blade_opt_options["aero_shape"]["rthick"]["n_opt"] > self.modeling_options["WISDEM"]["RotorSE"]["n_span"]:
            raise ValueError("you are attempting to do an analysis using fewer analysis points than control points.")
        elif blade_opt_options["aero_shape"]["rthick"]["n_opt"] < 4:
            raise ValueError("Cannot optimize rthick with less than 4 control points along blade span")
        elif blade_opt_options["aero_shape"]["rthick"]["n_opt"] > self.modeling_options["WISDEM"]["RotorSE"]["n_span"]:
            raise ValueError(
                """Please set WISDEM->RotorSE->n_span in the modeling options yaml larger
                than aero_shape->rthick->n_opt in the analysis options yaml. n_span and rthick n_opt are """,
                self.modeling_options["WISDEM"]["RotorSE"]["n_span"],
                blade_opt_options["aero_shape"]["rthick"]["n_opt"],
            )

        if not blade_opt_options["aero_shape"]["L/D"]["flag"]:
            blade_opt_options["aero_shape"]["L/D"]["n_opt"] = self.modeling_options["WISDEM"]["RotorSE"]["n_span"]
        elif blade_opt_options["aero_shape"]["L/D"]["n_opt"] > self.modeling_options["WISDEM"]["RotorSE"]["n_span"]:
            raise ValueError("you are attempting to do an analysis using fewer analysis points than control points.")
        elif blade_opt_options["aero_shape"]["L/D"]["n_opt"] < 4:
            raise ValueError("Cannot optimize L/D with less than 4 control points along blade span")
        elif blade_opt_options["aero_shape"]["L/D"]["n_opt"] > self.modeling_options["WISDEM"]["RotorSE"]["n_span"]:
            raise ValueError(
                """Please set WISDEM->RotorSE->n_span in the modeling options yaml larger
                than aero_shape->L/D->n_opt in the analysis options yaml. n_span and L/D n_opt are """,
                self.modeling_options["WISDEM"]["RotorSE"]["n_span"],
                blade_opt_options["aero_shape"]["L/D"]["n_opt"],
            )
        # # Blade structural design variables
        if self.modeling_options["WISDEM"]["RotorSE"]["flag"] and self.modeling_options["flags"]["blade"] and (not self.modeling_options["WISDEM"]["RotorSE"]["user_defined_blade_elastic"]):
            n_layers = self.modeling_options["WISDEM"]["RotorSE"]["n_layers"]
            layer_name = self.modeling_options["WISDEM"]["RotorSE"]["layer_name"]
            spars_tereinf = np.zeros(4, dtype=int)
            blade_opt_options["n_opt_struct"] = np.ones(n_layers, dtype=int)
            if "structure" in blade_opt_options:
                n_layers_opt = len(blade_opt_options["structure"])
                blade_opt_options["layer_index_opt"] = -np.ones(n_layers_opt, dtype=int)
                for i in range(n_layers):
                    foundit = False
                    for j in range(n_layers_opt):
                        if blade_opt_options["structure"][j]["layer_name"] == layer_name[i]:
                            blade_opt_options["n_opt_struct"][i] = blade_opt_options["structure"][j]["n_opt"]
                            blade_opt_options["layer_index_opt"][j] = i
                            foundit = True
                            break
                    if not foundit:
                        blade_opt_options["n_opt_struct"][i] = self.modeling_options["WISDEM"]["RotorSE"]["n_span"]
                    if layer_name[i].lower() == self.modeling_options["WISDEM"]["RotorSE"]["spar_cap_ss"].lower():
                        spars_tereinf[0] = i
                    if layer_name[i].lower() == self.modeling_options["WISDEM"]["RotorSE"]["spar_cap_ps"].lower():
                        spars_tereinf[1] = i
                    if layer_name[i].lower() == self.modeling_options["WISDEM"]["RotorSE"]["te_ss"].lower():
                        spars_tereinf[2] = i
                    if layer_name[i].lower() == self.modeling_options["WISDEM"]["RotorSE"]["te_ps"].lower():
                        spars_tereinf[3] = i

                index_not_found = np.where(blade_opt_options["layer_index_opt"] == -1)[0]
                if len(index_not_found)>0:
                    raise Exception(
                        "WISDEM is set to optimize the thickness of blade composite layer {}, but this layer "
                        "is not found in the input geometry yaml".format(
                            blade_opt_options["structure"][index_not_found[0]]["layer_name"]
                        )
                    )
            else:
                blade_opt_options["structure"] = []
                blade_opt_options["n_opt_struct"] *= self.modeling_options["WISDEM"]["RotorSE"]["n_span"]
            self.modeling_options["WISDEM"]["RotorSE"]["spars_tereinf"] = spars_tereinf
            
            if any(blade_opt_options["n_opt_struct"]>self.modeling_options["WISDEM"]["RotorSE"]["n_span"]):
                raise ValueError("You are attempting to do a blade structural design optimization with more DVs than spanwise stations.")
            blade_opt_options["n_opt_struct"] = blade_opt_options["n_opt_struct"].tolist()
            if "layer_index_opt" in blade_opt_options:
                blade_opt_options["layer_index_opt"] = blade_opt_options["layer_index_opt"].tolist()

        # Handle linked joints and members in floating platform
        if self.modeling_options["flags"]["floating"]:
            float_opt_options = self.analysis_options["design_variables"]["floating"]

            # First the joints
            dv_info = []
            for c in ["z", "r"]:
                for idv in float_opt_options["joints"][c + "_coordinate"]:
                    inames = idv["names"]
                    idx = [self.modeling_options["floating"]["joints"]["name"].index(m) for m in inames]

                    idict = {}
                    idict["indices"] = idx
                    idict["dimension"] = 0 if c == "r" else 2
                    dv_info.append(idict)

            # Check for r-coordinate dv and cylindrical consistency
            for idict in dv_info:
                if idict["dimension"] != 0:
                    continue
                for k in idict["indices"]:
                    m = self.modeling_options["floating"]["joints"]["name"][k]
                    if not self.modeling_options["floating"]["joints"]["cylindrical"][k]:
                        raise ValueError(f"Cannot optimize r-coordinate of, {m}, becase it is not a cylindrical joint")

            # Store DV information for needed linking and IVC assignment
            self.modeling_options["floating"]["joints"]["design_variable_data"] = dv_info

            # Now the members
            memgrps = [[m] for m in self.modeling_options["floating"]["members"]["name"]]
            for idv in float_opt_options["members"]["groups"]:
                inames = idv["names"]
                idx = [self.modeling_options["floating"]["members"]["name"].index(m) for m in inames]
                for k in range(1, len(idx)):
                    try:
                        memgrps[idx[k]].remove(inames[k])
                        memgrps[idx[0]].append(inames[k])
                    except ValueError:
                        raise ValueError("Cannot put member," + inames[k] + ", as part of multiple groups")

            # Remove entries for members that are now linked with others
            while [] in memgrps:
                memgrps.remove([])
            self.modeling_options["floating"]["members"]["linked_members"] = memgrps

            # Make a name 2 group index lookup
            name2grp = {}
            for k, kgrp in enumerate(memgrps):
                for kname in kgrp:
                    name2grp[kname] = k
            self.modeling_options["floating"]["members"]["name2idx"] = name2grp

    def write_ontology(self, wt_opt, fname_output):
        # Update blade
        # TODO_YL: leave write_ontology for the last
        if self.modeling_options["flags"]["blade"]:
            # Update blade outer shape
            self.wt_init["components"]["blade"]["outer_shape_bem"]["airfoil_position"]["grid"] = wt_opt[
                "blade.opt_var.af_position"
            ].tolist()
            self.wt_init["components"]["blade"]["outer_shape_bem"]["chord"]["grid"] = wt_opt[
                "blade.outer_shape_bem.s"
            ].tolist()
            self.wt_init["components"]["blade"]["outer_shape_bem"]["chord"]["values"] = wt_opt[
                "blade.pa.chord_param"
            ].tolist()
            self.wt_init["components"]["blade"]["outer_shape_bem"]["twist"]["grid"] = wt_opt[
                "blade.outer_shape_bem.s"
            ].tolist()
            self.wt_init["components"]["blade"]["outer_shape_bem"]["twist"]["values"] = wt_opt["rotorse.theta"].tolist()
            self.wt_init["components"]["blade"]["outer_shape_bem"]["pitch_axis"]["grid"] = wt_opt[
                "blade.outer_shape_bem.s"
            ].tolist()
            self.wt_init["components"]["blade"]["outer_shape_bem"]["pitch_axis"]["values"] = wt_opt[
                "blade.outer_shape_bem.pitch_axis"
            ].tolist()
            self.wt_init["components"]["blade"]["outer_shape_bem"]["rthick"] = {}
            self.wt_init["components"]["blade"]["outer_shape_bem"]["rthick"]["grid"] = wt_opt[
                "blade.outer_shape_bem.s"
            ].tolist()
            self.wt_init["components"]["blade"]["outer_shape_bem"]["rthick"]["values"] = wt_opt[
                "blade.interp_airfoils.r_thick_interp"
            ].tolist()
            if self.modeling_options["WISDEM"]["RotorSE"]["inn_af"]:
                self.wt_init["components"]["blade"]["outer_shape_bem"]["L/D"]["grid"] = wt_opt[
                    "blade.outer_shape_bem.s"
                ].tolist()
                self.wt_init["components"]["blade"]["outer_shape_bem"]["L/D"]["values"] = wt_opt[
                    "rotorse.rp.powercurve.L_D"
                ].tolist()
                self.wt_init["components"]["blade"]["outer_shape_bem"]["c_d"]["grid"] = wt_opt[
                    "blade.outer_shape_bem.s"
                ].tolist()
                self.wt_init["components"]["blade"]["outer_shape_bem"]["c_d"]["values"] = wt_opt[
                    "rotorse.rp.powercurve.cd_regII"
                ].tolist()
                self.wt_init["components"]["blade"]["outer_shape_bem"]["stall_margin"]["grid"] = wt_opt[
                    "blade.outer_shape_bem.s"
                ].tolist()
                stall_margin = np.deg2rad(
                    wt_opt["rotorse.stall_check.stall_angle_along_span"] - wt_opt["rotorse.stall_check.aoa_along_span"]
                )
                self.wt_init["components"]["blade"]["outer_shape_bem"]["stall_margin"]["values"] = stall_margin.tolist()
            self.wt_init["components"]["blade"]["outer_shape_bem"]["reference_axis"]["x"]["grid"] = wt_opt[
                "blade.outer_shape_bem.s"
            ].tolist()
            self.wt_init["components"]["blade"]["outer_shape_bem"]["reference_axis"]["y"]["grid"] = wt_opt[
                "blade.outer_shape_bem.s"
            ].tolist()
            self.wt_init["components"]["blade"]["outer_shape_bem"]["reference_axis"]["z"]["grid"] = wt_opt[
                "blade.outer_shape_bem.s"
            ].tolist()
            self.wt_init["components"]["blade"]["outer_shape_bem"]["reference_axis"]["x"]["values"] = wt_opt[
                "blade.high_level_blade_props.blade_ref_axis"
            ][:, 0].tolist()
            self.wt_init["components"]["blade"]["outer_shape_bem"]["reference_axis"]["y"]["values"] = wt_opt[
                "blade.high_level_blade_props.blade_ref_axis"
            ][:, 1].tolist()
            self.wt_init["components"]["blade"]["outer_shape_bem"]["reference_axis"]["z"]["values"] = wt_opt[
                "blade.high_level_blade_props.blade_ref_axis"
            ][:, 2].tolist()

            # Update blade structure
            # TODO_YL: conditional?
            # Reference axis from blade outer shape
            if not self.modeling_options["WISDEM"]["RotorSE"]["user_defined_blade_elastic"]:
                self.wt_init["components"]["blade"]["internal_structure_2d_fem"]["reference_axis"] = self.wt_init[
                    "components"
                ]["blade"]["outer_shape_bem"]["reference_axis"]
                # Webs positions
                for i in range(self.modeling_options["WISDEM"]["RotorSE"]["n_webs"]):
                    if "rotation" in self.wt_init["components"]["blade"]["internal_structure_2d_fem"]["webs"]:
                        self.wt_init["components"]["blade"]["internal_structure_2d_fem"]["webs"][i]["rotation"][
                            "grid"
                        ] = wt_opt["blade.internal_structure_2d_fem.s"].tolist()
                        self.wt_init["components"]["blade"]["internal_structure_2d_fem"]["webs"][i]["rotation"][
                            "values"
                        ] = wt_opt["blade.internal_structure_2d_fem.web_rotation"][i, :].tolist()
                        self.wt_init["components"]["blade"]["internal_structure_2d_fem"]["webs"][i]["offset_y_pa"][
                            "grid"
                        ] = wt_opt["blade.internal_structure_2d_fem.s"].tolist()
                        self.wt_init["components"]["blade"]["internal_structure_2d_fem"]["webs"][i]["offset_y_pa"][
                            "values"
                        ] = wt_opt["blade.internal_structure_2d_fem.web_offset_y_pa"][i, :].tolist()
                    if "start_nd_arc" not in self.wt_init["components"]["blade"]["internal_structure_2d_fem"]["webs"][i]:
                        self.wt_init["components"]["blade"]["internal_structure_2d_fem"]["webs"][i]["start_nd_arc"] = {}
                    if "end_nd_arc" not in self.wt_init["components"]["blade"]["internal_structure_2d_fem"]["webs"][i]:
                        self.wt_init["components"]["blade"]["internal_structure_2d_fem"]["webs"][i]["end_nd_arc"] = {}
                    self.wt_init["components"]["blade"]["internal_structure_2d_fem"]["webs"][i]["start_nd_arc"][
                        "grid"
                    ] = wt_opt["blade.internal_structure_2d_fem.s"].tolist()
                    self.wt_init["components"]["blade"]["internal_structure_2d_fem"]["webs"][i]["start_nd_arc"][
                        "values"
                    ] = wt_opt["blade.internal_structure_2d_fem.web_start_nd"][i, :].tolist()
                    self.wt_init["components"]["blade"]["internal_structure_2d_fem"]["webs"][i]["end_nd_arc"][
                        "grid"
                    ] = wt_opt["blade.internal_structure_2d_fem.s"].tolist()
                    self.wt_init["components"]["blade"]["internal_structure_2d_fem"]["webs"][i]["end_nd_arc"][
                        "values"
                    ] = wt_opt["blade.internal_structure_2d_fem.web_end_nd"][i, :].tolist()

                # Structural layers
                for i in range(self.modeling_options["WISDEM"]["RotorSE"]["n_layers"]):
                    self.wt_init["components"]["blade"]["internal_structure_2d_fem"]["layers"][i]["thickness"][
                        "grid"
                    ] = wt_opt["blade.internal_structure_2d_fem.s"].tolist()
                    self.wt_init["components"]["blade"]["internal_structure_2d_fem"]["layers"][i]["thickness"][
                        "values"
                    ] = wt_opt["blade.ps.layer_thickness_param"][i, :].tolist()
                    if wt_opt["blade.internal_structure_2d_fem.definition_layer"][i] != 10:
                        if (
                            "start_nd_arc"
                            not in self.wt_init["components"]["blade"]["internal_structure_2d_fem"]["layers"][i]
                        ):
                            self.wt_init["components"]["blade"]["internal_structure_2d_fem"]["layers"][i][
                                "start_nd_arc"
                            ] = {}
                        if (
                            "end_nd_arc"
                            not in self.wt_init["components"]["blade"]["internal_structure_2d_fem"]["layers"][i]
                        ):
                            self.wt_init["components"]["blade"]["internal_structure_2d_fem"]["layers"][i]["end_nd_arc"] = {}
                        self.wt_init["components"]["blade"]["internal_structure_2d_fem"]["layers"][i]["start_nd_arc"][
                            "grid"
                        ] = wt_opt["blade.internal_structure_2d_fem.s"].tolist()
                        self.wt_init["components"]["blade"]["internal_structure_2d_fem"]["layers"][i]["start_nd_arc"][
                            "values"
                        ] = wt_opt["blade.internal_structure_2d_fem.layer_start_nd"][i, :].tolist()
                        self.wt_init["components"]["blade"]["internal_structure_2d_fem"]["layers"][i]["end_nd_arc"][
                            "grid"
                        ] = wt_opt["blade.internal_structure_2d_fem.s"].tolist()
                        self.wt_init["components"]["blade"]["internal_structure_2d_fem"]["layers"][i]["end_nd_arc"][
                            "values"
                        ] = wt_opt["blade.internal_structure_2d_fem.layer_end_nd"][i, :].tolist()

                        # Check for start and end nd layers outside the 0 to 1 range
                        for j in range(len(self.wt_init["components"]["blade"]["internal_structure_2d_fem"][
                            "layers"][i]["start_nd_arc"]["grid"])):
                            if self.wt_init["components"]["blade"]["internal_structure_2d_fem"][
                                    "layers"][i]["start_nd_arc"]["values"][j] < 0.:
                                self.wt_init["components"]["blade"]["internal_structure_2d_fem"][
                                    "layers"][i]["start_nd_arc"]["values"][j] = 0.
                            if self.wt_init["components"]["blade"]["internal_structure_2d_fem"][
                                    "layers"][i]["end_nd_arc"]["values"][j] > 1.:
                                self.wt_init["components"]["blade"]["internal_structure_2d_fem"][
                                    "layers"][i]["end_nd_arc"]["values"][j] = 1.

                    if (
                        wt_opt["blade.internal_structure_2d_fem.definition_layer"][i] > 1
                        and wt_opt["blade.internal_structure_2d_fem.definition_layer"][i] < 6
                    ):
                        self.wt_init["components"]["blade"]["internal_structure_2d_fem"]["layers"][i]["width"][
                            "grid"
                        ] = wt_opt["blade.internal_structure_2d_fem.s"].tolist()
                        self.wt_init["components"]["blade"]["internal_structure_2d_fem"]["layers"][i]["width"][
                            "values"
                        ] = wt_opt["blade.internal_structure_2d_fem.layer_width"][i, :].tolist()
                    if (
                        wt_opt["blade.internal_structure_2d_fem.definition_layer"][i] == 2
                        or wt_opt["blade.internal_structure_2d_fem.definition_layer"][i] == 3
                    ):
                        self.wt_init["components"]["blade"]["internal_structure_2d_fem"]["layers"][i]["rotation"][
                            "grid"
                        ] = wt_opt["blade.internal_structure_2d_fem.s"].tolist()
                        self.wt_init["components"]["blade"]["internal_structure_2d_fem"]["layers"][i]["rotation"][
                            "values"
                        ] = wt_opt["blade.internal_structure_2d_fem.layer_rotation"][i, :].tolist()
                        self.wt_init["components"]["blade"]["internal_structure_2d_fem"]["layers"][i]["offset_y_pa"][
                            "grid"
                        ] = wt_opt["blade.internal_structure_2d_fem.s"].tolist()
                        self.wt_init["components"]["blade"]["internal_structure_2d_fem"]["layers"][i]["offset_y_pa"][
                            "values"
                        ] = wt_opt["blade.internal_structure_2d_fem.layer_offset_y_pa"][i, :].tolist()
                    if (
                        wt_opt["blade.internal_structure_2d_fem.definition_layer"][i] == 4
                        or wt_opt["blade.internal_structure_2d_fem.definition_layer"][i] == 5
                    ):
                        self.wt_init["components"]["blade"]["internal_structure_2d_fem"]["layers"][i]["midpoint_nd_arc"][
                            "grid"
                        ] = wt_opt["blade.internal_structure_2d_fem.s"].tolist()
                        self.wt_init["components"]["blade"]["internal_structure_2d_fem"]["layers"][i]["midpoint_nd_arc"][
                            "values"
                        ] = wt_opt["blade.internal_structure_2d_fem.layer_midpoint_nd"][i, :].tolist()

                    self.wt_init["components"]["blade"]["internal_structure_2d_fem"]["layers"][i]["fiber_orientation"] = {}

                    self.wt_init["components"]["blade"]["internal_structure_2d_fem"]["layers"][i]["fiber_orientation"][
                        "grid"
                    ] = wt_opt["blade.internal_structure_2d_fem.s"].tolist()
                    self.wt_init["components"]["blade"]["internal_structure_2d_fem"]["layers"][i]["fiber_orientation"][
                        "values"
                    ] = np.zeros(len(wt_opt["blade.internal_structure_2d_fem.s"])).tolist()

<<<<<<< HEAD
                # TODO assign joint mass to wt_init from rs.bjs
                # Elastic properties of the blade
                if self.modeling_options["WISDEM"]["RotorSE"]["bjs"]:
                    self.wt_init["components"]["blade"]["internal_structure_2d_fem"]["joint"]["mass"] = float(
                        wt_opt["rotorse.rs.bjs.joint_mass"]
                    )
=======
            # TODO assign joint mass to wt_init from rs.bjs
            # Elastic properties of the blade
            if self.modeling_options["WISDEM"]["RotorSE"]["bjs"]:
                self.wt_init["components"]["blade"]["internal_structure_2d_fem"]["joint"]["mass"] = wt_opt[
                    "rotorse.rs.bjs.joint_mass"][0]
>>>>>>> b6237e61

            self.wt_init["components"]["blade"]["elastic_properties_mb"] = {}
            self.wt_init["components"]["blade"]["elastic_properties_mb"]["six_x_six"] = {}
            if not self.modeling_options["WISDEM"]["RotorSE"]["user_defined_blade_elastic"]:
                self.wt_init["components"]["blade"]["elastic_properties_mb"]["six_x_six"]["reference_axis"] = self.wt_init[
                "components"]["blade"]["internal_structure_2d_fem"]["reference_axis"]
            else:
                # TODO YL: need to confirm this is ok
                self.wt_init["components"]["blade"]["elastic_properties_mb"]["six_x_six"]["reference_axis"] = self.wt_init[
                "components"]["blade"]["outer_shape_bem"]["reference_axis"]
            
            self.wt_init["components"]["blade"]["elastic_properties_mb"]["six_x_six"]["twist"] = self.wt_init[
                "components"
            ]["blade"]["outer_shape_bem"]["twist"]
            self.wt_init["components"]["blade"]["elastic_properties_mb"]["six_x_six"]["stiff_matrix"] = {}
            self.wt_init["components"]["blade"]["elastic_properties_mb"]["six_x_six"]["stiff_matrix"]["grid"] = wt_opt[
                "blade.outer_shape_bem.s"
            ].tolist()
            K = []
            for i in range(self.modeling_options["WISDEM"]["RotorSE"]["n_span"]):
                Ki = np.zeros(21)
                Ki[0] = wt_opt["rotorse.re.generate_KI.K"][i,0,0]
                Ki[5] = wt_opt["rotorse.re.generate_KI.K"][i,0,5]
                Ki[6] = wt_opt["rotorse.re.generate_KI.K"][i,1,1]
                Ki[10] = wt_opt["rotorse.re.generate_KI.K"][i,1,5]
                Ki[11] = wt_opt["rotorse.re.generate_KI.K"][i,2,2]
                Ki[12] = wt_opt["rotorse.re.generate_KI.K"][i,2,3]
                Ki[13] = wt_opt["rotorse.re.generate_KI.K"][i,2,4]
                Ki[14] = wt_opt["rotorse.re.generate_KI.K"][i,2,5]
                Ki[15] = wt_opt["rotorse.re.generate_KI.K"][i,3,3]
                Ki[16] = wt_opt["rotorse.re.generate_KI.K"][i,3,4]
                Ki[17] = wt_opt["rotorse.re.generate_KI.K"][i,3,5]
                Ki[18] = wt_opt["rotorse.re.generate_KI.K"][i,4,4]
                Ki[19] = wt_opt["rotorse.re.generate_KI.K"][i,4,5]
                Ki[20] = wt_opt["rotorse.re.generate_KI.K"][i,5,5]
                K.append(Ki.tolist())
            self.wt_init["components"]["blade"]["elastic_properties_mb"]["six_x_six"]["stiff_matrix"]["values"] = K
            self.wt_init["components"]["blade"]["elastic_properties_mb"]["six_x_six"]["inertia_matrix"] = {}
            self.wt_init["components"]["blade"]["elastic_properties_mb"]["six_x_six"]["inertia_matrix"][
                "grid"
            ] = wt_opt["blade.outer_shape_bem.s"].tolist()
            I = []
            for i in range(self.modeling_options["WISDEM"]["RotorSE"]["n_span"]):
                Ii = np.zeros(21)
                Ii[0] = wt_opt["rotorse.re.generate_KI.I"][i,0,0]
                Ii[5] = wt_opt["rotorse.re.generate_KI.I"][i,0,5]
                Ii[6] = wt_opt["rotorse.re.generate_KI.I"][i,1,1]
                Ii[10] = wt_opt["rotorse.re.generate_KI.I"][i,1,5]
                Ii[11] = wt_opt["rotorse.re.generate_KI.I"][i,2,2]
                Ii[12] = wt_opt["rotorse.re.generate_KI.I"][i,2,3]
                Ii[13] = wt_opt["rotorse.re.generate_KI.I"][i,2,4]
                Ii[15] = wt_opt["rotorse.re.generate_KI.I"][i,3,3]
                Ii[16] = wt_opt["rotorse.re.generate_KI.I"][i,3,4]
                Ii[18] = wt_opt["rotorse.re.generate_KI.I"][i,4,4]
                Ii[20] = wt_opt["rotorse.re.generate_KI.I"][i,5,5]
                I.append(Ii.tolist())
            self.wt_init["components"]["blade"]["elastic_properties_mb"]["six_x_six"]["inertia_matrix"]["values"] = I

        # Update hub
        if self.modeling_options["flags"]["hub"]:
            # Update hub
            self.wt_init["components"]["hub"]["cone_angle"] = float(wt_opt["hub.cone"][0])
            self.wt_init["components"]["hub"]["flange_t2shell_t"] = float(wt_opt["hub.flange_t2shell_t"][0])
            self.wt_init["components"]["hub"]["flange_OD2hub_D"] = float(wt_opt["hub.flange_OD2hub_D"][0])
            self.wt_init["components"]["hub"]["flange_ID2OD"] = float(wt_opt["hub.flange_ID2flange_OD"][0])
            self.wt_init["components"]["hub"]["hub_blade_spacing_margin"] = float(wt_opt["hub.hub_in2out_circ"][0])
            self.wt_init["components"]["hub"]["hub_stress_concentration"] = float(
                wt_opt["hub.hub_stress_concentration"][0]
            )
            self.wt_init["components"]["hub"]["n_front_brackets"] = int(wt_opt["hub.n_front_brackets"])
            self.wt_init["components"]["hub"]["n_rear_brackets"] = int(wt_opt["hub.n_rear_brackets"])
            self.wt_init["components"]["hub"]["clearance_hub_spinner"] = float(wt_opt["hub.clearance_hub_spinner"][0])
            self.wt_init["components"]["hub"]["spin_hole_incr"] = float(wt_opt["hub.spin_hole_incr"][0])
            self.wt_init["components"]["hub"]["pitch_system_scaling_factor"] = float(
                wt_opt["hub.pitch_system_scaling_factor"][0]
            )
            self.wt_init["components"]["hub"]["elastic_properties_mb"]['system_mass'] = float(wt_opt["drivese.hub_system_mass"][0])
            self.wt_init["components"]["hub"]["elastic_properties_mb"]['system_inertia'] = wt_opt["drivese.hub_system_I"].tolist()
            # self.wt_init["components"]["hub"]["elastic_properties_mb"]['system_center_mass'] = wt_opt["drivese.hub_system_cm"].tolist()

        # Update nacelle
        if self.modeling_options["flags"]["nacelle"]:
            # Common direct and geared
            self.wt_init["components"]["nacelle"]["drivetrain"]["uptilt"] = float(wt_opt["nacelle.uptilt"][0])
            self.wt_init["components"]["nacelle"]["drivetrain"]["distance_tt_hub"] = float(
                wt_opt["nacelle.distance_tt_hub"][0]
            )
            self.wt_init["components"]["nacelle"]["drivetrain"]["overhang"] = float(wt_opt["nacelle.overhang"][0])
            self.wt_init["components"]["nacelle"]["drivetrain"]["distance_hub_mb"] = float(
                wt_opt["nacelle.distance_hub_mb"][0]
            )
            self.wt_init["components"]["nacelle"]["drivetrain"]["distance_mb_mb"] = float(
                wt_opt["nacelle.distance_mb_mb"][0]
            )
            self.wt_init["components"]["nacelle"]["drivetrain"]["generator_length"] = float(
                wt_opt["nacelle.L_generator"][0]
            )
            if not self.modeling_options["flags"]["generator"]:
                self.wt_init["components"]["nacelle"]["drivetrain"]["generator_mass_user"] = float(
                    wt_opt["generator.generator_mass_user"][0]
                )
                self.wt_init["components"]["nacelle"]["drivetrain"]["generator_radius_user"] = float(
                    wt_opt["generator.generator_radius_user"][0]
                )
                self.wt_init["components"]["nacelle"]["drivetrain"]["generator_rpm_efficiency_user"]["grid"] = wt_opt[
                    "generator.generator_efficiency_user"
                ][:, 0].tolist()
                self.wt_init["components"]["nacelle"]["drivetrain"]["generator_rpm_efficiency_user"]["values"] = wt_opt[
                    "generator.generator_efficiency_user"
                ][:, 1].tolist()
            s_lss = np.linspace(0.0, 1.0, len(wt_opt["nacelle.lss_diameter"])).tolist()
            self.wt_init["components"]["nacelle"]["drivetrain"]["lss_diameter"] = wt_opt[
                "nacelle.lss_diameter"
            ].tolist()
            self.wt_init["components"]["nacelle"]["drivetrain"]["lss_wall_thickness"] = wt_opt[
                "nacelle.lss_wall_thickness"
            ].tolist()
            self.wt_init["components"]["nacelle"]["drivetrain"]["gear_ratio"] = float(wt_opt["nacelle.gear_ratio"][0])
            self.wt_init["components"]["nacelle"]["drivetrain"]["gearbox_efficiency"] = float(
                wt_opt["nacelle.gearbox_efficiency"][0]
            )
            self.wt_init["components"]["nacelle"]["drivetrain"]["mb1Type"] = wt_opt["nacelle.mb1Type"]
            self.wt_init["components"]["nacelle"]["drivetrain"]["mb2Type"] = wt_opt["nacelle.mb2Type"]
            self.wt_init["components"]["nacelle"]["drivetrain"]["uptower"] = wt_opt["nacelle.uptower"]
            self.wt_init["components"]["nacelle"]["drivetrain"]["lss_material"] = wt_opt["nacelle.lss_material"]
            self.wt_init["components"]["nacelle"]["drivetrain"]["bedplate_material"] = wt_opt[
                "nacelle.bedplate_material"
            ]
            self.wt_init["components"]["nacelle"]["elastic_properties_mb"]["system_mass"] = float(wt_opt["drivese.above_yaw_mass"][0])
            self.wt_init["components"]["nacelle"]["elastic_properties_mb"]["yaw_mass"] = float(wt_opt["drivese.yaw_mass"][0])
            self.wt_init["components"]["nacelle"]["elastic_properties_mb"]["system_inertia"] = wt_opt["drivese.above_yaw_I"].tolist()
            self.wt_init["components"]["nacelle"]["elastic_properties_mb"]["system_inertia_tt"] = wt_opt["drivese.above_yaw_I_TT"].tolist()
            self.wt_init["components"]["nacelle"]["elastic_properties_mb"]["system_center_mass"] = wt_opt["drivese.above_yaw_cm"].tolist()

            if self.modeling_options["WISDEM"]["DriveSE"]["direct"]:
                # Direct only
                s_nose = np.linspace(0.0, 1.0, len(wt_opt["nacelle.nose_diameter"])).tolist()
                s_bed = np.linspace(0.0, 1.0, len(wt_opt["nacelle.bedplate_wall_thickness"])).tolist()
                self.wt_init["components"]["nacelle"]["drivetrain"]["nose_diameter"] = wt_opt[
                    "nacelle.nose_diameter"
                ].tolist()
                self.wt_init["components"]["nacelle"]["drivetrain"]["nose_wall_thickness"] = wt_opt[
                    "nacelle.nose_wall_thickness"
                ].tolist()
                self.wt_init["components"]["nacelle"]["drivetrain"]["bedplate_wall_thickness"]["grid"] = s_bed
                self.wt_init["components"]["nacelle"]["drivetrain"]["bedplate_wall_thickness"]["values"] = wt_opt[
                    "nacelle.bedplate_wall_thickness"
                ].tolist()
            else:
                # Geared only
                s_hss = np.linspace(0.0, 1.0, len(wt_opt["nacelle.hss_diameter"])).tolist()
                self.wt_init["components"]["nacelle"]["drivetrain"]["hss_length"] = float(wt_opt["nacelle.hss_length"][0])
                self.wt_init["components"]["nacelle"]["drivetrain"]["hss_diameter"] = wt_opt[
                    "nacelle.hss_diameter"
                ].tolist()
                self.wt_init["components"]["nacelle"]["drivetrain"]["hss_wall_thickness"] = wt_opt[
                    "nacelle.hss_wall_thickness"
                ].tolist()
                self.wt_init["components"]["nacelle"]["drivetrain"]["bedplate_flange_width"] = float(
                    wt_opt["nacelle.bedplate_flange_width"][0]
                )
                self.wt_init["components"]["nacelle"]["drivetrain"]["bedplate_flange_thickness"] = float(
                    wt_opt["nacelle.bedplate_flange_thickness"][0]
                )
                self.wt_init["components"]["nacelle"]["drivetrain"]["bedplate_web_thickness"] = float(
                    wt_opt["nacelle.bedplate_web_thickness"][0]
                )
                self.wt_init["components"]["nacelle"]["drivetrain"]["gear_configuration"] = wt_opt[
                    "nacelle.gear_configuration"
                ]
                self.wt_init["components"]["nacelle"]["drivetrain"]["gearbox_torque_density"] = float(
                    wt_opt["drivese.rated_torque"][0]/wt_opt["drivese.gearbox_mass"][0]
                )
                self.wt_init["components"]["nacelle"]["drivetrain"]["planet_numbers"] = wt_opt["nacelle.planet_numbers"]
                self.wt_init["components"]["nacelle"]["drivetrain"]["hss_material"] = wt_opt["nacelle.hss_material"]

        # Update generator
        if self.modeling_options["flags"]["generator"]:
            self.wt_init["components"]["nacelle"]["generator"]["B_r"] = float(wt_opt["generator.B_r"][0])
            self.wt_init["components"]["nacelle"]["generator"]["P_Fe0e"] = float(wt_opt["generator.P_Fe0e"][0])
            self.wt_init["components"]["nacelle"]["generator"]["P_Fe0h"] = float(wt_opt["generator.P_Fe0h"][0])
            self.wt_init["components"]["nacelle"]["generator"]["S_N"] = float(wt_opt["generator.S_N"][0])
            self.wt_init["components"]["nacelle"]["generator"]["alpha_p"] = float(wt_opt["generator.alpha_p"][0])
            self.wt_init["components"]["nacelle"]["generator"]["b_r_tau_r"] = float(wt_opt["generator.b_r_tau_r"][0])
            self.wt_init["components"]["nacelle"]["generator"]["b_ro"] = float(wt_opt["generator.b_ro"][0])
            self.wt_init["components"]["nacelle"]["generator"]["b_s_tau_s"] = float(wt_opt["generator.b_s_tau_s"][0])
            self.wt_init["components"]["nacelle"]["generator"]["b_so"] = float(wt_opt["generator.b_so"][0])
            self.wt_init["components"]["nacelle"]["generator"]["cofi"] = float(wt_opt["generator.cofi"][0])
            self.wt_init["components"]["nacelle"]["generator"]["freq"] = float(wt_opt["generator.freq"][0])
            self.wt_init["components"]["nacelle"]["generator"]["h_i"] = float(wt_opt["generator.h_i"][0])
            self.wt_init["components"]["nacelle"]["generator"]["h_sy0"] = float(wt_opt["generator.h_sy0"][0])
            self.wt_init["components"]["nacelle"]["generator"]["h_w"] = float(wt_opt["generator.h_w"][0])
            self.wt_init["components"]["nacelle"]["generator"]["k_fes"] = float(wt_opt["generator.k_fes"][0])
            self.wt_init["components"]["nacelle"]["generator"]["k_fillr"] = float(wt_opt["generator.k_fillr"][0])
            self.wt_init["components"]["nacelle"]["generator"]["k_fills"] = float(wt_opt["generator.k_fills"][0])
            self.wt_init["components"]["nacelle"]["generator"]["k_s"] = float(wt_opt["generator.k_s"][0])
            self.wt_init["components"]["nacelle"]["generator"]["m"] = wt_opt["generator.m"]
            self.wt_init["components"]["nacelle"]["generator"]["mu_0"] = float(wt_opt["generator.mu_0"][0])
            self.wt_init["components"]["nacelle"]["generator"]["mu_r"] = float(wt_opt["generator.mu_r"][0])
            self.wt_init["components"]["nacelle"]["generator"]["p"] = float(wt_opt["generator.p"][0])
            self.wt_init["components"]["nacelle"]["generator"]["phi"] = float(wt_opt["generator.phi"][0])
            self.wt_init["components"]["nacelle"]["generator"]["q1"] = wt_opt["generator.q1"]
            self.wt_init["components"]["nacelle"]["generator"]["q2"] = wt_opt["generator.q2"]
            self.wt_init["components"]["nacelle"]["generator"]["ratio_mw2pp"] = float(wt_opt["generator.ratio_mw2pp"][0])
            self.wt_init["components"]["nacelle"]["generator"]["resist_Cu"] = float(wt_opt["generator.resist_Cu"][0])
            self.wt_init["components"]["nacelle"]["generator"]["sigma"] = float(wt_opt["generator.sigma"][0])
            self.wt_init["components"]["nacelle"]["generator"]["y_tau_p"] = float(wt_opt["generator.y_tau_p"][0])
            self.wt_init["components"]["nacelle"]["generator"]["y_tau_pr"] = float(wt_opt["generator.y_tau_pr"][0])

            self.wt_init["components"]["nacelle"]["generator"]["I_0"] = float(wt_opt["generator.I_0"][0])
            self.wt_init["components"]["nacelle"]["generator"]["d_r"] = float(wt_opt["generator.d_r"][0])
            self.wt_init["components"]["nacelle"]["generator"]["h_m"] = float(wt_opt["generator.h_m"][0])
            self.wt_init["components"]["nacelle"]["generator"]["h_0"] = float(wt_opt["generator.h_0"][0])
            self.wt_init["components"]["nacelle"]["generator"]["h_s"] = float(wt_opt["generator.h_s"][0])
            self.wt_init["components"]["nacelle"]["generator"]["len_s"] = float(wt_opt["generator.len_s"][0])
            self.wt_init["components"]["nacelle"]["generator"]["n_r"] = float(wt_opt["generator.n_r"][0])
            self.wt_init["components"]["nacelle"]["generator"]["rad_ag"] = float(wt_opt["generator.rad_ag"][0])
            self.wt_init["components"]["nacelle"]["generator"]["t_wr"] = float(wt_opt["generator.t_wr"][0])

            self.wt_init["components"]["nacelle"]["generator"]["n_s"] = float(wt_opt["generator.n_s"][0])
            self.wt_init["components"]["nacelle"]["generator"]["b_st"] = float(wt_opt["generator.b_st"][0])
            self.wt_init["components"]["nacelle"]["generator"]["d_s"] = float(wt_opt["generator.d_s"][0])
            self.wt_init["components"]["nacelle"]["generator"]["t_ws"] = float(wt_opt["generator.t_ws"][0])

            self.wt_init["components"]["nacelle"]["generator"]["rho_Copper"] = float(wt_opt["generator.rho_Copper"][0])
            self.wt_init["components"]["nacelle"]["generator"]["rho_Fe"] = float(wt_opt["generator.rho_Fe"][0])
            self.wt_init["components"]["nacelle"]["generator"]["rho_Fes"] = float(wt_opt["generator.rho_Fes"][0])
            self.wt_init["components"]["nacelle"]["generator"]["rho_PM"] = float(wt_opt["generator.rho_PM"][0])

            self.wt_init["components"]["nacelle"]["generator"]["C_Cu"] = float(wt_opt["generator.C_Cu"][0])
            self.wt_init["components"]["nacelle"]["generator"]["C_Fe"] = float(wt_opt["generator.C_Fe"][0])
            self.wt_init["components"]["nacelle"]["generator"]["C_Fes"] = float(wt_opt["generator.C_Fes"][0])
            self.wt_init["components"]["nacelle"]["generator"]["C_PM"] = float(wt_opt["generator.C_PM"][0])

            if self.modeling_options["WISDEM"]["GeneratorSE"]["type"] in ["pmsg_outer"]:
                self.wt_init["components"]["nacelle"]["generator"]["N_c"] = float(wt_opt["generator.N_c"][0])
                self.wt_init["components"]["nacelle"]["generator"]["b"] = float(wt_opt["generator.b"][0])
                self.wt_init["components"]["nacelle"]["generator"]["c"] = float(wt_opt["generator.c"][0])
                self.wt_init["components"]["nacelle"]["generator"]["E_p"] = float(wt_opt["generator.E_p"][0])
                self.wt_init["components"]["nacelle"]["generator"]["h_yr"] = float(wt_opt["generator.h_yr"][0])
                self.wt_init["components"]["nacelle"]["generator"]["h_ys"] = float(wt_opt["generator.h_ys"][0])
                self.wt_init["components"]["nacelle"]["generator"]["h_sr"] = float(wt_opt["generator.h_sr"][0])
                self.wt_init["components"]["nacelle"]["generator"]["h_ss"] = float(wt_opt["generator.h_ss"][0])
                self.wt_init["components"]["nacelle"]["generator"]["t_r"] = float(wt_opt["generator.t_r"][0])
                self.wt_init["components"]["nacelle"]["generator"]["t_s"] = float(wt_opt["generator.t_s"][0])

                self.wt_init["components"]["nacelle"]["generator"]["u_allow_pcent"] = float(
                    wt_opt["generator.u_allow_pcent"][0]
                )
                self.wt_init["components"]["nacelle"]["generator"]["y_allow_pcent"] = float(
                    wt_opt["generator.y_allow_pcent"][0]
                )
                self.wt_init["components"]["nacelle"]["generator"]["z_allow_deg"] = float(
                    wt_opt["generator.z_allow_deg"][0]
                )
                self.wt_init["components"]["nacelle"]["generator"]["B_tmax"] = float(wt_opt["generator.B_tmax"][0])

            if self.modeling_options["WISDEM"]["GeneratorSE"]["type"] in ["eesg", "pmsg_arms", "pmsg_disc"]:
                self.wt_init["components"]["nacelle"]["generator"]["tau_p"] = float(wt_opt["generator.tau_p"][0])
                self.wt_init["components"]["nacelle"]["generator"]["h_ys"] = float(wt_opt["generator.h_ys"][0])
                self.wt_init["components"]["nacelle"]["generator"]["h_yr"] = float(wt_opt["generator.h_yr"][0])
                self.wt_init["components"]["nacelle"]["generator"]["b_arm"] = float(wt_opt["generator.b_arm"][0])

            elif self.modeling_options["WISDEM"]["GeneratorSE"]["type"] in ["scig", "dfig"]:
                self.wt_init["components"]["nacelle"]["generator"]["B_symax"] = float(wt_opt["generator.B_symax"][0])
                self.wt_init["components"]["nacelle"]["generator"]["S_Nmax"] = float(wt_opt["generator.S_Nmax"][0])

        # Update tower
        if self.modeling_options["flags"]["tower"]:
            self.wt_init["components"]["tower"]["outer_shape_bem"]["outer_diameter"]["grid"] = wt_opt[
                "tower_grid.s"
            ].tolist()
            self.wt_init["components"]["tower"]["outer_shape_bem"]["outer_diameter"]["values"] = wt_opt[
                "tower.diameter"
            ].tolist()
            self.wt_init["components"]["tower"]["outer_shape_bem"]["reference_axis"]["x"]["grid"] = wt_opt[
                "tower_grid.s"
            ].tolist()
            self.wt_init["components"]["tower"]["outer_shape_bem"]["reference_axis"]["y"]["grid"] = wt_opt[
                "tower_grid.s"
            ].tolist()
            self.wt_init["components"]["tower"]["outer_shape_bem"]["reference_axis"]["z"]["grid"] = wt_opt[
                "tower_grid.s"
            ].tolist()
            self.wt_init["components"]["tower"]["outer_shape_bem"]["reference_axis"]["x"]["values"] = wt_opt[
                "tower.ref_axis"
            ][:, 0].tolist()
            self.wt_init["components"]["tower"]["outer_shape_bem"]["reference_axis"]["y"]["values"] = wt_opt[
                "tower.ref_axis"
            ][:, 1].tolist()
            self.wt_init["components"]["tower"]["outer_shape_bem"]["reference_axis"]["z"]["values"] = wt_opt[
                "tower.ref_axis"
            ][:, 2].tolist()
            self.wt_init["components"]["tower"]["internal_structure_2d_fem"]["outfitting_factor"] = float(
                wt_opt["tower.outfitting_factor"][0]
            )
            for i in range(self.modeling_options["WISDEM"]["TowerSE"]["n_layers_tower"]):
                self.wt_init["components"]["tower"]["internal_structure_2d_fem"]["layers"][i]["thickness"][
                    "grid"
                ] = wt_opt["tower_grid.s"].tolist()
                self.wt_init["components"]["tower"]["internal_structure_2d_fem"]["layers"][i]["thickness"][
                    "values"
                ] = wt_opt["tower.layer_thickness"][i, :].tolist()

        # Update monopile
        if self.modeling_options["flags"]["monopile"]:
            self.wt_init["components"]["monopile"]["outer_shape_bem"]["outer_diameter"]["grid"] = wt_opt[
                "monopile.s"
            ].tolist()
            self.wt_init["components"]["monopile"]["outer_shape_bem"]["outer_diameter"]["values"] = wt_opt[
                "monopile.diameter"
            ].tolist()
            self.wt_init["components"]["monopile"]["outer_shape_bem"]["reference_axis"]["x"]["grid"] = wt_opt[
                "monopile.s"
            ].tolist()
            self.wt_init["components"]["monopile"]["outer_shape_bem"]["reference_axis"]["y"]["grid"] = wt_opt[
                "monopile.s"
            ].tolist()
            self.wt_init["components"]["monopile"]["outer_shape_bem"]["reference_axis"]["z"]["grid"] = wt_opt[
                "monopile.s"
            ].tolist()
            self.wt_init["components"]["monopile"]["outer_shape_bem"]["reference_axis"]["x"]["values"] = wt_opt[
                "monopile.ref_axis"
            ][:, 0].tolist()
            self.wt_init["components"]["monopile"]["outer_shape_bem"]["reference_axis"]["y"]["values"] = wt_opt[
                "monopile.ref_axis"
            ][:, 1].tolist()
            self.wt_init["components"]["monopile"]["outer_shape_bem"]["reference_axis"]["z"]["values"] = wt_opt[
                "monopile.ref_axis"
            ][:, 2].tolist()
            self.wt_init["components"]["monopile"]["internal_structure_2d_fem"]["outfitting_factor"] = float(
                wt_opt["monopile.outfitting_factor"][0]
            )
            for i in range(self.modeling_options["WISDEM"]["FixedBottomSE"]["n_layers_monopile"]):
                self.wt_init["components"]["monopile"]["internal_structure_2d_fem"]["layers"][i]["thickness"][
                    "grid"
                ] = wt_opt["monopile.s"].tolist()
                self.wt_init["components"]["monopile"]["internal_structure_2d_fem"]["layers"][i]["thickness"][
                    "values"
                ] = wt_opt["monopile.layer_thickness"][i, :].tolist()

        # Update jacket
        if self.modeling_options["flags"]["jacket"]:
            self.wt_init["components"]["jacket"]["r_head"] = float(wt_opt["jacket.r_head"][0])
            self.wt_init["components"]["jacket"]["r_foot"] = float(
                wt_opt["jacket.r_head"] * wt_opt["jacket.foot_head_ratio"][0]
            )
            self.wt_init["components"]["jacket"]["height"] = float(wt_opt["jacket.height"][0])
            self.wt_init["components"]["jacket"]["leg_diameter"] = float(wt_opt["jacket.leg_diameter"][0])
            self.wt_init["components"]["jacket"]["leg_thickness"] = float(wt_opt["jacket.leg_thickness"][0])
            self.wt_init["components"]["jacket"]["brace_diameters"] = wt_opt["jacket.brace_diameters"].tolist()
            self.wt_init["components"]["jacket"]["brace_thicknesses"] = wt_opt["jacket.brace_thicknesses"].tolist()
            self.wt_init["components"]["jacket"]["bay_spacing"] = wt_opt["jacket.bay_spacing"].tolist()

        # Update floating platform and mooring
        if self.modeling_options["flags"]["floating"]:
            yaml_out = self.wt_init["components"]["floating_platform"]
            n_joints = self.modeling_options["floating"]["joints"]["n_joints"]
            for i in range(n_joints):
                yaml_out["joints"][i]["location"] = wt_opt["floating.location"][i, :].tolist()

            n_members = self.modeling_options["floating"]["members"]["n_members"]
            for i in range(n_members):
                name_member = self.modeling_options["floating"]["members"]["name"][i]
                idx = self.modeling_options["floating"]["members"]["name2idx"][name_member]
                member_shape = yaml_out["members"][i]["outer_shape"]["shape"]

                s_in = wt_opt[f"floating.memgrp{idx}.s_in"].tolist()
                if member_shape == "circular":
                    yaml_out["members"][i]["outer_shape"]["outer_diameter"]["grid"] = s_in
                    d_in = wt_opt[f"floating.memgrp{idx}.outer_diameter_in"]
                    if len(d_in) == len(s_in):
                        yaml_out["members"][i]["outer_shape"]["outer_diameter"]["values"] = d_in.tolist()
                    else:
                        d_in2 = d_in * np.ones(len(s_in))
                        yaml_out["members"][i]["outer_shape"]["outer_diameter"]["values"] = d_in2.tolist()
                elif member_shape == "rectangular":
                    yaml_out["members"][i]["outer_shape"]["side_length_a"]["grid"] = s_in
                    yaml_out["members"][i]["outer_shape"]["side_length_b"]["grid"] = s_in
                    length_a_in = wt_opt[f"floating.memgrp{idx}.side_length_a_in"]
                    length_b_in = wt_opt[f"floating.memgrp{idx}.side_length_b_in"]
                    if len(length_a_in) == len(s_in):
                        yaml_out["members"][i]["outer_shape"]["side_length_a"]["values"] = length_a_in.tolist()
                        yaml_out["members"][i]["outer_shape"]["side_length_b"]["values"] = length_b_in.tolist()
                    else:
                        length_a_in2 = length_a_in * np.ones(len(s_in))
                        length_b_in2 = length_b_in * np.ones(len(s_in))
                        yaml_out["members"][i]["outer_shape"]["side_length_a"]["values"] = length_a_in2.tolist()
                        yaml_out["members"][i]["outer_shape"]["side_length_b"]["values"] = length_b_in2.tolist()

                istruct = yaml_out["members"][i]["internal_structure"]

                n_layers = self.modeling_options["floating"]["members"]["n_layers"][i]
                for j in range(n_layers):
                    istruct["layers"][j]["thickness"]["grid"] = wt_opt[f"floating.memgrp{idx}.s_in"].tolist()
                    istruct["layers"][j]["thickness"]["values"] = wt_opt[f"floating.memgrp{idx}.layer_thickness_in"][
                        j, :
                    ].tolist()

                if "ring_stiffeners" in istruct:
                    istruct["ring_stiffeners"]["web_height"] = float(
                        wt_opt[f"floating.memgrp{idx}.ring_stiffener_web_height"][0]
                    )
                    istruct["ring_stiffeners"]["web_thickness"] = float(
                        wt_opt[f"floating.memgrp{idx}.ring_stiffener_web_thickness"][0]
                    )
                    istruct["ring_stiffeners"]["flange_thickness"] = float(
                        wt_opt[f"floating.memgrp{idx}.ring_stiffener_flange_thickness"][0]
                    )
                    istruct["ring_stiffeners"]["flange_width"] = float(
                        wt_opt[f"floating.memgrp{idx}.ring_stiffener_flange_width"][0]
                    )
                    istruct["ring_stiffeners"]["spacing"] = float(
                        wt_opt[f"floating.memgrp{idx}.ring_stiffener_spacing"][0]
                    )

                if "longitudinal_stiffeners" in istruct:
                    istruct["longitudinal_stiffeners"]["web_height"] = float(
                        wt_opt[f"floating.memgrp{idx}.axial_stiffener_web_height"][0]
                    )
                    istruct["longitudinal_stiffeners"]["web_thickness"] = float(
                        wt_opt[f"floating.memgrp{idx}.axial_stiffener_web_thickness"][0]
                    )
                    istruct["longitudinal_stiffeners"]["flange_thickness"] = float(
                        wt_opt[f"floating.memgrp{idx}.axial_stiffener_flange_thickness"][0]
                    )
                    istruct["longitudinal_stiffeners"]["flange_width"] = float(
                        wt_opt[f"floating.memgrp{idx}.axial_stiffener_flange_width"][0]
                    )
                    istruct["longitudinal_stiffeners"]["spacing"] = float(
                        wt_opt[f"floating.memgrp{idx}.axial_stiffener_spacing"][0]
                    )

                n_ballasts = self.modeling_options["floating"]["members"]["n_ballasts"][i]
                for j in range(n_ballasts):
                    if self.modeling_options["floating"]["members"]["ballast_flag_member_" + name_member][j] == False:
                        istruct["ballasts"][j]["volume"] = float(wt_opt[f"floating.memgrp{idx}.ballast_volume"][j])

                if self.modeling_options["floating"]["members"]["n_axial_joints"][i] > 0:
                    for j in range(self.modeling_options["floating"]["members"]["n_axial_joints"][i]):
                        yaml_out["members"][i]["axial_joints"][j]["grid"] = float(
                            wt_opt[f"floating.memgrp{idx}.grid_axial_joints"][j]
                        )

        if self.modeling_options["flags"]["mooring"]:
            n_lines = self.modeling_options["mooring"]["n_lines"]
            n_line_types = self.modeling_options["mooring"]["n_line_types"]
            line_names = [self.wt_init["components"]["mooring"]["line_types"][i]["name"] for i in range(n_line_types)]
            line_id = [self.wt_init["components"]["mooring"]["lines"][i]["line_type"] for i in range(n_lines)]

            for i in range(n_lines):
                self.wt_init["components"]["mooring"]["lines"][i]["unstretched_length"] = float(
                    wt_opt["mooring.unstretched_length"][i]
                )

            for jj, jname in enumerate(line_id):
                for ii, iname in enumerate(line_names):
                    if jname == iname:
                        self.wt_init["components"]["mooring"]["line_types"][ii]["diameter"] = float(
                            wt_opt["mooring.line_diameter"][jj]
                        )

        # Update rotor nacelle assembly
        if self.modeling_options["flags"]["RNA"]:
            self.wt_init["components"]["RNA"] = {}
            self.wt_init["components"]["RNA"]["elastic_properties_mb"] = {}
            self.wt_init["components"]["RNA"]["elastic_properties_mb"]["mass"] = float(wt_opt["drivese.rna_mass"][0])
            self.wt_init["components"]["RNA"]["elastic_properties_mb"]["inertia"] = wt_opt["drivese.rna_I_TT"].tolist()
            self.wt_init["components"]["RNA"]["elastic_properties_mb"]["center_mass"] = wt_opt[
                "drivese.rna_cm"
            ].tolist()

        # Update rotor diameter and hub height
        if self.modeling_options["flags"]["blade"]:
            self.wt_init["assembly"]["rotor_diameter"] = float(wt_opt["blade.high_level_blade_props.rotor_diameter"][0])
        self.wt_init["assembly"]["hub_height"] = float(wt_opt["high_level_tower_props.hub_height"][0])

        # Update controller
        if self.modeling_options["flags"]["control"]:
            self.wt_init["control"]["torque"]["tsr"] = float(wt_opt["control.rated_TSR"][0])
            self.wt_init["control"]["pitch"]["ps_percent"] = float(wt_opt["control.ps_percent"][0])

        # Update cost coefficients
        if self.modeling_options["flags"]["costs"]:
            if float(wt_opt["tcc.blade_mass"][0]) > 0.0:
                self.wt_init["costs"]["blade_mass_cost_coeff"] = float(
                    (wt_opt["tcc.blade_cost"] / wt_opt["tcc.blade_mass"])[0]
                )
            if float(wt_opt["tcc.hub_mass"][0]) > 0.0:
                self.wt_init["costs"]["hub_mass_cost_coeff"] = float((wt_opt["tcc.hub_cost"] / wt_opt["tcc.hub_mass"])[0])
            if float(wt_opt["tcc.pitch_system_mass"][0]) > 0.0:
                self.wt_init["costs"]["pitch_system_mass_cost_coeff"] = float(
                    (wt_opt["tcc.pitch_system_cost"] / wt_opt["tcc.pitch_system_mass"])[0]
                )
            if float(wt_opt["tcc.spinner_mass"][0]) > 0.0:
                self.wt_init["costs"]["spinner_mass_cost_coeff"] = float(
                    (wt_opt["tcc.spinner_cost"] / wt_opt["tcc.spinner_mass"])[0]
                )
            if float(wt_opt["tcc.lss_mass"][0]) > 0.0:
                self.wt_init["costs"]["lss_mass_cost_coeff"] = float((wt_opt["tcc.lss_cost"] / wt_opt["tcc.lss_mass"])[0])
            if float(wt_opt["tcc.main_bearing_mass"][0]) > 0.0:
                self.wt_init["costs"]["bearing_mass_cost_coeff"] = float(
                    (wt_opt["tcc.main_bearing_cost"] / wt_opt["tcc.main_bearing_mass"])[0]
                )
            if self.modeling_options["flags"]["nacelle"]:
                if float(wt_opt["drivese.gearbox_mass"][0]) > 0.:
                    self.wt_init["costs"]["gearbox_torque_cost"] = float(
                        (wt_opt["tcc.gearbox_cost"]/wt_opt["drivese.rated_torque"])[0]*1.e+3
                    )
            if float(wt_opt["tcc.hss_mass"][0]) > 0.0:
                self.wt_init["costs"]["hss_mass_cost_coeff"] = float((wt_opt["tcc.hss_cost"] / wt_opt["tcc.hss_mass"])[0])
            if float(wt_opt["tcc.generator_mass"][0]) > 0.0:
                self.wt_init["costs"]["generator_mass_cost_coeff"] = float(
                    (wt_opt["tcc.generator_cost"] / wt_opt["tcc.generator_mass"])[0]
                )
            if float(wt_opt["tcc.bedplate_mass"][0]) > 0.0:
                self.wt_init["costs"]["bedplate_mass_cost_coeff"] = float(
                    (wt_opt["tcc.bedplate_cost"] / wt_opt["tcc.bedplate_mass"])[0]
                )
            if float(wt_opt["tcc.yaw_mass"][0]) > 0.0:
                self.wt_init["costs"]["yaw_mass_cost_coeff"] = float(
                    (wt_opt["tcc.yaw_system_cost"] / wt_opt["tcc.yaw_mass"])[0]
                )
            if float(wt_opt["tcc.converter_mass"][0]) > 0.0:
                self.wt_init["costs"]["converter_mass_cost_coeff"] = float(
                    (wt_opt["tcc.converter_cost"] / wt_opt["tcc.converter_mass"])[0]
                )
            if float(wt_opt["tcc.transformer_mass"][0]) > 0.0:
                self.wt_init["costs"]["transformer_mass_cost_coeff"] = float(
                    (wt_opt["tcc.transformer_cost"] / wt_opt["tcc.transformer_mass"])[0]
                )
            if float(wt_opt["tcc.hvac_mass"][0]) > 0.0:
                self.wt_init["costs"]["hvac_mass_cost_coeff"] = float((wt_opt["tcc.hvac_cost"] / wt_opt["tcc.hvac_mass"])[0])
            if float(wt_opt["tcc.cover_mass"][0]) > 0.0:
                self.wt_init["costs"]["cover_mass_cost_coeff"] = float(
                    (wt_opt["tcc.cover_cost"] / wt_opt["tcc.cover_mass"])[0]
                )
            if float(wt_opt["tcc.tower_mass"][0]) > 0.0:
                self.wt_init["costs"]["tower_mass_cost_coeff"] = float(
                    (wt_opt["tcc.tower_cost"] / wt_opt["tcc.tower_mass"])[0]
                )

        # Write yamls with updated values
        sch.write_geometry_yaml(self.wt_init, fname_output)

    def write_options(self, fname_output):
        sch.write_modeling_yaml(self.modeling_options, fname_output)
        sch.write_analysis_yaml(self.analysis_options, fname_output)<|MERGE_RESOLUTION|>--- conflicted
+++ resolved
@@ -1030,20 +1030,10 @@
                         "values"
                     ] = np.zeros(len(wt_opt["blade.internal_structure_2d_fem.s"])).tolist()
 
-<<<<<<< HEAD
                 # TODO assign joint mass to wt_init from rs.bjs
                 # Elastic properties of the blade
                 if self.modeling_options["WISDEM"]["RotorSE"]["bjs"]:
-                    self.wt_init["components"]["blade"]["internal_structure_2d_fem"]["joint"]["mass"] = float(
-                        wt_opt["rotorse.rs.bjs.joint_mass"]
-                    )
-=======
-            # TODO assign joint mass to wt_init from rs.bjs
-            # Elastic properties of the blade
-            if self.modeling_options["WISDEM"]["RotorSE"]["bjs"]:
-                self.wt_init["components"]["blade"]["internal_structure_2d_fem"]["joint"]["mass"] = wt_opt[
-                    "rotorse.rs.bjs.joint_mass"][0]
->>>>>>> b6237e61
+                    self.wt_init["components"]["blade"]["internal_structure_2d_fem"]["joint"]["mass"] = wt_opt["rotorse.rs.bjs.joint_mass"][0]
 
             self.wt_init["components"]["blade"]["elastic_properties_mb"] = {}
             self.wt_init["components"]["blade"]["elastic_properties_mb"]["six_x_six"] = {}
