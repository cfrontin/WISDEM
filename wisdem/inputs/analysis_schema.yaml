$schema: "http://json-schema.org/draft-07/schema#"
$id: WISDEM_optimization_options_schema_v00
title: WISDEM wind turbine optimization options schema
description: Schema that describes the analysis and optimization options for WISDEM
type: object
properties:
    general:
        type: object
        default: {}
        properties:
            folder_output:
                type: string
                default: output
                description: Name of folder to dump output files
            fname_output:
                type: string
                default: output
                description: File prefix for output files
    design_variables:
        type: object
        default: {}
        description: Sets the design variables in a design optimization and analysis
        properties:
            rotor_diameter:
                type: object
                default: {}
                description: Adjust the rotor diameter by changing the blade length (all blade properties constant with respect to non-dimensional span coordinates)
                properties:
                    flag: &flag
                        type: boolean
                        default: False
                        description: Activates as a design variable or constraint
                    minimum:
                        type: number
                        default: 0.
                        minimum: 0.0
                        maximum: 1000.0
                        unit: m
                    maximum:
                        type: number
                        default: 0.
                        minimum: 0.0
                        maximum: 1000.0
                        unit: m
            blade:
                type: object
                default: {}
                description: Design variables associated with the wind turbine blades
                properties:
                    aero_shape:
                        type: object
                        default: {}
                        description: Design variables associated with the blade aerodynamic shape
                        properties:
                            twist:
                                type: object
                                default: {}
                                description: Blade twist as a design variable by adding or subtracting radians from the initial value at spline control points along the span.
                                properties:
                                    flag: *flag
                                    inverse:
                                        type: boolean
                                        default: False
                                        description: This flag is only used if the flag in twist is set to False. Once turned on, the twist is set to achieve a given target for the angle of attack. The target can be a predefined margin to stall or the point of maximum airfoil efficiency, see flag inverse_target
                                    inverse_target:
                                        type: string
                                        enumerate: ['max_efficiency', 'stall_margin']
                                        default: 'max_efficiency'
                                        description: This input is only used if the flag 'inverse' is set to True. 'max_efficiency' makes sure the twist generates angles of attack corresponding to max airfoil efficiency along span. The input 'stall_margin' makes sure the angles of attack respect a predefined margin from the stall point. The actual margin is set in the input 'stall_margin' among the blade aerodynamic constraints.
                                    n_opt: &nopt
                                        type: integer
                                        default: 8
                                        minimum: 4
                                        description: Number of equally-spaced control points of the spline parametrizing the twist distribution along blade span.
                                    max_decrease:
                                        type: number
                                        description: Maximum allowable decrease of twist at each DV location along blade span.
                                        default: 0.1
                                        unit: rad
                                    max_increase:
                                        type: number
                                        description: Maximum allowable increase of twist at each DV location along blade span.
                                        default: 0.1
                                        unit: rad
                                    index_start: &index_start
                                        type: integer
                                        default: 0
                                        minimum: 0
                                        unit: none
                                        description: First index of the array of design variables/constraints that is optimized/constrained
                                    index_end: &index_end
                                        type: integer
                                        default: 8
                                        minimum: 0
                                        unit: none
                                        description: Last index of the array of design variables/constraints that is optimized/constrained
                                    cap_twist_root:
                                        type: number
                                        description: Maximum allowable twist during an inverse design. Close to blade root, twist will be capped to this value.
                                        default: 0.349
                                        unit: rad
                            chord:
                                type: object
                                default: {}
                                description: Blade chord as a design variable by scaling (multiplying) the initial value at spline control points along the span.
                                properties:
                                    flag: *flag
                                    n_opt:
                                        type: integer
                                        default: 8
                                        minimum: 4
                                        description: Number of equally-spaced control points of the spline parametrizing the chord distribution along blade span.
                                    max_decrease: &max_decrease
                                        type: number
                                        description: Maximum nondimensional decrease at each optimization location
                                        default: 0.5
                                    max_increase: &max_increase
                                        type: number
                                        description: Maximum nondimensional increase at each optimization location
                                        default: 1.5
                                    index_start: *index_start
                                    index_end: *index_end
                            af_positions:
                                type: object
                                default: {}
                                description: Adjust airfoil positions along the blade span.
                                properties:
                                    flag: *flag
                                    af_start:
                                        type: integer
                                        default: 4
                                        minimum: 1
                                        description: Index of airfoil where the optimization can start shifting airfoil position. The airfoil at blade tip is always locked.
                            rthick:
                                type: object
                                default: {}
                                description: Blade relative thickness as a design variable by scaling (multiplying) the initial value at spline control points along the span. This requires the INN for airfoil design
                                properties:
                                    flag: *flag
                                    n_opt:
                                        type: integer
                                        default: 8
                                        minimum: 4
                                        description: Number of equally-spaced control points of the spline parametrizing the relative thickness distribution along blade span.
                                    max_decrease: *max_decrease
                                    max_increase: *max_increase
                                    index_start: *index_start
                                    index_end: *index_end
                            L/D:
                                type: object
                                default: {}
                                description: Lift to drag ratio as a design variable by scaling (multiplying) the initial value at spline control points along the span. This requires the INN for airfoil design
                                properties:
                                    flag: *flag
                                    n_opt:
                                        type: integer
                                        default: 8
                                        minimum: 4
                                        description: Number of equally-spaced control points of the spline parametrizing the lift to drag ratio distribution along blade span.
                                    max_decrease: *max_decrease
                                    max_increase: *max_increase
                                    index_start: *index_start
                                    index_end: *index_end
                            c_d:
                                type: object
                                default: {}
                                description: Drag coefficient at rated conditions as a design variable by scaling (multiplying) the initial value at spline control points along the span. This requires the INN for airfoil design
                                properties:
                                    flag: *flag
                                    n_opt:
                                        type: integer
                                        default: 8
                                        minimum: 4
                                        description: Number of equally-spaced control points of the spline parametrizing the drag coefficient distribution along blade span.
                                    max_decrease: *max_decrease
                                    max_increase: *max_increase
                                    index_start: *index_start
                                    index_end: *index_end
                            stall_margin:
                                type: object
                                default: {}
                                description: Stall margin at rated conditions as a design variable by scaling (multiplying) the initial value at spline control points along the span. This requires the INN for airfoil design
                                properties:
                                    flag: *flag
                                    n_opt:
                                        type: integer
                                        default: 8
                                        minimum: 4
                                        description: Number of equally-spaced control points of the spline parametrizing the stall margin distribution along blade span.
                                    max_decrease: *max_decrease
                                    max_increase: *max_increase
                                    index_start: *index_start
                                    index_end: *index_end
                            z:
                                type: object
                                default: {}
                                description: INN design parameter z
                                properties:
                                    flag: *flag
                                    n_opt:
                                        type: integer
                                        default: 3
                                        description: z design parameter count
                                    lower_bound:
                                        type: number
                                        default: -1.0
                                        minimum: -1.e30
                                        maximum: 1.e30
                                    upper_bound:
                                        type: number
                                        default: 1.0
                                        minimum: -1.e30
                                        maximum: 1.e30
                    structure:
                        type: array
                        description: Design variables associated with the internal blade structure
                        default: []
                        items:
                            type: object
                            description: Set the thickness of any blade layer as a design variable by scaling (multiplying) the initial value at spline control points along the span.
                            default: {}
                            properties:
                                layer_name:
                                    type: string
                                    description: Name of blade structural layer to be optimized
                                n_opt:
                                    type: integer
                                    default: 8
                                    minimum: 4
                                    description: Number of equally-spaced control points of the spline parametrizing the thickness of the layer.
                                max_decrease: *max_decrease
                                max_increase: *max_increase
                                index_start: *index_start
                                index_end: *index_end
            control:
                type: object
                default: {}
                description: Design variables associated with the control of the wind turbine
                properties:
                    tsr:
                        type: object
                        default: {}
                        description: Adjust the tip-speed ratio (ratio between blade tip velocity and steady hub-height wind speed)
                        properties:
                            flag: *flag
                            minimum:
                                type: number
                                default: 0.
                                minimum: 0.0
                                maximum: 30.0
                                unit: none
                                description: Minimum allowable value
                            maximum:
                                type: number
                                default: 0.
                                minimum: 0.0
                                maximum: 30.0
                                unit: none
                                description: Maximum allowable value
            hub:
                type: object
                default: {}
                description: Design variables associated with the hub
                properties:
                    cone:
                        type: object
                        default: {}
                        description: Adjust the blade attachment coning angle (positive values are always away from the tower whether upwind or downwind)
                        properties:
                            flag: *flag
                            lower_bound: &angbound
                                type: number
                                minimum: 0.0
                                maximum: 0.5235987756 # 30 deg
                                default: 0.0
                                unit: rad
                                description: Design variable bound
                            upper_bound: *angbound
                    hub_diameter:
                        type: object
                        default: {}
                        description: Adjust the rotor hub diameter
                        properties:
                            flag: *flag
                            lower_bound:
                                type: number
                                minimum: 0.0
                                maximum: 30.0
                                default: 0.0
                                unit: m
                                description: Lowest value allowable for hub diameter
                            upper_bound:
                                type: number
                                minimum: 0.0
                                maximum: 30.0
                                default: 30.0
                                unit: m
                                description: Highest value allowable for hub diameter
            drivetrain:
                type: object
                default: {}
                description: Design variables associated with the drivetrain
                properties:
                    uptilt:
                        type: object
                        default: {}
                        description: Adjust the drive shaft tilt angle (positive values tilt away from the tower whether upwind or downwind)
                        properties:
                            flag: *flag
                            lower_bound: *angbound
                            upper_bound: *angbound
                    overhang:
                        type: object
                        default: {}
                        description: Adjust the x-distance, parallel to the ground or still water line, from the tower top center to the rotor apex.
                        properties:
                            flag: *flag
                            lower_bound: &drive_dim_low
                                type: number
                                minimum: 0.1
                                maximum: 30.0
                                default: 0.1
                                unit: m
                                description: Lowest value allowable for design variable
                            upper_bound: &drive_dim_up
                                type: number
                                minimum: 0.1
                                maximum: 30.0
                                default: 0.1
                                unit: m
                                description: Highest value allowable for design variable
                    distance_tt_hub:
                        type: object
                        default: {}
                        description: Adjust the z-dimension height from the tower top to the rotor apex
                        properties:
                            flag: *flag
                            lower_bound: *drive_dim_low
                            upper_bound: *drive_dim_up
                    distance_hub_mb:
                        type: object
                        default: {}
                        description: Adjust the distance along the drive staft from the hub flange to the first main bearing
                        properties:
                            flag: *flag
                            lower_bound: *drive_dim_low
                            upper_bound: *drive_dim_up
                    distance_mb_mb:
                        type: object
                        default: {}
                        description: Adjust the distance along the drive staft from the first to the second main bearing
                        properties:
                            flag: *flag
                            lower_bound: *drive_dim_low
                            upper_bound: *drive_dim_up
                    generator_length:
                        type: object
                        default: {}
                        description: Adjust the distance along the drive staft between the generator rotor drive shaft attachment to the stator bedplate attachment
                        properties:
                            flag: *flag
                            lower_bound: *drive_dim_low
                            upper_bound: *drive_dim_up
                    gear_ratio:
                        type: object
                        default: {}
                        description: For geared configurations only, adjust the gear ratio of the gearbox that multiplies the shaft speed and divides the torque
                        properties:
                            flag: *flag
                            lower_bound:
                                type: number
                                minimum: 1.0
                                maximum: 500.0
                                default: 1.0
                                unit: none
                            upper_bound:
                                type: number
                                minimum: 1.0
                                maximum: 1000.0
                                default: 150.0
                                unit: none
                    lss_diameter:
                        type: object
                        default: {}
                        description: Adjust the diameter at the beginning and end of the low speed shaft (assumes a linear taper)
                        properties:
                            flag: *flag
                            lower_bound: *drive_dim_low
                            upper_bound: *drive_dim_up
                    hss_diameter:
                        type: object
                        default: {}
                        description: Adjust the diameter at the beginning and end of the high speed shaft (assumes a linear taper)
                        properties:
                            flag: *flag
                            lower_bound: *drive_dim_low
                            upper_bound: *drive_dim_up
                    nose_diameter:
                        type: object
                        default: {}
                        description: For direct-drive configurations only, adjust the diameter at the beginning and end of the nose/turret (assumes a linear taper)
                        properties:
                            flag: *flag
                            lower_bound: *drive_dim_low
                            upper_bound: *drive_dim_up
                    lss_wall_thickness:
                        type: object
                        default: {}
                        description: Adjust the thickness at the beginning and end of the low speed shaft (assumes a linear taper)
                        properties:
                            flag: *flag
                            lower_bound: &drive_th_low
                                type: number
                                minimum: 0.001
                                maximum: 3.0
                                default: 0.001
                                unit: m
                            upper_bound: &drive_th_up
                                type: number
                                minimum: 0.01
                                maximum: 5.0
                                default: 1.0
                                unit: m
                    hss_wall_thickness:
                        type: object
                        default: {}
                        description: Adjust the thickness at the beginning and end of the high speed shaft (assumes a linear taper)
                        properties:
                            flag: *flag
                            lower_bound: *drive_th_low
                            upper_bound: *drive_th_up
                    nose_wall_thickness:
                        type: object
                        default: {}
                        description: For direct-drive configurations only, adjust the thickness at the beginning and end of the nose/turret (assumes a linear taper)
                        properties:
                            flag: *flag
                            lower_bound: *drive_th_low
                            upper_bound: *drive_th_up
                    bedplate_wall_thickness:
                        type: object
                        default: {}
                        description: For direct-drive configurations only, adjust the wall thickness along the elliptical bedplate
                        properties:
                            flag: *flag
                            lower_bound: *drive_th_low
                            upper_bound: *drive_th_up
                    bedplate_web_thickness:
                        type: object
                        default: {}
                        description: For geared configurations only, adjust the I-beam web thickness of the bedplate
                        properties:
                            flag: *flag
                            lower_bound: *drive_th_low
                            upper_bound: *drive_th_up
                    bedplate_flange_thickness:
                        type: object
                        default: {}
                        description: For geared configurations only, adjust the I-beam flange thickness of the bedplate
                        properties:
                            flag: *flag
                            lower_bound: *drive_th_low
                            upper_bound: *drive_th_up
                    bedplate_flange_width:
                        type: object
                        default: {}
                        description: For geared configurations only, adjust the I-beam flange width of the bedplate
                        properties:
                            flag: *flag
                            lower_bound: *drive_th_low
                            upper_bound: *drive_th_up
            tower: &towdv
                type: object
                description: Design variables associated with the tower or monopile
                default: {}
                properties:
                    outer_diameter:
                        type: object
                        description: Adjust the outer diamter of the cylindrical column at nodes along the height.  Linear tapering is assumed between the nodes, creating conical frustums in each section
                        default: {}
                        properties:
                            flag: *flag
                            lower_bound: &dbound
                                type: number
                                minimum: 0.1
                                maximum: 100.0
                                default: 5.0
                                unit: m
                                description: Design variable bound
                            upper_bound: *dbound
                    layer_thickness:
                        type: object
                        default: {}
                        description: Adjust the layer thickness of each section in the column
                        properties:
                            flag: *flag
                            lower_bound: &tbound
                                type: number
                                minimum: 1e-5
                                maximum: 1.0
                                default: 1e-2
                                unit: m
                                description: Design variable bound
                            upper_bound: *tbound
                    section_height:
                        type: object
                        default: {}
                        description: Adjust the height of each conical section
                        properties:
                            flag: *flag
                            lower_bound: &sbound
                                type: number
                                minimum: 1e-1
                                maximum: 100.0
                                default: 5.0
                                unit: m
                                description: Design variable bound
                            upper_bound: *sbound
                    E:
                        type: object
                        default: {}
                        description: Isotropic Young's modulus
                        properties:
                            flag: *flag
                            lower_bound: &ebound
                                type: number
                                minimum: 1.
                                maximum: 1.e12
                                default: 200.e+009
                                unit: Pa
                                description: Design variable bound
                            upper_bound: *ebound
                    rho:
                        type: object
                        default: {}
                        description: Material density of the tower
                        properties:
                            flag: *flag
                            lower_bound: &rbound
                                type: number
                                minimum: 1.
                                maximum: 1.e5
                                default: 7800
                                unit: kg/m**3
                                description: Design variable bound
                            upper_bound: *rbound
            monopile: *towdv
            jacket:
                type: object
                description: Design variables associated with the jacket
                default: {}
                properties:
                    foot_head_ratio:
                        type: object
                        description: Adjust the ratio of the jacket foot (bottom) radius to that of the head (top)
                        default: {}
                        properties:
                            flag: *flag
                            lower_bound: &rfootbound
                                type: number
                                minimum: 1.0
                                maximum: 100.0
                                default: 1.5
                                description: Design variable bound
                            upper_bound: *rfootbound
                    r_head:
                        type: object
                        description: Adjust the radius of the jacket head.
                        default: {}
                        properties:
                            flag: *flag
                            lower_bound: &rheadbound
                                type: number
                                minimum: 0.1
                                maximum: 100.0
                                default: 5.0
                                unit: m
                                description: Design variable bound
                            upper_bound: *rheadbound
                    leg_diameter:
                        type: object
                        description: Adjust the diameter of the jacket legs.
                        default: {}
                        properties:
                            flag: *flag
                            lower_bound: &d_lbound
                                type: number
                                minimum: 0.1
                                maximum: 10.0
                                default: 1.5
                                unit: m
                                description: Design variable bound
                            upper_bound: *d_lbound
                    height:
                        type: object
                        description: Overall jacket height, meters.
                        default: {}
                        properties:
                            flag: *flag
                            lower_bound: &h_bound
                                type: number
                                minimum: 0.1
                                maximum: 1000.0
                                default: 70
                                unit: m
                                description: Design variable bound
                            upper_bound: *h_bound
                    leg_thickness:
                        type: object
                        description: Adjust the leg thicknesses of the jacket.
                        default: {}
                        properties:
                            flag: *flag
                            lower_bound: &dim_bound
                                type: number
                                minimum: 0.001
                                maximum: 10.0
                                default: 0.1
                                unit: m
                                description: Design variable bound
                            upper_bound: *dim_bound
                    brace_diameters:
                        type: object
                        description: Adjust the brace diameters of the jacket.
                        default: {}
                        properties:
                            flag: *flag
                            lower_bound: *dim_bound
                            upper_bound: *dim_bound
                    brace_thicknesses:
                        type: object
                        description: Adjust the brace thicknesses of the jacket.
                        default: {}
                        properties:
                            flag: *flag
                            lower_bound: *dim_bound
                            upper_bound: *dim_bound
                    bay_spacing:
                        type: object
                        description: Jacket bay nodal spacing.
                        default: {}
                        properties:
                            flag: *flag
                            lower_bound: &dimless_bound
                                type: number
                                minimum: 0.0
                                maximum: 1.0
                                default: 0.1
                                description: Design variable bound
                            upper_bound: *dimless_bound
            floating:
                type: object
                description: Design variables associated with the floating platform
                default: {}
                properties:
                    joints:
                        type: object
                        description: Design variables associated with the node/joint locations used in the floating platform
                        default: {}
                        properties:
                            flag: *flag
                            z_coordinate: &link_m
                                type: array
                                description: List of joints or members by name sets that should be adjusted. A single entry for an independent joint/member or a list of names for joints/members that are linked by symmetry
                                default: []
                                items:
                                    type: object
                                    properties:
                                        names: &floatname
                                            type: array
                                            description: Joint or member names of those that are linked
                                            items:
                                                type: string
                                        lower_bound:
                                            type: number
                                            unit: m
                                            description: Design variable bound
                                        upper_bound:
                                            type: number
                                            unit: m
                                            description: Design variable bound
                            r_coordinate: *link_m
                    members:
                        type: object
                        description: Design variables associated with the members used in the floating platform
                        default: {}
                        properties:
                            flag: *flag
                            groups:
                                type: array
                                description: Sets of members that share the same design
                                default: []
                                items:
                                    type: object
                                    properties:
                                        names: *floatname
                                        diameter:
                                            type: object
                                            #default: {}
                                            description: Diameter optimization of member group
                                            properties:
                                                lower_bound: *dbound
                                                upper_bound: *dbound
                                                constant:
                                                    type: boolean
                                                    description: Should the diameters be constant
                                                    default: False
                                        thickness:
                                            type: object
                                            #default: {}
                                            description: Thickness optimization of member group
                                            properties:
                                                lower_bound: *tbound
                                                upper_bound: *tbound
                                        ballast:
                                            type: object
                                            #default: {}
                                            description: Ballast volume optimization of member group
                                            properties:
                                                lower_bound:
                                                    type: number
                                                    unit: m^3
                                                    description: Design variable bound
                                                    default: 0.0
                                                    minimum: 0.0
                                                upper_bound:
                                                    type: number
                                                    unit: m^3
                                                    description: Design variable bound
                                                    minimum: 0.0
                                                    default: 100000.0
                                        axial_joints:
                                            type: array
                                            description: List of axial joint sets in this member group that are optimized as one
                                            #default: []
                                            items:
                                                type: object
                                                default: {}
                                                properties:
                                                    names: *floatname
                                                    lower_bound:
                                                        type: number
                                                        description: Design variable bound
                                                        default: 0.0
                                                        minimum: 0.0
                                                        maximum: 1.0
                                                    upper_bound:
                                                        type: number
                                                        description: Design variable bound
                                                        minimum: 0.0
                                                        maximum: 1.0
                                                        default: 1.0
                                        stiffeners:
                                            type: object
                                            #default: {}
                                            description: Stiffener optimization of member group
                                            properties:
                                                ring:
                                                    type: object
                                                    #default: {}
                                                    description: Ring stiffener optimization of member group
                                                    properties:
                                                        size: # currently not implemented as a DV in gc_PoseOptimization.py
                                                            type: object
                                                            #default: {}
                                                            description: Ring stiffener sizing multiplier on T-shape
                                                            properties:
                                                                min_gain:  &mingain
                                                                    type: number
                                                                    default: 0.5
                                                                    unit: none
                                                                    description: Lower bound on scalar multiplier that will be applied to value at control points
                                                                max_gain: &maxgain
                                                                    type: number
                                                                    default: 1.5
                                                                    unit: none
                                                        spacing:
                                                            type: object
                                                            description: Ring stiffener spacing along member axis
                                                            #default: {}
                                                            properties:
                                                                lower_bound:
                                                                    type: number
                                                                    unit: none
                                                                    description: Design variable bound
                                                                    default: 0.0
                                                                    minimum: 0.0
                                                                upper_bound:
                                                                    type: number
                                                                    unit: none
                                                                    description: Design variable bound
                                                                    default: 0.1
                                                                    minimum: 0.0
                                                longitudinal:
                                                    type: object
                                                    #default: {}
                                                    description: Longitudinal stiffener optimization of member group
                                                    properties:
                                                        size: # currently not implemented as a DV in gc_PoseOptimization.py
                                                            type: object
                                                            #default: {}
                                                            description: Longitudinal stiffener sizing multiplier on T-shape
                                                            properties:
                                                                min_gain: *mingain
                                                                max_gain: *maxgain
                                                        spacing:
                                                            type: object
                                                            #default: {}
                                                            description: Longitudinal stiffener spacing around member annulus
                                                            properties:
                                                                lower_bound:
                                                                    type: number
                                                                    unit: rad
                                                                    description: Design variable bound
                                                                    default: 0.0
                                                                    minimum: 0.0
                                                                    maximum: 3.141592653589793 #180 deg
                                                                upper_bound:
                                                                    type: number
                                                                    unit: rad
                                                                    description: Design variable bound
                                                                    default: 0.1
                                                                    minimum: 0.0
                                                                    maximum: 3.141592653589793 #180 deg
            mooring:
                type: object
                description: Design variables associated with the mooring system
                default: {}
                properties:
                    line_length:
                        type: object
                        default: {}
                        properties:
                            flag: *flag
                            lower_bound: &lboundm
                                type: number
                                unit: m
                                description: Design variable bound
                                default: 0.0
                                minimum: 0.0
                            upper_bound: &uboundm
                                type: number
                                unit: m
                                description: Design variable bound
                                minimum: 0.0
                    line_diameter:
                        type: object
                        default: {}
                        properties:
                            flag: *flag
                            lower_bound: *lboundm
                            upper_bound: *uboundm
                    line_mass_density_coeff:
                        type: object
                        default: {}
                        properties:
                            flag: *flag
                            lower_bound: *lboundm
                            upper_bound: *uboundm
                    line_stiffness_coeff:
                        type: object
                        default: {}
                        properties:
                            flag: *flag
                            lower_bound: *lboundm
                            upper_bound: *uboundm
            user:
                type: array
                description: List of user-defined design variables. These must be already listed as OpenMDAO indipendent cariable components.
                default: []
                items:
                    type: object
                    description: OpenMDAO entries, taken from https://openmdao.org/newdocs/versions/latest/features/core_features/adding_desvars_cons_objs/adding_design_variables.html
                    default: {}
                    properties:
                        name:
                            type: string
                            description: Promoted name of the design variable in the system.
                        lower_bound:
                            type: array
                            description: Array of lower bounds of this user-defined design variable
                            items:
                                type: number
                        upper_bound:
                            type: array
                            description: Array of upper bounds of this user-defined design variable
                            items:
                                type: number
                        ref:
                            type: array
                            description: Value of design var that scales to 1.0 in the driver
                            items:
                                type: number
                        indices:
                            type: array
                            description: If an input is an array, these indicate which entries are of interest for this particular design variable. These may be positive or negative integers
                            items:
                                type: integer
    constraints:
        type: object
        default: {}
        description: Activate the constraints that are applied to a design optimization
        properties:
            blade:
                type: object
                default: {}
                description: Constraints associated with the blade design
                properties:
                    strains_spar_cap_ss:
                        type: object
                        default: {}
                        description: Enforce a maximum allowable strain in the suction-side spar caps
                        properties:
                            flag: *flag
                            max: &maxstrain
                                type: number
                                description: Maximum allowable strain value
                                default: 4000.e-6
                                minimum: 1.e-8
                                maximum: 1.e-1
                            index_start: *index_start
                            index_end: *index_end
                    strains_spar_cap_ps:
                        type: object
                        default: {}
                        description: Enforce a maximum allowable strain in the pressure-side spar caps
                        properties:
                            flag: *flag
                            max: *maxstrain
                            index_start: *index_start
                            index_end: *index_end
                    strains_te_ss:
                        type: object
                        default: {}
                        description: Enforce a maximum allowable strain in the suction-side trailing edge reinforcements
                        properties:
                            flag: *flag
                            max: *maxstrain
                            index_start: *index_start
                            index_end: *index_end
                    strains_te_ps:
                        type: object
                        default: {}
                        description: Enforce a maximum allowable strain in the pressure-side trailing edge reinforcements
                        properties:
                            flag: *flag
                            max: *maxstrain
                            index_start: *index_start
                            index_end: *index_end
                    tip_deflection:
                        type: object
                        default: {}
                        description: Enforce a maximum allowable blade tip deflection towards the tower expressed as a safety factor on the parked margin.  Meaning a parked distance to the tower of 30m and a constraint value here of 1.5 would mean that 30/1.5=20m of deflection is the maximum allowable
                        properties:
                            flag: *flag
                            margin:
                                type: number
                                default: 1.4175 #1.35*1.05
                                minimum: 1.0
                                maximum: 10.0
                    t_sc_joint:
                        type: object
                        default: {}
                        description: Enforce a maximum allowable spar cap thickness, expressed as the ratio of the required spar cap thickness at the joint location to the nominal spar cap thickness.
                        properties:
                            flag: *flag
                    rail_transport:
                        type: object
                        default: {}
                        description: Enforce sufficient blade flexibility such that they can be transported on rail cars without exceeding maximum blade strains or derailment.  User can activate either 8-axle flatcars or 4-axle
                        properties:
                            flag: *flag
                            8_axle: *flag
                            4_axle: *flag
                    stall:
                        type: object
                        description: Ensuring blade angles of attacks do not approach the stall point. Margin is expressed in radians from stall.
                        default: {}
                        properties:
                            flag: *flag
                            margin:
                                type: number
                                default: 0.05233 # 3 deg
                                minimum: 0.0
                                maximum: 0.5
                                unit: radians
                    chord:
                        type: object
                        description: Enforcing the maximum chord length limit at all points along blade span.
                        default: {}
                        properties:
                            flag: *flag
                            max:
                                type: number
                                default: 4.75
                                minimum: 0.1
                                maximum: 20.0
                                unit: meter
                    chord_slope:
                        type: object
                        description: Constraint to enforce monothonically increasing chord to max chord, and then decreasing afterwards
                        default: {}
                        properties:
                            flag: *flag
                    twist_slope:
                        type: object
                        description: Constraint to enforce monothonically decreasing twist to min twist, and then increasing afterwards
                        default: {}
                        properties:
                            flag: *flag
                    root_circle_diameter:
                        type: object
                        description: Enforcing the minimum blade root circle diameter.
                        default: {}
                        properties:
                            flag: *flag
                            max_ratio:
                                type: number
                                description: Maximum ratio between the recommended root circle diameter and the actual chord at blade root. The optimizer will make sure that the ratio stays below this value.
                                default: 1.
                                minimum: 0.01
                                maximum: 10.0
                    frequency:
                        type: object
                        description: Constraints on blade natural frequencies. The constraints can drive the placement of frequencies above the blade passing (3P) frequency at rated conditions using gamma_freq margin. Can be activated for blade flap and/or edge modes. Equality constraints can also be activated to target specific first and/or second flap/edge modes.
                        default: {}
                        properties:
                            flap_3P: *flag
                            edge_3P: *flag
                            first_flap: &freq_constraint
                                type: object
                                description: Targeted blade natural frequency (useful for inverse design approaches)
                                default: {}
                                properties:
                                    flag: *flag
                                    target:
                                        type: number
                                        default: 0.0
                                        minimum: 0.0
                                        maximum: 10.0
                                        description: Value of the target natural frequency
                                    acceptable_error:
                                        type: number
                                        default: 0.01
                                        minimum: 1.e-6
                                        maximum: 5.0
                                        description: Maximum offset from target, this is used to leverage inequality constraints and define the bandwidth of feasibility.
                            # second_flap: *freq_constraint
                            first_edge: *freq_constraint
                            # second_edge: *freq_constraint
                            first_torsion: *freq_constraint
                    mass: &mass_constr
                        type: object
                        description: Enforcing a target mass (useful for inverse design approaches)
                        default: {}
                        properties:
                            flag: *flag
                            target:
                                type: number
                                default: 0.
                                minimum: 0.
                                maximum: 1.e+7
                                description: Value of the target blade mass
                            acceptable_error:
                                type: number
                                default: 0.
                                minimum: 0.
                                maximum: 5.e+4
                                description: Maximum offset from target, this is used to leverage inequality constraints and define the bandwidth of feasibility.
                    rated_velocity:
                        type: object
                        description: Enforcing a target rated velocity (useful for inverse design approaches)
                        default: {}
                        properties:
                            flag: *flag
                            target:
                                type: number
                                default: 0.
                                minimum: 0.
                                maximum: 100.0
                                description: Value of the target rated velocity
                            acceptable_error:
                                type: number
                                default: 0.1
                                minimum: 0.
                                maximum: 5.0
                                description: Maximum offset from target, this is used to leverage inequality constraints and define the bandwidth of feasibility.
                    moment_coefficient:
                        type: object
                        description: (EXPERIMENTAL) Targeted blade moment coefficient (useful for managing root flap loads or inverse design approaches that is not recommendend for general use)
                        default: {}
                        properties:
                            flag: *flag
                            min: &cmminmax
                                type: number
                                default: 0.15
                                minimum: 0.01
                                maximum: 5.0
                            max: *cmminmax
                    match_cl_cd:
                        type: object
                        description: (EXPERIMENTAL) Targeted airfoil cl/cd ratio (useful for inverse design approaches that is not recommendend for general use)
                        default: {}
                        properties:
                            flag_cl: *flag
                            flag_cd: *flag
                            filename: &filepath
                                type: string
                                description: file path to constraint data
                                default: ''
                    match_L_D:
                        type: object
                        description: (EXPERIMENTAL) Targeted blade moment coefficient (useful for managing root flap loads or inverse design approaches that is not recommendend for general use)
                        default: {}
                        properties:
                            flag_L: *flag
                            flag_D: *flag
                            filename: *filepath
                    AEP:
                        type: object
                        description: Set a minimum bound on AEP in kWh when optimizing the blade and rotor parameters
                        default: {}
                        properties:
                            flag: *flag
                            min:
                                type: number
                                units: kWh
                                default: 1.0
                                minimum: 1.0
                    thrust_coeff:
                        type: object
                        description: (EXPERIMENTAL) Bound the ccblade thrust coefficient away from unconstrained optimal when optimizing for power, for highly-loaded rotors
                        default: {}
                        properties:
                            flag: *flag
                            lower_bound:
                                type: number
                                minimum: 0.0
                            upper_bound:
                                type: number
                                minimum: 0.0
            tower: &towcon
                type: object
                default: {}
                description: Constraints associated with the tower design
                properties:
                    height_constraint:
                        type: object
                        description: Double-sided constraint to ensure total tower height meets target hub height when adjusting section heights
                        default: {}
                        properties:
                            flag: *flag
                            lower_bound: &hbound
                                type: number
                                minimum: 1e-6
                                maximum: 10.0
                                default: 1e-2
                                unit: m
                            upper_bound: *hbound
                    stress: &vonmises
                        type: object
                        default: {}
                        description: Enforce a maximum allowable von Mises stress relative to the material yield stress with safety factor of gamma_f * gamma_m * gamma_n
                        properties:
                            flag: *flag
                    global_buckling: &globalb
                        type: object
                        default: {}
                        description: Enforce a global buckling limit using Eurocode checks with safety factor of gamma_f * gamma_b
                        properties:
                            flag: *flag
                    shell_buckling: &shellb
                        type: object
                        default: {}
                        description: Enforce a shell buckling limit using Eurocode checks with safety factor of gamma_f * gamma_b
                        properties:
                            flag: *flag
                    slope: &slope
                        type: object
                        default: {}
                        description: Ensure that the diameter moving up the tower at any node is always equal or less than the diameter of the node preceding it
                        properties:
                            flag: *flag
                    thickness_slope: &thick_slope
                        type: object
                        default: {}
                        description: Ensure that the thickness moving up the tower at any node is always equal or less than the thickness of the section preceding it
                        properties:
                            flag: *flag
                    d_to_t: &d_to_t
                        type: object
                        description: Double-sided constraint to ensure target diameter to thickness ratio for manufacturing and structural objectives
                        default: {}
                        properties:
                            flag: *flag
                            lower_bound: &dtbound
                                type: number
                                minimum: 1.0
                                maximum: 2000.0
                                default: 50.0
                                unit: none
                            upper_bound: *dtbound
                    taper: &taper
                        type: object
                        description: Enforcing a max allowable conical frustum taper ratio per section
                        default: {}
                        properties:
                            flag: *flag
                            lower_bound: &tapbound
                                type: number
                                minimum: 0.001
                                maximum: 1.0
                                default: 0.5
                                unit: none
                    frequency: &towfreq
                        type: object
                        description: Frequency separation constraint between all tower modal frequencies and blade period (1P) and passing (3P) frequencies at rated conditions using gamma_freq margin.
                        default: {}
                        properties:
                            flag: *flag
                    frequency_1: &towfreq1
                        type: object
                        description: Targeted range for tower first frequency constraint.  Since first and second frequencies are generally the same for the tower, this usually governs the second frequency as well (both fore-aft and side-side first frequency)
                        default: {}
                        properties:
                            flag: *flag
                            lower_bound: &fminmax
                                type: number
                                default: 0.1
                                minimum: 0.01
                                maximum: 5.0
                                unit: Hz
                            upper_bound: *fminmax
                    mass: *mass_constr
            monopile: &moncon
                type: object
                default: {}
                description: Constraints associated with the monopile design
                properties:
                    stress: *vonmises
                    global_buckling: *globalb
                    shell_buckling: *shellb
                    slope: *slope
                    thickness_slope: *thick_slope
                    d_to_t: *d_to_t
                    taper: *taper
                    frequency_1: *towfreq1
                    mass: *mass_constr
                    pile_depth:
                        type: object
                        description: Ensures that the submerged suction pile depth meets a minimum value
                        default: {}
                        properties:
                            flag: *flag
                            lower_bound:
                                type: number
                                minimum: 0.0
                                maximum: 200.0
                                default: 0.0
                                unit: m
                    tower_diameter_coupling:
                        type: object
                        description: Ensures that the top diameter of the monopile is the same or larger than the base diameter of the tower
                        default: {}
                        properties:
                            flag: *flag
            jacket: *moncon
            hub:
                type: object
                default: {}
                properties:
                    hub_diameter:
                        type: object
                        default: {}
                        description: Ensure that the diameter of the hub is sufficient to accommodate the number of blades and blade root diameter
                        properties:
                            flag: *flag
            drivetrain:
                type: object
                default: {}
                properties:
                    lss: *vonmises
                    hss: *vonmises
                    bedplate:  *vonmises
                    mb1: &mbcon
                        type: object
                        default: {}
                        description: Ensure that the angular deflection at this meain bearing does not exceed the maximum allowable deflection for the bearing type
                        properties:
                            flag: *flag
                    mb2: *mbcon
                    length:
                        type: object
                        default: {}
                        description: Ensure that the bedplate length is sufficient to meet desired overhang value
                        properties:
                            flag: *flag
                    height:
                        type: object
                        default: {}
                        description: Ensure that the bedplate height is sufficient to meet desired nacelle height value
                        properties:
                            flag: *flag
                    access:
                        type: object
                        default: {}
                        description: For direct-drive configurations only, ensure that the inner diameter of the nose/turret is big enough to allow human access
                        properties:
                            flag: *flag
                            lower_bound:
                                type: number
                                default: 2.0
                                minimum: 0.1
                                maximum: 5.0
                                unit: meter
                                description: Minimum size to ensure human maintenance access
                    shaft_deflection:
                        type: object
                        default: {}
                        description: Allowable non-torque deflection of the shaft, in meters, at the generator rotor attachment for direct drive or gearbox attachment for geared drive
                        properties:
                            flag: *flag
                            upper_bound: &defl_upper
                                type: number
                                default: 1e-4
                                minimum: 1e-6
                                maximum: 1.0
                                unit: meter
                                description: Upper limit of deflection
                    shaft_angle:
                        type: object
                        default: {}
                        description: Allowable non-torque angular deflection of the shaft, in radians, at the generator rotor attachment for direct drive or gearbox attachment for geared drive
                        properties:
                            flag: *flag
                            upper_bound: &angular_upper
                                type: number
                                default: 1e-3
                                minimum: 1e-5
                                maximum: 1.0
                                unit: radian
                                description: Upper limit of angular deflection
                    stator_deflection:
                        type: object
                        default: {}
                        description: Allowable deflection of the nose or bedplate, in meters, at the generator stator attachment
                        properties:
                            flag: *flag
                            upper_bound: *defl_upper
                    stator_angle:
                        type: object
                        default: {}
                        description: Allowable non-torque angular deflection of the nose or bedplate, in radians, at the generator stator attachment
                        properties:
                            flag: *flag
                            upper_bound: *angular_upper
                    ecc:
                        type: object
                        default: {}
                        description: For direct-drive configurations only, ensure that the elliptical bedplate length is greater than its height
                        properties:
                            flag: *flag
            floating:
                type: object
                default: {}
                properties:
                    operational_heel: &heelang
                        type: object
                        default: {}
                        description: Ensure that the mooring system has enough restoring force to keep the heel/pitch angle below this limit
                        properties:
                            upper_bound: &upang
                                type: number
                                default: 0.17453292519943295 # 10 deg
                                minimum: 0.017453292519943295 # 1 deg
                                maximum: 0.7853981633974483 # 45 deg
                                unit: rad
                    survival_heel: *heelang
                    max_surge:
                        type: object
                        default: {}
                        description: Ensure that the mooring system has enough restoring force so that this surge distance, expressed as a fraction of water depth, is not exceeded
                        properties:
                            flag: *flag
                            upper_bound:
                                type: number
                                default: 0.1
                                minimum: 0.01
                                maximum: 1.0
                                unit: none
                    buoyancy:
                        type: object
                        default: {}
                        description: Ensures that the platform displacement is sufficient to support the weight of the turbine system
                        properties:
                            flag: *flag
                    fixed_ballast_capacity:
                        type: object
                        default: {}
                        description: Ensures that there is sufficient volume to hold the specified fixed (permanent) ballast
                        properties:
                            flag: *flag
                    variable_ballast_capacity:
                        type: object
                        default: {}
                        description: Ensures that there is sufficient volume to hold the needed water (variable) ballast to achieve neutral buoyancy
                        properties:
                            flag: *flag
                    metacentric_height:
                        type: object
                        default: {}
                        description: Ensures hydrostatic stability with a positive metacentric height
                        properties:
                            flag: *flag
                            lower_bound:
                                type: number
                                default: 10.0
                                minimum: 0.0
                                unit: meter
                    freeboard_margin:
                        type: object
                        default: {}
                        description: Ensures that the freeboard (top points of structure) of floating platform stays above the waterline at the survival heel offset
                        properties:
                            flag: *flag
                    draft_margin:
                        type: object
                        default: {}
                        description: Ensures that the draft (bottom points of structure) of floating platform stays beneath the waterline at the survival heel offset
                        properties:
                            flag: *flag
                    fairlead_depth:
                        type: object
                        default: {}
                        description: Ensures that the mooring line attachment depth (fairlead) is sufficiently beneath the water line that it is not exposed at the significant wave height
                        properties:
                            flag: *flag
                    mooring_surge:
                        type: object
                        default: {}
                        description: Ensures that the mooring lines have sufficient restoring force to overcome rotor thrust at the max surge offset
                        properties:
                            flag: *flag
                    mooring_heel:
                        type: object
                        default: {}
                        description: Ensures that the mooring lines have sufficient restoring force to overcome rotor thrust at the max heel offset
                        properties:
                            flag: *flag
                    mooring_tension:
                        type: object
                        default: {}
                        description: Keep the mooring line tension below its breaking point
                        properties:
                            flag: *flag
                    mooring_length:
                        type: object
                        default: {}
                        description: Keep the mooring line length within the bounds for catenary hang or TLP tension
                        properties:
                            flag: *flag
                    anchor_vertical:
                        type: object
                        default: {}
                        description: Ensure that the maximum vertical force on the anchor does not exceed limit
                        properties:
                            flag: *flag
                    anchor_lateral:
                        type: object
                        default: {}
                        description: Ensure that the maximum lateral force on the anchor does not exceed limit
                        properties:
                            flag: *flag
                    stress: *vonmises
                    global_buckling: *globalb
                    shell_buckling: *shellb
                    surge_period: &period
                        type: object
                        default: {}
                        description: Ensure that the rigid body period stays within bounds
                        properties:
                            flag: *flag
                            lower_bound: &periodminmax
                                type: number
                                default: 1.0
                                minimum: 0.01
                                unit: s
                            upper_bound: *periodminmax
                    sway_period: *period
                    heave_period: *period
                    roll_period: *period
                    pitch_period: *period
                    yaw_period: *period

            user:
                type: array
                description: User-defined constraints based on full variable name.  Must enter a lower_bound and/or an upper bound for each constraint
                default: []
                items:
                    type: object
                    properties:
                        name:
                            type: string
                            description: User-specified constraint variable using full name in the WISDEM namespace
                        lower_bound:
                            type: array
                            description: Variable must be greater than or equal to this value (entry must have lower_bound and/or upper_bound)
                            items:
                                type: number
                        upper_bound:
                            type: array
                            description: Variable must be less than or equal to this value (entry must have lower_bound and/or upper_bound)
                            items:
                                type: number
                        indices:
                            type: array
                            description: Optional string of python indices in a list (i.e. [0,1,2]) or slice (i.e. [:3])
                            items:
                                type: integer

    merit_figure:
        type: [string, array]
        description: Objective function / merit figure for optimization (not checked via schema, but in python).  Choices are LCOE- levelized cost of energy, AEP- turbine annual energy production, turbine_cost- turbine CapEx, bos_cost- balance of station CapEx, Cp- rotor power coefficient, blade_mass, tower_mass, tower_cost, monopile_mass, monopile_cost, structural_mass- tower+monopile mass, structural_cost- tower+monopile cost, blade_tip_deflection- blade tip deflection distance towards tower, My_std- blade flap moment standard deviation, flp1_std- trailing flap standard deviation, platform_mass- floating platform mass without variable ballast, inverse_design- custom inverse design used to match reference values of any arbitrary output. Can make a list of objectives.
        default: LCOE
        items:
            type: string

    merit_figure_user:
        type: [object, array]
        default: {}
        description: Provides mechanism for a user-specific objective function.  Overrides any entries in merit_figure.
        properties: &merit_user
            name:
                type: string
                description: User-specified objective function / merit figure using full variable name in the WISDEM namespace
                default: ''
            ref:
                type: number
                description: Approximate expected value of the user-defined objective function (just need the nearest order-of-magnitude) for scaling the objective function for optimization conditioning.  For example, if you expect values in the range of 6000, enter in 1000.
                default: 1
            max_flag:
                type: boolean
                default: False
                description: If true, this maximizes the objective function.  If false, then minimize
        items:
            type: object
            properties: *merit_user
<<<<<<< HEAD
        
=======

>>>>>>> 993f6606
    inverse_design:
        type: object
        description: For use with the inverse_design merit_figure. Specifies the reference output variable's 'prom_name' name and the desired value, accepts multiple variables. A normalized difference between the actual value and reference value is calculated for each variable. A Root Mean Square (RMS) is calculated with all variables and the optimizer minimizes the RMS. If the refernce output variable is an array, specify the element index number via "idx".
        default: {}
        additionalProperties:
            type: object
            required:
              - ref_value
            optional:
              - indices
              - units
            properties:
                ref_value:
                    type: [number, array]
                indices:
                    type: array
                    default: [0]
                units:
                    type: string

    driver:
        type: object
        default: {}
        properties:
            optimization:
                type: object
                description: Specification of the optimization driver (optimization algorithm) parameters
                default: {}
                properties:
                    flag: *flag
                    tol:
                        type: number
                        description: Convergence tolerance (relative)
                        default: 1e-6
                        minimum: 1e-12
                        maximum: 1.0
                        unit: none
                    max_iter:
                        type: integer
                        description: Max number of optimization iterations
                        default: 100
                        minimum: 0
                        maximum: 100000
                    max_major_iter:
                        type: integer
                        description: Max number of major optimization iterations of SNOPT
                        default: 10
                        minimum: 0
                        maximum: 100000
                    max_minor_iter:
                        type: integer
                        description: Max number of minor optimization iterations of SNOPT
                        default: 100
                        minimum: 0
                        maximum: 100000
                    time_limit:
                        type: integer
                        description: Max seconds of major iteration runtime for SNOPT
                        default: 0
                        minimum: 0
                    major_step_limit:
                        type: integer
                        description: Max change during a line search in SNOPT
                        default: 2.0
                        minimum: 0
                    function_precision:
                        type: number
                        description: A measure of the relative accuracy with which the nonlinear functions can be computed for SNOPT. Usually set based on how many significant digits the function is known to be accurately computed to.
                        default: 3.7e-11
                        minimum: 0
                    max_function_calls:
                        type: integer
                        description: Max number of calls to objective function evaluation
                        default: 100000
                        minimum: 0
                        maximum: 100000000
                    hist_file:
                        type: string
                        description: File name (saved to the output folder) for saving pyopt_sparse optimization history. Default is None for no output.
                        default: 'None'
                    hotstart_file:
                        type: string
                        description: File location of a pyopt_sparse optimization history to use to hot start the optimization. Default is None.
                        default: 'None'
                    solver:
                        type: string
                        description: Optimization driver.
                        default: SLSQP
                        enum: [SLSQP, CONMIN, COBYLA, SNOPT, Nelder-Mead, GA, GN_DIRECT, GN_DIRECT_L, GN_DIRECT_L_NOSCAL, GN_ORIG_DIRECT, GN_ORIG_DIRECT_L, GN_AGS, GN_ISRES, LN_COBYLA, LD_MMA, LD_CCSAQ, LD_SLSQP, NSGA2, DE]
                    step_size:
                        type: number
                        description: Maximum step size for finite difference approximation
                        default: 1e-3
                        minimum: 1e-10
                        maximum: 100.0
                    form:
                        type: string
                        description: Finite difference calculation mode
                        default: central
                        enum: [central, forward, complex]
                    step_calc:
                        type: string
                        description: Step type for computing the size of the finite difference step.
                        default: 'None'
                        enum: [None, 'abs', 'rel_avg', 'rel_element', 'rel_legacy']
                    debug_print: &debug_print
                        type: boolean
                        default: False
                        description: Toggle driver debug printing
            design_of_experiments:
                type: object
                description: Specification of the design of experiments driver parameters
                default: {}
                properties:
                    flag: *flag
                    run_parallel:
                        type: boolean
                        default: True
                        description: Toggle parallel model runs
                    generator:
                        type: string
                        description: Type of model input generator.
                        default: Uniform
                        enum: [Uniform, FullFact, PlackettBurman, BoxBehnken, LatinHypercube]
                    num_samples:
                        type: integer
                        description: Number of samples to evaluate model at (Uniform and LatinHypercube only)
                        default: 5
                        minimum: 1
                        maximum: 1000000
                    seed:
                        type: integer
                        description: Random seed to use if design is randomized
                        default: 2
                        minimum: 1
                        maximum: 1000000
                    levels:
                        type: integer
                        description: Number of evenly spaced levels between each design variable lower and upper bound (FullFactorial only)
                        default: 2
                        minimum: 1
                        maximum: 1000000
                    criterion:
                        type: string
                        description: Descriptor of sampling method for LatinHypercube generator
                        default: center
                        enum: [None, center, c, maximin, m, centermaximin, cm, correelation, corr]
                    iterations:
                        type: integer
                        description: Number of iterations in maximin and correlations algorithms (LatinHypercube only)
                        default: 2
                        minimum: 1
                        maximum: 1000000
                    debug_print: *debug_print
            step_size_study:
                type: object
                description: Specification of the step size study parameters
                default: {}
                properties:
                    flag: *flag
                    step_sizes:
                        type: array
                        default: [1e-2, 5e-3, 1e-3, 5e-4, 1e-4, 5e-5, 1e-5, 5e-6, 1e-6, 5e-7, 1e-7, 5e-8, 1e-8]
                        description: List of step size values to use for the study
                    form:
                        type: string
                        description: Finite difference calculation mode
                        default: central
                        enum: [central, forward, complex]
                    of:
                        type: array
                        description: Functions of interest for which we'll compute total derivatives
                        default: []
                    wrt:
                        type: array
                        description: Design variables we'll perturb for the step size study
                        default: []
                    driver_scaling:
                        type: boolean
                        description: When True, return derivatives that are scaled according to either the adder and scaler or the ref and ref0 values that were specified when add_design_var, add_objective, and add_constraint were called on the model.
                        default: False
    recorder:
        type: object
        default: {}
        description: Optimization iteration recording via OpenMDAO
        properties:
            flag: *flag
            file_name:
                type: string
                description: OpenMDAO recorder output SQL database file
                default: log_opt.sql
            just_dvs:
                type: boolean
                description: If true, only record design variables.
                default: False
            includes:
                type: array
                description: List of variables to include in recorder
                default: []<|MERGE_RESOLUTION|>--- conflicted
+++ resolved
@@ -1545,11 +1545,6 @@
         items:
             type: object
             properties: *merit_user
-<<<<<<< HEAD
-        
-=======
-
->>>>>>> 993f6606
     inverse_design:
         type: object
         description: For use with the inverse_design merit_figure. Specifies the reference output variable's 'prom_name' name and the desired value, accepts multiple variables. A normalized difference between the actual value and reference value is calculated for each variable. A Root Mean Square (RMS) is calculated with all variables and the optimizer minimizes the RMS. If the refernce output variable is an array, specify the element index number via "idx".
