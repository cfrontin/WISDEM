# Author: Pietro Bortolotti
# Organization: National Renewable Energy Laboratory, Golden, CO
# Date: 2020-04-28



$schema: "http://json-schema.org/draft-07/schema#"
$id: WISDEM_ontology_v00
title: WISDEM wind turbine ontology
description: Ontology definition for wind turbines as defined in WP1 of IEA Wind Task 37 - Phase II
type: object
required:
    - name
    - components
    - materials
    - assembly
optional:
    - environment
    - airfoils
    - control
    - bos
    - costs
# additionalProperties: true
properties:
    name:
        description: Name of the turbine
        type: string
    assembly:
        type: object
        default: {}
        optional:
            - turbine_class
            - turbulence_class
            - drivetrain
            - rotor_orientation
            - number_of_blades
            - rotor_diameter
            - hub_height
            - rated_power
            - lifetime
        properties:
            turbine_class:
                type: string
                default: I
                description: IEC wind class of the wind turbine. The options are "I", "II", "III", and 'IV'
                enum: [I, II, III, IV, i, ii, iii, iv, 1, 2, 3, 4]
            turbulence_class:
                type: string
                default: B
                description: IEC turbulence class of the wind turbine. The options are "A", "B", and "C"
                enum: [A, B, C, D, a, b, c, d]
            drivetrain:
                type: string
                default: geared
                description: String characterizing the drivetrain configuration
            rotor_orientation:
                type: string
                default: Upwind
                description: Orientation of the horizontal-axis rotor. The options are "Upwind" and "Downwind"
                enum: [Upwind, upwind, UPWIND, downwind, Downwind, DOWNWIND]
            number_of_blades:
                type: integer
                default: 3
                description: Number of blades of the rotor
                unit: none
                minimum: 0
                maximum: 10
            rotor_diameter:
                type: number
                default: 0
                description: Diameter of the rotor, defined as two times the blade length plus the hub diameter
                unit: m
                minimum: 0
                maximum: 1000
            hub_height:
                type: number
                default: 0
                description: Height of the hub center over the ground (land-based) or the mean sea level (offshore)
                unit: m
                minimum: 0
                maximum: 1000
            rated_power:
                type: number
                description: Nameplate power of the turbine, i.e. the rated electrical output of the generator.
                unit: W
                minimum: 0
            lifetime:
                type: number
                description: Turbine design lifetime in years.
                unit: years
                minimum: 0
                default: 25.0
    components:
        type: object
        default: {}
        optional:
            - blade
            - hub
            - nacelle
            - tower
            - monopile
            - floating_platform
            - mooring
            - RNA
        properties:
            blade:
                type: object
                properties:
                    outer_shape_bem:
                        type: object
                        required:
                            - airfoil_position
                            - chord
                            - twist
                            - pitch_axis
                            - reference_axis
                        properties:
                            airfoil_position:
                                type: object
                                required:
                                    - grid
                                    - labels
                                properties:
                                    grid:
                                        $ref: "#/definitions/distributed_data/grid_nd"
                                    labels:
                                        $ref: "#/definitions/distributed_data/strings"
                            chord:
                                type: object
                                required:
                                    - grid
                                    - values
                                properties:
                                    grid:
                                        $ref: "#/definitions/distributed_data/grid_nd"
                                    values:
                                        $ref: "#/definitions/distributed_data/length"
                            twist:
                                type: object
                                required:
                                    - grid
                                    - values
                                properties:
                                    grid:
                                        $ref: "#/definitions/distributed_data/grid_nd"
                                    values:
                                        $ref: "#/definitions/distributed_data/angle"
                            pitch_axis:
                                type: object
                                required:
                                    - grid
                                    - values
                                properties:
                                    grid:
                                        $ref: "#/definitions/distributed_data/grid_nd"
                                    values:
                                        $ref: "#/definitions/distributed_data/grid_nd"
                            t/c:
                                type: object
                                required:
                                    - grid
                                    - values
                                properties:
                                    grid:
                                        $ref: "#/definitions/distributed_data/grid_nd"
                                    values:
                                        $ref: "#/definitions/distributed_data/grid_nd"
                            L/D:
                                type: object
                                required:
                                    - grid
                                    - values
                                properties:
                                    grid:
                                        $ref: "#/definitions/distributed_data/grid_nd"
                                    values:
                                        $ref: "#/definitions/distributed_data/nd"
                            reference_axis:
                                $ref: "#/definitions/distributed_data/axis_coordinates"
                            # coordinates:
                                    # description: Coordinates expressed in the blade root coordinate system.
                                    # $ref: "#/definitions/distributed_data/coordinates"
                            rthick:
                                type: object
                                required:
                                    - grid
                                    - values
                                properties:
                                    grid:
                                        $ref: "#/definitions/distributed_data/grid_nd"
                                    values:
                                        $ref: "#/definitions/distributed_data/grid_nd"

                    elastic_properties_mb:
                        type: object
                        properties:
                            timoschenko_hawc:
                                $ref: "#/definitions/beam/timoschenko_hawc"
                            cp_lambda_beam:
                                $ref: "#/definitions/beam/cp_lambda_beam"
                            six_x_six:
                                $ref: "#/definitions/beam/six_x_six"

                    internal_structure_2d_fem:
                        type: object
                        default: {}
                        required:
                            - reference_axis
                            - layers
                        properties:
                            root:
                                type: object
                                default: {}
                                properties:
                                    d_f:
                                        type: number
                                        default: 0.03
                                        minimum: 0.01
                                        maximum: 0.2
                                        unit: m
                                        description: Diameter of the fastener, default is M30, so 0.03 meters
                                    sigma_max:
                                        type: number
                                        default: 675.e+6
                                        minimum: 1.e+5
                                        maximum: 1.e+10
                                        unit: Pa
                                        description: Max stress on bolt
                            reference_axis:
                                $ref: "#/definitions/distributed_data/axis_coordinates"
                            webs:
                                type: array
                                description: ...
                                items:
                                    type: object
                                    required:
                                        - name
                                    properties:
                                        name:
                                            type: string
                                            description: structural component identifier
                                        start_nd_arc:
                                            $ref: "#/definitions/distributed_data/nd_arc_position"
                                        end_nd_arc:
                                            $ref: "#/definitions/distributed_data/nd_arc_position"
                                        rotation:
                                            $ref: "#/definitions/distributed_data/rotation"
                                        offset_y_pa:
                                            $ref: "#/definitions/distributed_data/offset"
                            layers:
                                type: array
                                description: ...
                                items:
                                    type: object
                                    required:
                                        - name
                                        - material
                                        - thickness
                                    properties:
                                        name:
                                            type: string
                                            description: structural component identifier
                                        material:
                                            type: string
                                            description: material identifier
                                        web:
                                            type: string
                                            description: web to which the layer is associated to, only to be defined for web layers
                                        thickness:
                                            type: object
                                            description: thickness of the laminate
                                            required:
                                                - grid
                                                - values
                                            properties:
                                                grid:
                                                    $ref: "#/definitions/distributed_data/grid_nd"
                                                values:
                                                    $ref: "#/definitions/distributed_data/length"
                                        n_plies:
                                            type: object
                                            description: number of plies of the laminate
                                            required:
                                                - grid
                                                - values
                                            properties:
                                                grid:
                                                    $ref: "#/definitions/distributed_data/grid_nd"
                                                values:
                                                    $ref: "#/definitions/distributed_data/nd"
                                        fiber_orientation:
                                            type: object
                                            description: orientation of the fibers
                                            required:
                                                - grid
                                                - values
                                            properties:
                                                grid:
                                                    $ref: "#/definitions/distributed_data/grid_nd"
                                                values:
                                                    $ref: "#/definitions/distributed_data/angle"
                                        width:
                                            type: object
                                            description: dimensional width of the component along the arc
                                            required:
                                                - grid
                                                - values
                                            properties:
                                                grid:
                                                    $ref: "#/definitions/distributed_data/grid_nd"
                                                values:
                                                    $ref: "#/definitions/distributed_data/length"
                                        midpoint_nd_arc:
                                            $ref: "#/definitions/distributed_data/nd_arc_position"
                                        start_nd_arc:
                                            $ref: "#/definitions/distributed_data/nd_arc_position"
                                        end_nd_arc:
                                            $ref: "#/definitions/distributed_data/nd_arc_position"
                                        rotation:
                                            $ref: "#/definitions/distributed_data/rotation"
                                        offset_y_pa:
                                            $ref: "#/definitions/distributed_data/offset"
                            joint:
                                type: object
                                default: {}
                                description: This is a spanwise joint along the blade, usually adopted to ease transportation constraints. WISDEM currently supports a single joint.
                                properties:
                                    position:
                                        type: number
                                        description: Spanwise position of the segmentation joint.
                                        unit: none
                                        default: 0.0
                                        minimum: 0.0
                                        maximum: 1.0
                                    mass:
                                        type: number
                                        description: Mass of the joint.
                                        unit: kg
                                        default: 0.0
                                        minimum: 0.0
                                        maximum: 1.e+6
                                    cost:
                                        type: number
                                        description: Cost of the joint.
                                        unit: USD
                                        default: 0.0
                                        minimum: 0.0
                                        maximum: 1.e+6
                    # cfd_geometry:
                        # type: object
                        # TODO
                    # 3D_fem:
                        # type: object
                        # TODO
            hub:
                type: object
                properties:
                    outer_shape_bem:
                        type: object
                        required:
                            - diameter
                            - cone_angle
                            - drag_coefficient
                        properties:
                            diameter:
                                type: number
                                description: Diameter of the hub measured at the blade root positions.
                                unit: meter
                                minimum: 0.
                                maximum: 10.
                            cone_angle:
                                type: number
                                description: Rotor precone angle, defined positive for both upwind and downwind rotors.
                                unit: rad
                                minimum: 0
                                maximum: 0.4
                            drag_coefficient:
                                type: number
                                description: Equivalent drag coefficient to compute the aerodynamic forces generated on the hub.
                                unit: none
                                minimum: 0
                                maximum: 2.
                    elastic_properties_mb:
                        type: object
                        required:
                            - system_mass
                            - system_inertia
                        properties:
                            system_mass:
                                type: number
                                description: Mass of the hub system, which includes the hub, the spinner, the blade bearings, the pitch actuators, the cabling, ....
                                unit: kg
                                minimum: 0
                            system_inertia:
                                type: array
                                description: Inertia of the hub system, on the hub reference system, which has the x aligned with the rotor axis, and y and z perpendicular to it.
                                items:
                                    type: number
                                    unit: kgm2
                                    minItems: 6
                                    maxItems: 6
                                    uniqueItems: false
                            system_center_mass:
                                type: array
                                description: Center of mass of the hub system. Work in progress.
                                items:
                                    type: number
                                    unit: m
                                    minItems: 3
                                    maxItems: 3
                                    uniqueItems: false
            nacelle:
                type: object
                properties:
                    drivetrain:
                        type: object
                        description: Inputs to WISDEM specific drivetrain sizing tool, DrivetrainSE
                        properties:
                            uptilt:
                                type: number
                                description: Tilt angle of the nacelle, always defined positive.
                                unit: rad
                                minimum: 0.
                                maximum: 0.2
                                default: 0.08726 # 5 deg
                            distance_tt_hub:
                                type: number
                                description: Vertical distance between the tower top and the hub center.
                                unit: meter
                                minimum: 0.
                                maximum: 20.
                                default: 2.0
                            distance_hub_mb:
                                type: number
                                description: Distance from hub flange to first main bearing along shaft.
                                unit: meter
                                minimum: 0.
                                maximum: 20.
                                default: 2.0
                            distance_mb_mb:
                                type: number
                                description: Distance from first to second main bearing along shaft.
                                unit: meter
                                minimum: 0.
                                maximum: 20.
                                default: 1.0
                            overhang:
                                type: number
                                description: Horizontal distance between the tower axis and the rotor apex.
                                unit: meter
                                minimum: 0.
                                maximum: 20.
                                default: 5.0
                            generator_length:
                                type: number
                                description: Length of generator along the shaft
                                unit: meter
                                minimum: 0.
                                maximum: 20.
                                default: 2.0
                            generator_radius_user:
                                type: number
                                description: User input override of generator radius, only used when using simple generator scaling
                                unit: m
                                minimum: 0.
                                maximum: 20.0
                                default: 0.0
                            generator_mass_user:
                                type: number
                                description: User input override of generator mass, only used when using simple generator mass scaling
                                unit: kg
                                minimum: 0.
                                maximum: 1.e+9
                                default: 0.0
                            generator_rpm_efficiency_user:
                                type: object
                                description: User input override of generator rpm-efficiency values, with rpm as grid input and eff as values input
                                default: {'grid':[0.0], 'values':[0.0]}
                                required:
                                    - grid
                                    - values
                                properties:
                                    grid:
                                        $ref: "#/definitions/distributed_data/grid_nd"
                                    values:
                                        $ref: "#/definitions/distributed_data/length"
                            gear_ratio:
                                type: number
                                description: Gear ratio of the drivetrain. Set it to 1 for direct drive machines.
                                unit: none
                                minimum: 1
                                maximum: 1000
                                default: 1.0
                            gearbox_efficiency:
                                type: number
                                description: Efficiency of the gearbox system.
                                unit: none
                                minimum: 0.8
                                maximum: 1.
                                default: 1.0
                            damping_ratio:
                                type: number
                                description: Damping ratio for the drivetrain system
                                unit: none
                                minimum: 0.0
                                maximum: 1.
                                default: 0.005
                            lss_diameter:
                                type: array
                                description: Diameter of the low speed shaft at beginning (generator/gearbox) and end (hub) points
                                default: [0.3, 0.3]
                                items:
                                    type: number
                                    unit: m
                                    minItems: 2
                                    maxItems: 2
                                    default: 0.3
                            lss_wall_thickness:
                                type: array
                                description: Thickness of the low speed shaft at beginning (generator/gearbox) and end (hub) points
                                default: [0.1, 0.1]
                                items:
                                    type: number
                                    unit: m
                                    minItems: 2
                                    maxItems: 2
                                    default: 0.1
                            lss_material:
                                type: string
                                description: Material name identifier
                                default: steel
                            hss_length:
                                type: number
                                description: Length of the high speed shaft
                                unit: meter
                                minimum: 0.
                                maximum: 10.
                                default: 1.5
                            hss_diameter:
                                type: array
                                description: Diameter of the high speed shaft at beginning (generator) and end (generator) points
                                default: [0.3, 0.3]
                                items:
                                    type: number
                                    unit: m
                                    minItems: 2
                                    maxItems: 2
                                    default: 0.3
                            hss_wall_thickness:
                                type: array
                                description: Thickness of the high speed shaft at beginning (generator) and end (generator) points
                                default: [0.1, 0.1]
                                items:
                                    type: number
                                    unit: m
                                    minItems: 2
                                    maxItems: 2
                                    default: 0.1
                            hss_material:
                                type: string
                                description: Material name identifier
                                default: steel
                            nose_diameter:
                                type: array
                                description: Diameter of the nose/turret at beginning (bedplate) and end (main bearing) points
                                default: [0.3, 0.3]
                                items:
                                    type: number
                                    unit: m
                                    minItems: 2
                                    maxItems: 2
                                    default: 0.3
                            nose_wall_thickness:
                                type: array
                                description: Thickness of the nose/turret at beginning (bedplate) and end (main bearing) points
                                default: [0.1, 0.1]
                                items:
                                    type: number
                                    unit: m
                                    minItems: 2
                                    maxItems: 2
                                    default: 0.1
                            bedplate_wall_thickness:
                                type: object
                                description: Thickness of the hollow elliptical bedplate used in direct drive configurations
                                default: {'grid':[0.0, 1.0], 'values':[0.05, 0.05]}
                                required:
                                    - grid
                                    - values
                                properties:
                                    grid:
                                        $ref: "#/definitions/distributed_data/grid_nd"
                                    values:
                                        $ref: "#/definitions/distributed_data/length"
                            bedplate_flange_width:
                                type: number
                                description: Bedplate I-beam flange width used in geared configurations
                                unit: meter
                                minimum: 0.
                                maximum: 3.
                                default: 1.0
                            bedplate_flange_thickness:
                                type: number
                                description: Bedplate I-beam flange thickness used in geared configurations
                                unit: meter
                                minimum: 0.
                                maximum: 1.
                                default: 0.05
                            bedplate_web_thickness:
                                type: number
                                description: Bedplate I-beam web thickness used in geared configurations
                                unit: meter
                                minimum: 0.
                                maximum: 1.
                                default: 0.05
                            brake_mass_user:
                                type: number
                                default: 0.0
                                units: kg
                                description: Override regular regression-based calculation of brake mass with this value
                                minimum: 0.0
                            hvac_mass_coefficient:
                                type: number
                                default: 0.025
                                units: kg/kW
                                description: Regression-based scaling coefficient on machine rating to get HVAC system mass
                                minimum: 0.0
                            converter_mass_user:
                                type: number
                                default: 0.0
                                units: kg
                                description: Override regular regression-based calculation of converter mass with this value
                                minimum: 0.0
                            transformer_mass_user:
                                type: number
                                default: 0.0
                                units: kg
                                description: Override regular regression-based calculation of transformer mass with this value
                                minimum: 0.0
                            bedplate_material:
                                type: string
                                description: Material name identifier
                                default: steel
                            mb1Type:
                                type: string
                                description: Type of bearing for first main bearing
                                default: CARB
                                enum: [CARB, CRB, SRB, TRB]
                            mb2Type:
                                type: string
                                description: Type of bearing for second main bearing
                                default: SRB
                                enum: [CARB, CRB, SRB, TRB]
                            uptower:
                                type: boolean
                                description: If power electronics are located uptower (True) or at tower base (False)
                                default: True
                            gear_configuration:
                                type: string
                                description: 3-letter string of Es or Ps to denote epicyclic or parallel gear configuration
                                default: EEP
                            planet_numbers:
                                type: array
                                default: [3, 3, 0]
                                description: Number of planets for epicyclic stages (use 0 for parallel)
                                items:
                                    type: integer
                                    unit: none
                                    minItems: 3
                                    maxItems: 3
                                    uniqueItems: false
                                    minimum: 0
                                    maximum: 6
                    generator:
                      properties:
                        mass_coefficient:
                          type: number
                          default: 0.0
                          units: none
                          description: When not doing a detailed generator design, use a simplified approach to generator scaling. This input allows for overriding of the regression-based scaling coefficient to obtain generator mass
                          minimum: 0.0
                        generator_type:
                          type: string
                          default: DFIG
                          enum: [DFIG, dfig, EESG, eesg, SCIG, scig, PMSG_Arms, PMSG_ARMS, pmsg_arms, PMSG_Disc, PMSG_Disk, PMSG_DISC, PMSG_DISK, pmsg_disk, pmsg_disc, PMSG_Outer, PMSG_OUTER, pmsg_outer]
                        B_r:
                          type: number
                          default: 1.2
                          units: Tesla
                          description: Words
                          minimum: 0.0
                        P_Fe0e:
                          type: number
                          default: 1.0
                          units: W/kg
                          minimum: 0.0
                          maximum: 1000.0
                          description: Words
                        P_Fe0h:
                          type: number
                          default: 4.0
                          units: W/kg
                          minimum: 0.0
                          maximum: 1000.0
                          description: Words
                        S_N:
                          type: number
                          default: -0.002
                          units: none
                          minimum: -100.0
                          maximum: 0.0
                          description: Words
                        S_Nmax:
                          type: number
                          default: -0.2
                          units: none
                          minimum: -100.0
                          maximum: 0.0
                          description: Words
                        alpha_p:
                          type: number
                          default: 1.0995574287564276
                          units: none
                          minimum: 0.0
                          maximum: 100.0
                          description: Words
                        b_r_tau_r:
                          type: number
                          default: 0.45
                          units: none
                          minimum: 0.0
                          maximum: 100.0
                          description: Words
                        b_ro:
                          type: number
                          default: 0.004
                          units: m
                          minimum: 0.0
                          maximum: 100.0
                          description: Words
                        b_s_tau_s:
                          type: number
                          default: 0.45
                          units: none
                          minimum: 0.0
                          maximum: 100.0
                          description: Words
                        b_so:
                          type: number
                          default: 0.004
                          units: m
                          minimum: 0.0
                          maximum: 100.0
                          description: Words
                        cofi:
                          type: number
                          default: 0.85
                          units: none
                          minimum: 0.0
                          maximum: 100.0
                          description: Words
                        freq:
                          type: number
                          default: 60.0
                          units: Hz
                          minimum: 1.0
                          maximum: 1000.0
                          description: Words
                        h_i:
                          type: number
                          default: 0.001
                          units: m
                          minimum: 0.0
                          maximum: 1.0
                          description: Words
                        h_sy0:
                          type: number
                          default: 0.0
                          units: none
                          minimum: 0.0
                          maximum: 100.0
                          description: Words
                        h_w:
                          type: number
                          default: 0.005
                          units: m
                          minimum: 0.0
                          maximum: 1.0
                          description: Words
                        k_fes:
                          type: number
                          default: 0.9
                          units: none
                          minimum: 0.0
                          maximum: 100.0
                          description: Words
                        k_fillr:
                          type: number
                          default: 0.7
                          units: none
                          minimum: 0.0
                          maximum: 100.0
                          description: Words
                        k_fills:
                          type: number
                          default: 0.65
                          units: none
                          minimum: 0.0
                          maximum: 100.0
                          description: Words
                        k_s:
                          type: number
                          default: 0.2
                          units: none
                          minimum: 0.0
                          maximum: 100.0
                          description: Words
                        m:
                          type: integer
                          default: 3
                          minimum: 0
                          maximum: 100
                          description: Words
                        mu_0:
                          type: number
                          default: 1.2566370614359173e-06
                          units: m*kg/s^2/A^2
                          minimum: 0.0
                          maximum: 1.0
                          description: Permittivity of free space
                        mu_r:
                          type: number
                          default: 1.06
                          units: m*kg/s^2/A^2
                          minimum: 0.0
                          maximum: 100.0
                          description: Words
                        p:
                          type: number
                          default: 3.0
                          units: none
                          minimum: 0.0
                          maximum: 100.0
                          description: Words
                        phi:
                          type: number
                          default: 1.5707963267948966 #90deg
                          units: rad
                          minimum: 0.0
                          maximum: 7.0
                          description: Words
                        q1:
                          type: integer
                          default: 6
                          minimum: 0
                          maximum: 100
                          description: Words
                        q3:
                          type: integer
                          default: 4
                          minimum: 0
                          maximum: 100
                          description: Words
                        ratio_mw2pp:
                          type: number
                          default: 0.7
                          units: none
                          minimum: 0.0
                          maximum: 100.0
                          description: Words
                        resist_Cu:
                          type: number
                          default: 2.52
                          units: ohm/m
                          minimum: 0.0
                          maximum: 100.0
                          description: Resistivity of copper
                        sigma:
                          type: number
                          default: 40.e+3
                          units: kg/s^2/m
                          minimum: 0.0
                          maximum: 100.e+6
                          description: Maximum allowable shear stress
                        y_tau_p:
                          type: number
                          default: 1.0
                          units: none
                          minimum: 0.0
                          maximum: 100.0
                          description: Words
                        y_tau_pr:
                          type: number
                          default: 0.83333333
                          units: none
                          minimum: 0.0
                          maximum: 100.0
                          description: Words
                        I_0:
                          type: number
                          default: 0.0
                          units: A
                          minimum: 0.0
                          maximum: 100.0
                          description: Words
                        d_r:
                          type: number
                          default: 0.0
                          units: m
                          minimum: 0.0
                          maximum: 100.0
                          description: Words
                        h_m:
                          type: number
                          default: 0.0
                          units: m
                          minimum: 0.0
                          maximum: 100.0
                          description: Words
                        h_0:
                          type: number
                          default: 0.0
                          units: m
                          minimum: 0.0
                          maximum: 100.0
                          description: Words
                        h_s:
                          type: number
                          default: 0.0
                          units: m
                          minimum: 0.0
                          maximum: 100.0
                          description: Words
                        len_s:
                          type: number
                          default: 0.0
                          units: m
                          minimum: 0.0
                          maximum: 100.0
                          description: Words
                        n_r:
                          type: number
                          default: 0.0
                          units: none
                          minimum: 0.0
                          maximum: 100.0
                          description: Words
                        rad_ag:
                          type: number
                          default: 0.0
                          units: m
                          minimum: 0.0
                          maximum: 100.0
                          description: Words
                        t_wr:
                          type: number
                          default: 0.0
                          units: m
                          minimum: 0.0
                          maximum: 100.0
                          description: Words
                        n_s:
                          type: number
                          default: 0.0
                          units: none
                          minimum: 0.0
                          maximum: 100.0
                          description: Words
                        b_st:
                          type: number
                          default: 0.0
                          units: m
                          minimum: 0.0
                          maximum: 100.0
                          description: Words
                        d_s:
                          type: number
                          default: 0.0
                          units: m
                          minimum: 0.0
                          maximum: 100.0
                          description: Words
                        t_ws:
                          type: number
                          default: 0.0
                          units: m
                          minimum: 0.0
                          maximum: 100.0
                          description: Words
                        rho_Copper:
                          type: number
                          default: 8900.0
                          units: kg/m^3
                          minimum: 0.0
                          maximum: 1.e+5
                          description: Copper density
                        rho_Fe:
                          type: number
                          default: 7700.0
                          units: kg/m^3
                          minimum: 0.0
                          maximum: 1.e+5
                          description: Structural steel density
                        rho_Fes:
                          type: number
                          default: 7850.0
                          units: kg/m^3
                          minimum: 0.0
                          maximum: 1.e+5
                          description: Electrical steel density
                        rho_PM:
                          type: number
                          default: 7450.0
                          units: kg/m^3
                          minimum: 0.0
                          maximum: 1.e+5
                          description: Permanent magnet density
                        C_Cu:
                          type: number
                          default: 4.786
                          units: USD/kg
                          minimum: 0.0
                          maximum: 100.0
                          description: Copper cost
                        C_Fe:
                          type: number
                          default: 0.556
                          units: USD/kg
                          minimum: 0.0
                          maximum: 100.0
                          description: Structural steel cost
                        C_Fes:
                          type: number
                          default: 0.50139
                          units: USD/kg
                          minimum: 0.0
                          maximum: 100.0
                          description: Electrical steel cost
                        C_PM:
                          type: number
                          default: 50.0
                          units: USD/kg
                          minimum: 0.0
                          maximum: 100.0
                          description: Permanent magnet cost
            tower:
                type: object
                required:
                    - outer_shape_bem
                    - internal_structure_2d_fem
                properties:
                    outer_shape_bem:
                        type: object
                        required:
                            - reference_axis
                            - outer_diameter
                            - drag_coefficient
                        properties:
                            reference_axis:
                                $ref: "#/definitions/distributed_data/axis_coordinates"
                            outer_diameter:
                                type: object
                                required:
                                    - grid
                                    - values
                                properties:
                                    grid:
                                        $ref: "#/definitions/distributed_data/grid_nd"
                                    values:
                                        $ref: "#/definitions/distributed_data/length"
                            drag_coefficient:
                                type: object
                                required:
                                    - grid
                                    - values
                                properties:
                                    grid:
                                        $ref: "#/definitions/distributed_data/grid_nd"
                                    values:
                                        $ref: "#/definitions/distributed_data/grid_nd"
                    elastic_properties_mb:
                        type: object
                        properties:
                            timoschenko_hawc:
                                $ref: "#/definitions/beam/timoschenko_hawc"
                            cp_lambda_beam:
                                $ref: "#/definitions/beam/cp_lambda_beam"
                            six_x_six:
                                $ref: "#/definitions/beam/six_x_six"
                    internal_structure_2d_fem:
                        type: object
                        required:
                            - reference_axis
                            - layers
                        optional:
                            - outfitting_factor
                        properties:
                            outfitting_factor:
                                type: number
                                description: Scaling factor for the tower mass to account for auxiliary structures, such as elevator, ladders, cables, platforms, etc
                                unit: none
                                minimum: 1.0
                                maximum: 2.0
                                default: 1.0
                            reference_axis:
                                $ref: "#/definitions/distributed_data/axis_coordinates"
                            layers:
                                type: array
                                description: ...
                                items:
                                    type: object
                                    required:
                                        - name
                                        - material
                                        - thickness
                                    properties:
                                        name:
                                            type: string
                                            description: structural component identifier
                                        material:
                                            type: string
                                            description: material identifier
                                        thickness:
                                            type: object
                                            description: thickness of the laminate
                                            required:
                                                - grid
                                                - values
                                            properties:
                                                grid:
                                                    $ref: "#/definitions/distributed_data/grid_nd"
                                                values:
                                                    $ref: "#/definitions/distributed_data/length"
            monopile:
                type: object
                required:
                    - outer_shape_bem
                    - internal_structure_2d_fem
                optional:
                    - transition_piece_mass
                    - transition_piece_cost
                    - gravity_foundation_mass
                properties:
                    transition_piece_mass: &m_tp
                        type: number
                        description: Total mass of transition piece
                        unit: kg
                        minimum: 0.0
                        default: 0.0
                    transition_piece_cost: &c_tp
                        type: number
                        description: Total cost of transition piece
                        unit: USD
                        minimum: 0.0
                        default: 0.0
                    gravity_foundation_mass:
                        type: number
                        description: Total mass of gravity foundation addition onto monopile
                        unit: kg
                        minimum: 0.0
                        default: 0.0
                    outer_shape:
                        type: object
                        required:
                            - reference_axis
                            - outer_diameter
                            - drag_coefficient
                        properties:
                            reference_axis:
                                $ref: "#/definitions/distributed_data/axis_coordinates"
                            outer_diameter:
                                type: object
                                required:
                                    - grid
                                    - values
                                properties:
                                    grid:
                                        $ref: "#/definitions/distributed_data/grid_nd"
                                    values:
                                        $ref: "#/definitions/distributed_data/length"
                            drag_coefficient:
                                type: object
                                required:
                                    - grid
                                    - values
                                properties:
                                    grid:
                                        $ref: "#/definitions/distributed_data/grid_nd"
                                    values:
                                        $ref: "#/definitions/distributed_data/grid_nd"
                    elastic_properties_mb:
                        type: object
                        properties:
                            timoschenko_hawc:
                                $ref: "#/definitions/beam/timoschenko_hawc"
                            cp_lambda_beam:
                                $ref: "#/definitions/beam/cp_lambda_beam"
                            six_x_six:
                                $ref: "#/definitions/beam/six_x_six"
                    internal_structure_2d_fem:
                        type: object
                        required:
                            - reference_axis
                            - layers
                        optional:
                            - outfitting_factor
                        properties:
                            outfitting_factor:
                                type: number
                                description: Scaling factor for the tower mass to account for auxiliary structures, such as elevator, ladders, cables, platforms, etc
                                unit: none
                                minimum: 1.0
                                maximum: 2.0
                                default: 1.0
                            reference_axis:
                                $ref: "#/definitions/distributed_data/axis_coordinates"
                            layers:
                                type: array
                                description: ...
                                items:
                                    type: object
                                    required:
                                        - name
                                        - material
                                        - thickness
                                    properties:
                                        name:
                                            type: string
                                            description: structural component identifier
                                        material:
                                            type: string
                                            description: material identifier
                                        thickness:
                                            type: object
                                            description: thickness of the laminate
                                            required:
                                                - grid
                                                - values
                                            properties:
                                                grid:
                                                    $ref: "#/definitions/distributed_data/grid_nd"
                                                values:
                                                    $ref: "#/definitions/distributed_data/length"
            floating_platform:
                description: Ontology definition for floating platforms (substructures) suitable for use with the WEIS co-design analysis tool
                type: object
                required:
                    - joints
                    - members
                optional:
                    - rigid_bodies
                    - transition_piece_mass
                    - transition_piece_cost
                properties:
                    joints:
                        type: array
                        items:
                            type: object
                            required:
                                - name
                                - location
                            optional:
                                - reactions
                                - transition
                                - cylindrical
                            properties:
                                name:
                                    description: Unique name of the joint (node)
                                    type: string
                                location:
                                    description: Coordinates (x,y,z or r,θ,z) of the joint in the global coordinate system.
                                    type: array
                                    items:
                                        type: number
                                        minItems: 3
                                        maxItems: 3
                                        unit: m
                                transition:
                                    description: Whether the transition piece and turbine tower attach at this node
                                    type: boolean
                                    default: False
                                cylindrical:
                                    description: Whether to use cylindrical coordinates (r,θ,z), with (r,θ) lying in the x/y-plane, instead of Cartesian coordinates.
                                    type: boolean
                                    default: False
                                reactions:
                                    # TODO: How to do carabiner type joints that only support tension and not compression?
                                    type: object
                                    description: If this joint is compliant is certain DOFs, then specify which are compliant (True) in the member/element coordinate system).  If not specified, default is all entries are False (completely rigid).  For instance, a ball joint would be Rx=Ry=Rz=False, Rxx=Ryy=Rzz=True
                                    required:
                                        - Rx
                                        - Ry
                                        - Rz
                                        - Rxx
                                        - Ryy
                                        - Rzz
                                    optional:
                                        - Euler
                                    properties:
                                        Rx: &rxn_loc
                                            type: boolean
                                            default: False
                                        Ry: *rxn_loc
                                        Rz: *rxn_loc
                                        Rxx: *rxn_loc
                                        Ryy: *rxn_loc
                                        Rzz: *rxn_loc
                                        Euler:
                                            description: Euler angles [alpha, beta, gamma] that describe the rotation of the Reaction coordinate system relative to the global coordinate system α is a rotation around the z axis, β is a rotation around the x' axis, γ is a rotation around the z" axis.
                                            type: array
                                            items:
                                                type: number
                                                minItems: 3
                                                maxItems: 3
                    members:
                        type: array
                        items:
                            type: object
                            required:
                                - name
                                - joint1
                                - joint2
                                - outer_shape
                                - internal_structure
                            optional:
                                # TODO: Move these to the modeling file?
                                - hydrodynamic_approach
                                - Ca
                                - Cp
                                - Cd
                            properties:
                                name:
                                    description: Name of the member
                                    type: string
                                joint1: &jointid
                                    type: string
                                    description: Name of joint/node connection
                                joint2: *jointid
                                outer_shape:
                                    type: object
                                    required:
                                        - shape
                                    if:
                                        # If shape == circular, then we need to specify the outer diameter
                                        properties:
                                            shape:
                                                const: circular
                                    then:
                                        required:
                                            - outer_diameter
                                    else:
                                        if:
                                            # If shape == polygonal, then we need to specify the side lengths
                                            properties:
                                                shape:
                                                    const: polygonal
                                        then:
                                            required:
                                                - side_lengths1
                                                - side_lengths2
                                            optional:
                                                - rotation
                                                - angles
                                    properties:
                                        shape:
                                            type: string
                                            description: Specifies cross-sectional shape of the member.  If circular, then the outer_diameter field is required.  If polygonal, then the side_lengths, angles, and rotation fields are required
                                            enum:
                                                - circular
                                                - polygonal
                                        outer_diameter:
                                            description: Gridded values describing diameter at non-dimensional axis from joint1 to joint2
                                            type: object
                                            required:
                                                - grid
                                                - values
                                            properties:
                                                grid:
                                                    $ref: "#/definitions/distributed_data/grid_nd"
                                                values:
                                                    $ref: "#/definitions/distributed_data/length"
                                        side_lengths1: &sl
                                            description: Polygon side lengths at joint1
                                            type: array
                                            items:
                                                type: number
                                                minItems: 3
                                                unit: m
                                                minimum: 0
                                        side_lengths2: *sl
                                            # description: Polygon side lengths at joint2
                                        angles:
                                            description: Polygon angles with the ordering such that angle[i] is between side_length[i] and side_length[i+1]
                                            type: array
                                            items:
                                                type: number
                                                minItems: 3
                                                unit: rad
                                                minimum: 0
                                        rotation:
                                            type: number
                                            description: Angle between principle axes of the cross-section and the member coordinate system.  Essentially the rotation of the member if both joints were placed on the global x-y axis with the first side length along the z-axis
                                            unit: rad
                                internal_structure:
                                    type: object
                                    required:
                                        - layers
                                    optional:
                                        - outfitting_factor
                                        - ring_stiffeners
                                        - longitudinal_stiffeners
                                        - bulkhead
                                        - ballast
                                    properties:
                                        outfitting_factor:
                                            type: number
                                            description: Scaling factor for the member mass to account for auxiliary structures, such as elevator, ladders, cables, platforms, fasteners, etc
                                            unit: none
                                            minimum: 1.0
                                            default: 1.0
                                        layers:
                                            type: array
                                            description: Material layer properties
                                            items:
                                                type: object
                                                required:
                                                    - name
                                                    - material
                                                    - thickness
                                                properties:
                                                    name:
                                                        type: string
                                                        description: structural component identifier
                                                    material: &material
                                                        type: string
                                                        description: material identifier
                                                    thickness:
                                                        description: Gridded values describing thickness along non-dimensional axis from joint1 to joint2
                                                        type: object
                                                        required:
                                                            - grid
                                                            - values
                                                        properties:
                                                            grid:
                                                                $ref: "#/definitions/distributed_data/grid_nd"
                                                            values:
                                                                $ref: "#/definitions/distributed_data/length"
                                        ring_stiffeners:
                                            type: object
                                            required:
                                                - material
                                                - flange_thickness
                                                - flange_width
                                                - web_height
                                                - web_thickness
                                                - spacing
                                            properties:
                                                material: *material
                                                flange_thickness: &stiff_ft
                                                    type: number
                                                    unit: m
                                                    minimum: 0
                                                flange_width: &stiff_fw
                                                    type: number
                                                    unit: m
                                                    minimum: 0
                                                web_height: &stiff_wh
                                                    type: number
                                                    unit: m
                                                    minimum: 0
                                                web_thickness: &stiff_wt
                                                    type: number
                                                    unit: m
                                                    minimum: 0
                                                spacing:
                                                    description: Spacing between stiffeners in non-dimensional grid coordinates. Value of 0.0 means no stiffeners
                                                    unit: none
                                                    minimum: 0.0
                                                    maximum: 1.0
                                                    default: 0.0
                                        longitudinal_stiffeners:
                                            type: object
                                            required:
                                                - material
                                                - flange_thickness
                                                - flange_width
                                                - web_height
                                                - web_thickness
                                                - spacing
                                            properties:
                                                material: *material
                                                flange_thickness: *stiff_ft
                                                flange_width: *stiff_fw
                                                web_height: *stiff_wh
                                                web_thickness: *stiff_wt
                                                spacing:
                                                    description: Spacing between stiffeners in angle (radians). Value of 0.0 means no stiffeners
                                                    unit: radians
                                                    default: 1.5707963267948966 # 90 deg
                                                    minimum: 0.0
                                                    maximum: 6.283185307179586 # 360 deg
                                        bulkhead:
                                            type: object
                                            required:
                                                - material
                                                - thickness
                                            properties:
                                                material: *material
                                                thickness:
                                                    type: object
                                                    description: thickness of the bulkhead at non-dimensional locations of the member [0..1]
                                                    required:
                                                        - grid
                                                        - values
                                                    properties:
                                                        grid:
                                                            $ref: "#/definitions/distributed_data/grid_nd"
                                                        values:
                                                            $ref: "#/definitions/distributed_data/length"
                                        ballast:
                                            type: array
                                            description: Different types of permanent and/or variable ballast
                                            items:
                                                type: object
                                                required:
                                                    - variable_flag
                                                    - grid
                                                if:
                                                    # If permanent ballast, then need to specify total volume
                                                    properties:
                                                        variable_flag:
                                                            const: False
                                                then:
                                                    required:
                                                        - material
                                                        - volume
                                                properties:
                                                    variable_flag:
                                                        type: boolean
                                                        description: If true, then this ballast is variable and adjusted by control system.  If false, then considered permanent
                                                    material: *material
                                                    grid:
                                                        $ref: "#/definitions/distributed_data/grid_nd"
                                                    volume:
                                                        type: number
                                                        description: Total volume of ballast (permanent ballast only)
                                                        unit: m^3
                                                        minimum: 0
                                axial_joints:
                                    description: Define joints along non-dimensional axis of this member
                                    type: array
                                    items:
                                        type: object
                                        required:
                                            - grid
                                            - name
                                        properties:
                                            name:
                                                type: string
                                                description: Unique name of joint
                                            grid:
                                                type: number
                                                minimum: 0.0
                                                maximum: 1.0
                                                description: Non-dimensional value along member axis
                                Ca: &ca
                                    description: User-defined added mass coefficient
                                    type: number
                                    default: 0.0
                                    minimum: 0.0
                                Cp: &cp
                                    description: User-defined pressure coefficient
                                    type: number
                                    default: 0.0
                                Cd: &cd
                                    description: User-defined drag coefficient
                                    type: number
                                    default: 0.0
                                    minimum: 0.0
                    rigid_bodies:
                        type: array
                        descriptions: Additional point masses at joints with user-customized properties
                        items:
                            type: object
                            required:
                                - joint1
                                - mass
                                - cost
                                - cm_offset
                                - moments_of_inertia
                            optional:
                                - hydrodynamic_approach
                                - Ca
                                - Cp
                                - Cd
                            properties:
                                joint1: *jointid
                                mass:
                                    description: Mass of this rigid body
                                    unit: kg
                                    type: number
                                    minimum: 0
                                cost:
                                    description: Cost of this rigid body
                                    unit: USD
                                    type: number
                                    minimum: 0
                                cm_offset:
                                    description: Offset from joint location to center of mass (CM) of body in dx, dy, dz
                                    type: array
                                    items:
                                        type: number
                                        unit: m
                                        maxItems: 3
                                        minItems: 3
                                moments_of_inertia:
                                    description: Moments of inertia around body CM in Ixx, Iyy, Izz
                                    type: array
                                    items:
                                        type: number
                                        unit: kg*m^2
                                        maxItems: 3
                                        minItems: 3
                                        minimum: 0
                                Ca: *ca
                                Cp: *cp
                                Cd: *cd
                    transition_piece_mass: *m_tp
                    transition_piece_cost: *c_tp
            mooring:
                # Will insert mooring schema that we agreed to here or will keep as separate file
                description: Ontology definition for mooring systems suitable for use with the WEIS co-design analysis tool
                type: object
                required:
                    - nodes
                    - lines
                    - line_types
                    - anchor_types
                properties:
                    nodes:
                        type: array
                        description: List of nodes in the mooring system
                        items:
                            type: object
                            required:
                                - name
                                - node_type
                            optional:
                                - node_mass
                                - node_volume
                                - drag_area
                                - added_mass
                            if:
                                # If node_type == fixed, then we need to specify the anchor_type
                                properties:
                                    node_type:
                                        const: fixed
                            then:
                                required:
                                    - anchor_type
                                    - joint
                            else:
                                if:
                                    # If node_type == vessel, then we need to specify the fairlead_type
                                    properties:
                                        node_type:
                                            const: vessel
                                then:
                                    required:
                                        - fairlead_type
                                        - joint
                                else:
                                    required:
                                        - location
                            properties:
                                name:
                                    type: string
                                    description: Name or ID of this node for use in line segment
                                node_type:
                                    type: string
                                    enum:
                                        - fixed
                                        - fix
                                        - connection
                                        - vessel
                                location:
                                    type: array
                                    description: – Coordinates x, y, and z of the connection (relative to inertial reference frame if Fixed or Connect, relative to platform reference frame if Vessel). In the case of Connect nodes, it is simply an initial guess for position before MoorDyn calculates the equilibrium initial position.
                                    items:
                                        type: number
                                        unit: meter
                                        minItems: 3
                                        maxItems: 3
                                joint:
                                    type: string
                                    description: For anchor positions and fairlead attachments, reference a joint name from the "joints" section or an "axial_joint" on a member
                                    default: none
                                anchor_type:
                                    type: string
                                    description: Name of anchor type from anchor_type list
                                    default: none
                                fairlead_type:
                                    type: string
                                    enum:
                                        - rigid
                                        - actuated
                                        - ball
                                    default: rigid
                                node_mass:
                                    type: number
                                    units: kilogram
                                    description: Clump weight mass
                                    minimum: 0.0
                                    default: 0.0
                                node_volume:
                                    type: number
                                    units: meter^3
                                    description: Floater volume
                                    minimum: 0.0
                                    default: 0.0
                                drag_area:
                                    type: number
                                    units: meter^2
                                    description: Product of drag coefficient and projected area (assumed constant in all directions) to calculate a drag force for the node
                                    minimum: 0.0
                                    default: 0.0
                                added_mass:
                                    type: number
                                    description: Added mass coefficient used along with node volume to calculate added mass on node
                                    default: 0.0
                    lines:
                        type: array
                        description: List of all mooring line properties in the mooring system
                        items:
                            type: object
                            required:
                                - name
                                - line_type
                                - unstretched_length
                                - node1
                                - node2
                            properties:
                                name:
                                    type: string
                                    description: ID of this line
                                line_type:
                                    type: string
                                    description: Reference to line type database # PB: is this a material? if so I'd call it simply material #GB: I tried to get the group to just add mooring line types to the materials database, but they pushed back.  Mooring line properties from manufacturers and for analysis are usually reported per unit length.  Both Matt Hall and Jason really like the current MoorDyn/MAP input file and don't want to change that on the users.
                                unstretched_length:
                                    type: number
                                    units: meter
                                    description: length of line segment prior to tensioning
                                    minimum: 0.0
                                node1:
                                    type: string
                                    description: node id of first line connection
                                node2:
                                    type: string
                                    description: node id of second line connection
                    line_types:
                        type: array
                        description: List of mooring line properties used in the system
                        items:
                            type: object
                            required:
                                - name
                                - diameter
                                - type
                            optional:
                                - damping
                                - transverse_added_mass
                                - tangential_added_mass
                                - transverse_drag
                                - tangential_drag
                            if:
                                # If type == custom, then we need all of the details
                                properties:
                                    type:
                                        const: custom
                            then:
                                required:
                                    - mass_density
                                    - stiffness
                                    - breaking_load
                                    - cost
                            properties:
                                name:
                                    type: string
                                    description: Name of material or line type to be referenced by line segments
                                diameter:
                                    type: number
                                    units: meter
                                    description: the volume-equivalent diameter of the line – the diameter of a cylinder having the same displacement per unit length
                                    minimum: 0.0
                                type:
                                    type: string
                                    enum: [chain, chain_stud, nylon, polyester, polypropylene, wire_fiber, fiber, wire, wire_wire, iwrc, Chain, Chain_Stud, Nylon, Polyester, Polypropylene, Wire, Wire_Fiber, Fiber, Wire, Wire_Wire, IWRC, CHAIN, CHAIN_STUD, NYLON, POLYESTER, POLYPROPYLENE, WIRE, WIRE_FIBER, FIBER, WIRE, WIRE_WIRE, custom, Custom, CUSTOM]
                                    description: Type of material for property lookup
                                mass_density:
                                    type: number
                                    unit: kilogram/meter
                                    description: mass per unit length (in air)
                                    minimum: 0.0
                                stiffness:
                                    type: number
                                    unit: Newton
                                    description: axial line stiffness, product of elasticity modulus and cross-sectional area
                                    minimum: 0.0
                                cost:
                                    type: number
                                    unit: USD/meter
                                    description: cost per unit length
                                    minimum: 0.0
                                breaking_load:
                                    type: number
                                    unit: Newton
                                    description: line break tension
                                    minimum: 0.0
                                damping:
                                    type: number
                                    unit: Newton * second
                                    description: internal damping (BA)
                                    default: 0.0
                                transverse_added_mass:
                                    type: number
                                    description: transverse added mass coefficient (with respect to line displacement)
                                    minimum: 0.0
                                    default: 0.0
                                tangential_added_mass:
                                    type: number
                                    description: tangential added mass coefficient (with respect to line displacement)
                                    minimum: 0.0
                                    default: 0.0
                                transverse_drag:
                                    type: number
                                    description: transverse drag coefficient (with respect to frontal area, d*l)
                                    minimum: 0.0
                                    default: 0.0
                                tangential_drag:
                                    type: number
                                    description: tangential drag coefficient (with respect to surface area, π*d*l)
                                    minimum: 0.0
                                    default: 0.0
                    anchor_types:
                        type: array
                        description: List of anchor properties used in the system
                        items:
                            type: object
                            required:
                                - name
                                - type
                            if:
                                # If type == custom, then we need all of the details
                                properties:
                                    type:
                                        const: custom
                            then:
                                required:
                                    - mass
                                    - cost
                                    - max_lateral_load
                                    - max_vertical_load
                            properties:
                                name:
                                    type: string
                                    description: Name of anchor to be referenced by anchor_id in Nodes section
                                type:
                                    type: string
                                    enum: [drag_embedment, suction, plate, micropile, sepla, Drag_Embedment, Suction, Plate, Micropile, Sepla, DRAG_EMBEDMENT, SUCTION, PLATE, MICROPILE, SEPLA, custom, Custom, CUSTOM]
                                    description: Type of anchor for property lookup
                                mass:
                                    type: number
                                    unit: kilogram
                                    description: mass of the anchor
                                    minimum: 0.0
                                cost:
                                    type: number
                                    unit: USD
                                    description: cost of the anchor
                                    minimum: 0.0
                                max_lateral_load:
                                    type: number
                                    unit: Newton
                                    description: Maximum lateral load (parallel to the sea floor) that the anchor can support
                                    minimum: 0.0
                                max_vertical_load:
                                    type: number
                                    unit: Newton
                                    description: Maximum vertical load (perpendicular to the sea floor) that the anchor can support
                                    minimum: 0.0

    airfoils:
        type: array
        description: Database of airfoils
        items:
            type: object
            properties:
                name:
                    type: string
                    description: Name of the airfoil
                coordinates:
                    type: object
                    description: Airfoil coordinates described from trailing edge (x=0) along the suction side (y>0) to leading edge (x=1) to trailing edge (x=0) along the pressure side (y<0)
                    required:
                        - x
                        - y
                    properties:
                        x:
                            type: array
                            items:
                                type: number
                                unit: none
                                minItems: 3
                                minimum: 0.0
                                maximum: 1.0
                                uniqueItems: false
                        y:
                            type: array
                            items:
                                type: number
                                unit: none
                                minItems: 3
                                minimum: -1.0
                                maximum: 1.0
                                uniqueItems: false
                relative_thickness:
                    type: number
                    unit: none
                    minimum: 0
                    maximum: 1
                    description: Thickness of the airfoil expressed non-dimensional
                aerodynamic_center:
                    type: number
                    unit: none
                    minimum: 0
                    maximum: 1
                    description: Non-dimensional chordwise coordinate of the aerodynamic center
                polars:
                    type: array
                    description: Different sets of polars at varying conditions
                    items:
                        type: object
                        description: Lift, drag and moment coefficients expressed in terms of angles of attack
                        required:
                            - configuration
                            - re
                            - c_l
                            - c_d
                            - c_m
                        properties:
                            configuration:
                                type: string
                                description: Text to identify the setup for the definition of the polars
                            re:
                                type: number
                                description: Reynolds number of the polars
                            c_l:
                                type: object
                                required:
                                    - grid
                                    - values
                                properties:
                                    grid:
                                        $ref: "#/definitions/distributed_data/grid_aoa"
                                    values:
                                        $ref: "#/definitions/distributed_data/polar_coeff"
                            c_d:
                                type: object
                                required:
                                    - grid
                                    - values
                                properties:
                                    grid:
                                        $ref: "#/definitions/distributed_data/grid_aoa"
                                    values:
                                        $ref: "#/definitions/distributed_data/polar_coeff"
                            c_m:
                                type: object
                                required:
                                    - grid
                                    - values
                                properties:
                                    grid:
                                        $ref: "#/definitions/distributed_data/grid_aoa"
                                    values:
                                        $ref: "#/definitions/distributed_data/polar_coeff"
    materials:
        type: array
        description: Database of the materials
        items:
            type: object
            required:
                - name
                - orth
                - rho
                - E
                - nu
            properties:
                name:
                    type: string
                    description: Name of the material
                description:
                    type: string
                    description: Optional field describing the material
                source:
                    type: string
                    description: Optional field describing where the data come from
                orth:
                    type: integer
                    description: Flag to switch between isotropic (0) and orthotropic (1) materials
                rho:
                    description: Density of the material. For composites, this is the density of the laminate once cured
                    type: number
                    unit: kg/m3
                    minimum: 0
                    maximum: 20000
                E:
                    description: Stiffness modulus. For orthotropic materials, it consists of an array with E11, E22 and E33.
                    oneOf:
                        - type: number
                          unit: Pa
                          minimum: 0
                        - type: array
                          items:
                            type: number
                            unit: Pa
                            minItems: 3
                            maxItems: 3
                            uniqueItems: false
                            minimum: 0
                G:
                    description: Shear stiffness modulus. For orthotropic materials, it consists of an array with G12, G13 and G23
                    oneOf:
                        - type: number
                          unit: Pa
                          minimum: 0
                        - type: array
                          items:
                            type: number
                            unit: Pa
                            minItems: 3
                            maxItems: 3
                            uniqueItems: false
                            minimum: 0
                nu:
                    description: Poisson ratio. For orthotropic materials, it consists of an array with nu12, nu13 and nu23. For isotropic materials, a minimum of -1 and a maximum of 0.5 are imposed. No limits are imposed to anisotropic materials.
                    oneOf:
                        - type: number
                          unit: none
                          minimum: -1.
                          maximum: 0.5
                        - type: array
                          items:
                            type: number
                            unit: none
                            minItems: 3
                            maxItems: 3
                            uniqueItems: false
                alpha:
                    description: Thermal coefficient of expansion
                    oneOf:
                        - type: number
                          unit: 1/K
                        - type: array
                          items:
                            type: number
                            unit: 1/K
                            minItems: 3
                            maxItems: 3
                            uniqueItems: false
                Xt:
                    description: Ultimate tensile strength. For orthotropic materials, it consists of an array with the strength in directions 11, 22 and 33. The values must be positive
                    oneOf:
                        - type: number
                          unit: Pa
                          minimum: 0
                        - type: array
                          items:
                            type: number
                            unit: Pa
                            minItems: 3
                            maxItems: 3
                            uniqueItems: false
                            minimum: 0
                Xc:
                    description: Ultimate compressive strength. For orthotropic materials, it consists of an array with the strength in directions 11, 22 and 33. The values must be positive
                    oneOf:
                        - type: number
                          unit: Pa
                          minimum: 0
                        - type: array
                          items:
                            type: number
                            unit: Pa
                            minItems: 3
                            maxItems: 3
                            uniqueItems: false
                            minimum: 0
                Xy:
                    description: Ultimate yield strength for metals. For orthotropic materials, it consists of an array with the strength in directions 12, 13 and 23
                    oneOf:
                        - type: number
                          unit: Pa
                          minimum: 0
                        - type: array
                          items:
                            type: number
                            unit: Pa
                            minItems: 3
                            maxItems: 3
                            uniqueItems: false
                            minimum: 0
                S:
                    description: Ultimate shear strength. For orthotropic materials, it consists of an array with the strength in directions 12, 13 and 23
                    oneOf:
                        - type: number
                          unit: Pa
                          minimum: 0
                        - type: array
                          items:
                            type: number
                            unit: Pa
                            minItems: 3
                            maxItems: 3
                            uniqueItems: false
                            minimum: 0
                ply_t:
                    type: number
                    description: Ply thickness of the composite material
                    unit: m
                    minimum : 0
                    maximum: 0.1
                unit_cost:
                    type: number
                    description: Unit cost of the material. For composites, this is the unit cost of the dry fabric.
                    unit: USD/kg
                    minimum : 0
                    maximum: 1000
                fvf:
                    type: number
                    description: Fiber volume fraction of the composite material
                    unit: none
                    minimum : 0
                    maximum: 1
                fwf:
                    type: number
                    description: Fiber weight fraction of the composite material
                    unit: none
                    minimum : 0
                    maximum: 1
                fiber_density:
                    type: number
                    description: Density of the fibers of a composite material.
                    unit: kg/m3
                    minimum : 0
                    maximum: 10000
                area_density_dry:
                    type: number
                    description: Aerial density of a fabric of a composite material.
                    unit: kg/m2
                    minimum : 0
                    maximum: 10000
                component_id:
                    type: integer
                    description: Flag used by the NREL blade cost model https://www.nrel.gov/docs/fy19osti/73585.pdf to define the manufacturing process behind the laminate. 0 - coating, 1 - sandwich filler , 2 - shell skin, 3 - shear webs, 4 - spar caps, 5 - TE reinf.
                    unit: none
                    enum: [0,1,2,3,4,5]
                waste:
                    type: number
                    description: Fraction of material that ends up wasted during manufacturing. This quantity is used in the NREL blade cost model https://www.nrel.gov/docs/fy19osti/73585.pdf
                    unit: none
                    minimum : 0
                    maximum: 1
                roll_mass:
                    type: number
                    description: Mass of a fabric roll. This quantity is used in the NREL blade cost model https://www.nrel.gov/docs/fy19osti/73585.pdf
                    unit: kg
                    minimum : 0
                    maximum: 10000
                GIc:
                    type: number
                    description: Mode 1 critical energy-release rate. It is used by NuMAD from Sandia National Laboratories
                    unit: J/m^2
                GIIc:
                    type: number
                    description: Mode 2 critical energy-release rate. It is used by NuMAD from Sandia National Laboratories
                    unit: J/m^2
                alp0:
                    type: number
                    description: Fracture angle under pure transverse compression. It is used by NuMAD from Sandia National Laboratories
                    unit: rad
                A:
                    description: Fatigue S/N curve fitting parameter S=A*N^(-1/m)
                    oneOf:
                        - type: number
                          unit: none
                          minimum: 0
                          default: 0.0
                        - type: array
                          items:
                            type: number
                            unit: none
                            minItems: 3
                            maxItems: 3
                            uniqueItems: false
                            minimum: 0
                            default: 0.0
                m:
                    description: Fatigue S/N curve fitting parameter S=A*N^(-1/m)
                    oneOf:
                        - type: number
                          unit: none
                          minimum: 0
                          default: 1.0
                        - type: array
                          items:
                            type: number
                            unit: none
                            minItems: 3
                            maxItems: 3
                            uniqueItems: false
                            minimum: 0
                            maximum: 1000
                            default: 1.0
                R:
                    description: Fatigue stress ratio
                    oneOf:
                        - type: number
                          unit: none
                          default: -1.0
                        - type: array
                          items:
                            type: number
                            unit: none
                            minItems: 3
                            maxItems: 3
                            uniqueItems: false
                            minimum: -100
                            maximum: 100
<<<<<<< HEAD
=======
                            default: -1.0
    actuators:
        type: object
        required:
            - pitch
            - generator
        optional:
            # in avrSWAP, but not used as much
            - yaw   # rate
            # not currently in OpenFAST/avrSWAP
            - tower_TMD
            - hull_TMD
            - active_tension
            - passive_weather_vane  # not sure what this is, project?
            - passive_buoy_can
            - hss_brake
        properties:
            pitch:
                type: object
                required:
                    - pitch_act_bw
                    - max_pitch_rate
                    - fine_pitch         # maybe take out and put in control part
                    - max_pitch         # DZ to Pietro: what if some things we can easily set to defaults, like this
                    - min_pitch         # not sure this is required, seems extra
                properties:
                    fine_pitch:         # DZ: changed from pitch, might want to go in pitch control
                        type: number
                        description: Optimal pitch angle of the wind turbine. As default, it is maintained constant in region II.
                        unit: rad
                        minimum: -10
                        maximum: 10
                    max_pitch_rate:
                        type: number
                        description: Maximum pitch rate of the rotor blades.
                        unit: rad/s
                        minimum: 0
                        maximum: 0.2
                    pitch_act_bw:
                        type: number
                        description: Bandwidth of 2nd order LPF representing pitch actuators
                        unit: rad/s
                        minimum: 0
                        maximum: 100
                    max_pitch:
                        type: number
                        description: Maximum pitch angle, where the default is 90 degrees. It is used by the ROSCO controller (https://github.com/NREL/ROSCO)
                        unit: rad
                        minimum: 0
                        maximum: 2.
                    min_pitch:
                        type: number
                        description: Minimum pitch angle, where the default is 0 degrees. It is used by the ROSCO controller (https://github.com/NREL/ROSCO)
                        unit: rad
                        minimum: -0.5
                        maximum: 1.
            generator:
                type: object
                required:
                    - rated_power
                    - max_torque_rate
                    - max_gen_speed
                properties:
                    rated_power:
                        type: number
                        description: Nameplate power of the turbine, i.e. the rated electrical output of the generator.
                        unit: W
                        minimum: 0
                    max_gen_speed:
                        type: number
                        description: Maximum generator speed of the wind turbine.
                        unit: rad/s
                        minimum: 0
                        maximum: 10
                    max_torque_rate:
                        type: number
                        description: Maximum torque rate of the wind turbine generator.
                        unit: Nm/s
                        minimum: 1000
                        maximum: 100000000

            tower_TMD:
                type: object
                # required:
                # properties:
            hull_TMD:
                type: object
                # required:
                # properties:
            active_tension:
                type: object
                # required:
                # properties:
            passive_weather_vane:
                type: object
                # required:
                # properties:
            passive_buoy_can:
                type: object
                # required:
                # properties:
            hss_brake:
                type: object
                required:
                    - start_time
                    - duration
                    - torque
                properties:
                    start_time:
                        type: number
                        minimum: 0
                        unit: seconds
                        description: Time in simulation that brake is activated, THSSBrDp in OpenFAST
                    duration:
                        type: number
                        minimum: 0
                        unit: seconds
                        description: Time for HSS-brake to reach full deployment once initiated (sec), HSSBrDT in OpenFAST
                    torque:
                        type: number
                        minimum: 0
                        unit: N-m
                        description: Fully deployed HSS-brake torque, HSSBrTqF in OpenFAST
>>>>>>> af0a0240
    control:
        type: object
        required:
            - supervisory
            - torque
            - pitch
        properties:
            supervisory:
                type: object
                required:
                    - Vin
                    - Vout
                    - maxTS
                properties:
                    Vin:
                        type: number
                        description: Cut-in wind speed of the wind turbine.
                        unit: m/s
                        minimum: 0
                        maximum: 10
                    Vout:
                        type: number
                        description: Cut-out wind speed of the wind turbine.
                        unit: m/s
                        minimum: 0
                        maximum: 50
                    maxTS:
                        type: number
                        description: Maximum allowable blade tip speed.
                        unit: m/s
                        minimum: 60
                        maximum: 120
            pitch:
                type: object
                required:
                    - max_pitch_rate
                properties:
                    min_pitch:
                        type: number
                        description: Minimum pitch angle, where the default is 0 degrees. It is used by the ROSCO controller (https://github.com/NREL/ROSCO)
                        unit: rad
                        minimum: -0.5
                        maximum: 1.
                        default: 0
                    max_pitch_rate:
                        type: number
                        description: Maximum pitch rate of the rotor blades.
                        unit: rad/s
                        minimum: 0
                        maximum: 0.2
                    
            torque:
                type: object
                required:
                    - tsr
                    - VS_minspd
                properties:
                    max_torque_rate:
                        type: number
                        description: Maximum torque rate of the wind turbine generator.
                        unit: Nm/s
                        minimum: 1000
                        maximum: 100000000
                    tsr:
                        type: number
                        description: Rated tip speed ratio of the wind turbine. As default, it is maintained constant in region II.
                        unit: none
                        minimum: 0
                        maximum: 15
                    VS_minspd:
                        type: number
                        description: Minimum rotor speed. It is used by the ROSCO controller (https://github.com/NREL/ROSCO)
                        unit: rad/s
                        minimum: 0
                        maximum: 5
                    VS_maxspd:
                        type: number
                        description: Maximum rotor speed. It is used by the ROSCO controller (https://github.com/NREL/ROSCO)
                        unit: rad/s
                        minimum: 0
                        default: 10.

    environment:
        type: object
        required:
            - air_density
            - air_dyn_viscosity
            - air_speed_sound
            - shear_exp
        optional:
            - gravity
            - weib_shape_parameter
            - water_density
            - water_dyn_viscosity
            - water_depth
            - soil_shear_modulus
            - soil_poisson
            - air_pressure
            - air_vapor_pressure
        properties:
            gravity:
                type: number
                description: Gravitational acceleration
                unit: m/s/s
                minimum: 0
                maximum: 100.0
                default: 9.80665
            air_density:
                type: number
                description: Density of air.
                unit: kg/m3
                minimum: 0
                maximum: 1.5
                default: 1.225
            air_dyn_viscosity:
                type: number
                description: Dynamic viscosity of air.
                unit: kg/(ms)
                minimum: 0
                maximum: 2.e-5
                default: 1.81e-5
            air_pressure:
                type: number
                description: Atmospheric pressure of air
                unit: kg/(ms^2)
                minimum: 0
                maximum: 1.e+6
                default: 1.035e+5
            air_vapor_pressure:
                type: number
                description: Vapor pressure of fluid
                unit: kg/(ms^2)
                minimum: 0
                maximum: 1.e+6
                default: 1.7e+3
            weib_shape_parameter:
                type: number
                description: Shape factor of the Weibull wind distribution.
                unit: none
                minimum: 1
                maximum: 3
                default: 2.
            air_speed_sound:
                type: number
                description: Speed of sound in air.
                unit: m/s
                minimum: 330.
                maximum: 350.
                default: 340.
            shear_exp:
                type: number
                description: Shear exponent of the atmospheric boundary layer.
                unit: none
                minimum: 0
                maximum: 1
                default: 0.2
            water_density:
                type: number
                description: Density of water.
                unit: kg/m3
                minimum: 950
                maximum: 1100
                default: 1025.0
            water_dyn_viscosity:
                type: number
                description: Dynamic viscosity of water.
                unit: kg/(ms)
                minimum: 1.e-3
                maximum: 2.e-3
                default: 1.3351e-3
            water_depth:
                type: number
                description: Water depth for offshore environment.
                unit: m
                minimum: 0.0
                maximum: 1.e+4
                default: 0.0
            soil_shear_modulus:
                type: number
                description: Shear modulus of the soil.
                unit: Pa
                minimum: 100.e+6
                maximum: 200.e+6
                default: 140.e+6
            soil_poisson:
                type: number
                description: Poisson ratio of the soil.
                unit: none
                minimum: 0
                maximum: 0.6
                default: 0.4
            V_mean:
                type: number
                default: 0.
                minimum: 0.
                maximum: 2.e+1
                description: Average inflow wind speed. If different than 0, this will overwrite the V mean of the IEC wind class
    bos:
        type: object
        default: {}
        properties:
            plant_turbine_spacing:
                type: number
                description: Distance between turbines in the primary grid streamwise direction in rotor diameters
                unit: none
                minimum: 1
                maximum: 100
                default: 7
            plant_row_spacing:
                type: number
                description: Distance between turbine rows in the cross-wind direction in rotor diameters
                unit: none
                minimum: 1
                maximum: 100
                default: 7
            commissioning_pct:
                type: number
                description: Fraction of total BOS cost that is due to commissioning
                unit: none
                minimum: 0
                maximum: 1
                default: 0.01
            decommissioning_pct:
                type: number
                description: Fraction of total BOS cost that is due to decommissioning
                unit: none
                minimum: 0
                maximum: 1
                default: 0.15
            distance_to_substation:
                type: number
                description: Distance from centroid of plant to substation in km
                unit: km
                minimum: 0
                maximum: 1000
                default: 2
            distance_to_interconnection:
                type: number
                description: Distance from substation to grid connection in km
                unit: km
                minimum: 0
                maximum: 1000
                default: 50
            distance_to_landfall:
                type: number
                description: Distance from plant centroid to export cable landfall for offshore plants
                unit: km
                minimum: 0
                maximum: 1000
                default: 100
            distance_to_site:
                type: number
                description: Distance from port to plant centroid for offshore plants
                unit: km
                minimum: 0
                maximum: 1000
                default: 100
            interconnect_voltage:
                type: number
                description: Voltage of cabling to grid interconnection
                unit: kV
                minimum: 0
                maximum: 1000
                default: 130
            port_cost_per_month:
                type: number
                description: Monthly port rental fees
                unit: USD
                minimum: 0
                maximum: 1.e+9
                default: 2.e+6
            site_auction_price:
                type: number
                description: Cost to secure site lease
                unit: USD
                minimum: 0
                maximum: 1.e+9
                default: 0.0
            site_assessment_plan_cost:
                type: number
                description: Cost to do engineering plan for site assessment
                unit: USD
                minimum: 0
                maximum: 1.e+9
                default: 0.0
            site_assessment_cost:
                type: number
                description: Cost to execute site assessment
                unit: USD
                minimum: 0
                maximum: 1.e+9
                default: 0.0
            construction_operations_plan_cost:
                type: number
                description: Cost to do construction planning
                unit: USD
                minimum: 0
                maximum: 1.e+9
                default: 0.0
            boem_review_cost:
                type: number
                description: Cost for additional review by U.S. Dept of Interior Bureau of Ocean Energy Management (BOEM)
                unit: USD
                minimum: 0
                maximum: 1.e+9
                default: 0.0
            design_install_plan_cost:
                type: number
                description: Cost to do installation planning
                unit: USD
                minimum: 0
                maximum: 1.e+9
                default: 0.0
    costs:
        type: object
        properties:
            wake_loss_factor:
                type: number
                description: Factor to model losses in annual energy production in a wind farm compared to the annual energy production at the turbine level (wakes mostly).
                unit: none
                minimum: 0
                maximum: 1
                default: 0.15
            fixed_charge_rate:
                type: number
                description: Fixed charge rate to compute the levelized cost of energy. See this for inspiration https://www.nrel.gov/docs/fy20osti/74598.pdf
                unit: none
                minimum: 0
                maximum: 1
                default: 0.075
            bos_per_kW:
                type: number
                description: Balance of stations costs expressed in USD per kW. See this for inspiration https://www.nrel.gov/docs/fy20osti/74598.pdf
                unit: USD/kW
                minimum: 0
                maximum: 10000
                default: 0.0
            opex_per_kW:
                type: number
                description: Operational expenditures expressed in USD per kW. See this for inspiration https://www.nrel.gov/docs/fy20osti/74598.pdf
                unit: USD/kW
                minimum: 0
                maximum: 1000
                default: 0.0
            turbine_number:
                type: integer
                description: Number of turbines in the park, used to compute levelized cost of energy. Often wind parks are assumed of 600 MW. See this for inspiration https://www.nrel.gov/docs/fy20osti/74598.pdf
                unit: none
                minimum: 0
                maximum: 10000
                default: 50
            labor_rate:
                type: number
                description: Hourly loaded wage per worker including all benefits and overhead.  This is currently only applied to steel, column structures.
                unit: USD/h
                minimum: 0.0
                maximum: 1000.0
                default: 58.8
            painting_rate:
                type: number
                description: Cost per unit area for finishing and surface treatments.  This is currently only applied to steel, column structures.
                unit: USD/m^2
                minimum: 0.0
                maximum: 1000.0
                default: 30.0
            blade_mass_cost_coeff:
                type: number
                description: Regression-based blade cost/mass ratio
                unit: USD/kg
                minimum: 0.0
                maximum: 1.e+6
                default: 14.6
            hub_mass_cost_coeff:
                type: number
                description: Regression-based hub cost/mass ratio
                unit: USD/kg
                minimum: 0.0
                maximum: 1.e+6
                default: 3.9
            pitch_system_mass_cost_coeff:
                type: number
                description: Regression-based pitch system cost/mass ratio
                unit: USD/kg
                minimum: 0.0
                maximum: 1.e+6
                default: 22.1
            spinner_mass_cost_coeff:
                type: number
                description: Regression-based spinner cost/mass ratio
                unit: USD/kg
                minimum: 0.0
                maximum: 1.e+6
                default: 11.1
            lss_mass_cost_coeff:
                type: number
                description: Regression-based low speed shaft cost/mass ratio
                unit: USD/kg
                minimum: 0.0
                maximum: 1.e+6
                default: 11.9
            bearing_mass_cost_coeff:
                type: number
                description: Regression-based bearing cost/mass ratio
                unit: USD/kg
                minimum: 0.0
                maximum: 1.e+6
                default: 4.5
            gearbox_mass_cost_coeff:
                type: number
                description: Regression-based gearbox cost/mass ratio
                unit: USD/kg
                minimum: 0.0
                maximum: 1.e+6
                default: 12.9
            hss_mass_cost_coeff:
                type: number
                description: Regression-based high speed side cost/mass ratio
                unit: USD/kg
                minimum: 0.0
                maximum: 1.e+6
                default: 6.8
            generator_mass_cost_coeff:
                type: number
                description: Regression-based generator cost/mass ratio
                unit: USD/kg
                minimum: 0.0
                maximum: 1.e+6
                default: 12.4
            bedplate_mass_cost_coeff:
                type: number
                description: Regression-based bedplate cost/mass ratio
                unit: USD/kg
                minimum: 0.0
                maximum: 1.e+6
                default: 2.9
            yaw_mass_cost_coeff:
                type: number
                description: Regression-based yaw system cost/mass ratio
                unit: USD/kg
                minimum: 0.0
                maximum: 1.e+6
                default: 8.3
            converter_mass_cost_coeff:
                type: number
                description: Regression-based converter cost/mass ratio
                unit: USD/kg
                minimum: 0.0
                maximum: 1.e+6
                default: 18.8
            transformer_mass_cost_coeff:
                type: number
                description: Regression-based transformer cost/mass ratio
                unit: USD/kg
                minimum: 0.0
                maximum: 1.e+6
                default: 18.8
            hvac_mass_cost_coeff:
                type: number
                description: Regression-based HVAC system cost/mass ratio
                unit: USD/kg
                minimum: 0.0
                maximum: 1.e+6
                default: 124.0
            cover_mass_cost_coeff:
                type: number
                description: Regression-based nacelle cover cost/mass ratio
                unit: USD/kg
                minimum: 0.0
                maximum: 1.e+6
                default: 5.7
            elec_connec_machine_rating_cost_coeff:
                type: number
                description: Regression-based electrical plant connection cost/rating ratio
                unit: USD/kW
                minimum: 0.0
                maximum: 1.e+6
                default: 41.85
            platforms_mass_cost_coeff:
                type: number
                description: Regression-based nacelle platform cost/mass ratio
                unit: USD/kg
                minimum: 0.0
                maximum: 1.e+6
                default: 17.1
            tower_mass_cost_coeff:
                type: number
                description: Regression-based tower cost/mass ratio
                unit: USD/kg
                minimum: 0.0
                maximum: 1.e+6
                default: 2.9
            controls_machine_rating_cost_coeff:
                type: number
                description: Regression-based controller and sensor system cost/rating ratio
                unit: USD/kW
                minimum: 0.0
                maximum: 1.e+6
                default: 21.15
            crane_cost:
                type: number
                description: crane cost if present
                unit: USD
                minimum: 0.0
                maximum: 1.e+6
                default: 12.e+3
definitions:
    distributed_data:
        grid_nd:
            type: array
            description: Grid along a beam expressed non-dimensional from 0 to 1
            items:
                type: number
                unit: none
                minItems: 2
                minimum: 0.0
                maximum: 1.0
                uniqueItems: true
        grid_al:
            type: array
            description: Grid along an arc length, expressed non dimensionally where 0 is the leading edge, -1 is the trailing edge on the pressure side and +1 the trailing edge on the pressure side
            items:
                type: number
                unit: none
                minItems: 2
                minimum: -1.0
                maximum: 1.0
                uniqueItems: true
        grid_aoa:
            type: array
            description: Grid of angles of attack to describe polars
            items:
                type: number
                unit: radians
                minItems: 2
                minimum: -3.14159265359
                maximum:  3.14159265359
                uniqueItems: true
        polar_coeff:
            type: array
            description: Lift, drag and moment coefficients
            items:
                type: number
                unit: none
                minItems: 2
                uniqueItems: false
        strings:
            type: array
            items:
                type: string
                minItems: 2
                uniqueItems: false
        nd:
            type: array
            description: Non dimensional quantity described along a beam and expressed non-dimensional
            items:
                type: number
                unit: none
                minItems: 2
                uniqueItems: false
        length:
            type: array
            description: Length quantity described along a beam, expressed in meter
            items:
                type: number
                unit: meter
                minItems: 2
                uniqueItems: false
        angle:
            type: array
            description: Angle quantity along a beam, expressed in radians
            items:
                type: number
                unit: radians
                minItems: 2
                uniqueItems: false
        mass_length:
            type: array
            description: Mass per unit length along a beam, expressed in kilogram per meter
            items:
                type: number
                unit: kg/m
                minItems: 2
                uniqueItems: false
        area:
            type: array
            description: Cross sectional area along a beam, expressed in meter squared
            items:
                type: number
                unit: m2
                minItems: 2
                uniqueItems: false
                description: Cross sectional area
        elast_mod:
            type: array
            description: Modulus of elasticity of a material along a beam, expressed in Newton over meter squared
            items:
                type: number
                unit: N m2
                minItems: 2
                uniqueItems: false
                description: Modulus of elasticity
        shear_mod:
            type: array
            description: Shear modulus of elasticity of a material along a beam, expressed in Newton over meter squared
            items:
                type: number
                unit: N/m2
                minItems: 2
                uniqueItems: false
                description: Shear modulus of elasticity
        area_moment:
            type: array
            description: Area moment of inertia of a section along a beam, expressed in meter to the power of four
            items:
                type: number
                unit: m4
                minItems: 2
                uniqueItems: false
                description: Area moment of inertia
        mass_moment:
            type: array
            description: Mass moment of inertia of a section along a beam, expressed in kilogram times meter squared per meter
            items:
                type: number
                unit: kg*m2/m
                minItems: 2
                uniqueItems: false
                description: Mass moment of inertia per unit span
        tors_stiff_const:
            type: array
            description: Torsional stiffness constant with respect to ze axis at the shear center [m4/rad]. For a circular section only this is identical to the polar moment of inertia
            items:
                type: number
                unit: m4/rad
                minItems: 2
                uniqueItems: false
        shear_stiff:
            type: array
            description: Shearing stiffness along the beam
            items:
                type: number
                unit: N
                minItems: 2
                uniqueItems: false
        axial_stiff:
            type: array
            description: Axial stiffness EA along the beam
            items:
                type: number
                unit: N
                minItems: 2
                uniqueItems: false
        bending_stiff:
            type: array
            description: Bending stiffness E11-E22 along the beam
            items:
                type: number
                unit: N/m2
                minItems: 2
                uniqueItems: false
        tors_stiff:
            type: array
            description: Torsional stiffness GJ along the beam
            items:
                type: number
                unit: N/m2
                minItems: 2
                uniqueItems: false
        nd_arc_position:
            type: object
            description: non-dimensional location of the point along the non-dimensional arc length
            properties:
                grid:
                    $ref: "#/definitions/distributed_data/grid_nd"
                values:
                    $ref: "#/definitions/distributed_data/grid_al"
                fixed:
                    type: string
                    description: Name of the layer to lock the edge
        offset:
            type: object
            description: dimensional offset in respect to the pitch axis along the x axis, which is the chord line rotated by a user-defined angle. Negative values move the midpoint towards the leading edge, positive towards the trailing edge
            required:
                - grid
                - values
            properties:
                grid:
                    $ref: "#/definitions/distributed_data/grid_nd"
                values:
                    $ref: "#/definitions/distributed_data/length"
        rotation:
            type: object
            description: rotation of the chord axis around the pitch axis
            properties:
                grid:
                    $ref: "#/definitions/distributed_data/grid_nd"
                values:
                    $ref: "#/definitions/distributed_data/angle"
                fixed:
                    type: string
                    description: Name of the layer to lock the edge
        axis_coordinates:
            type: object
            description: The reference system is located at blade root, with z aligned with the pitch axis, x pointing towards the suction sides of the airfoils (standard prebend will be negative) and y pointing to the trailing edge (standard sweep will be positive)
            required:
                - x
                - y
                - z
            properties:
                x:
                    type: object
                    required:
                        - grid
                        - values
                    properties:
                        grid:
                            $ref: "#/definitions/distributed_data/grid_nd"
                        values:
                            $ref: "#/definitions/distributed_data/length"
                y:
                    type: object
                    required:
                        - grid
                        - values
                    properties:
                        grid:
                            $ref: "#/definitions/distributed_data/grid_nd"
                        values:
                            $ref: "#/definitions/distributed_data/length"
                z:
                    type: object
                    required:
                        - grid
                        - values
                    properties:
                        grid:
                            $ref: "#/definitions/distributed_data/grid_nd"
                        values:
                            $ref: "#/definitions/distributed_data/length"
    beam:
        timoschenko_hawc:
            type: object
            description: Timoschenko beam as in HAWC2
            required:
                - reference_axis
                - A
                - E
                - G
                - I_x
                - I_y
                - K
                - dm
                - k_x
                - k_y
                - pitch
                - ri_x
                - ri_y
                - x_cg
                - x_e
                - x_sh
                - y_cg
                - y_e
                - y_sh
            properties:
                reference_axis:
                    $ref: "#/definitions/distributed_data/axis_coordinates"
                A:
                    type: object
                    required:
                        - grid
                        - values
                    properties:
                        grid:
                            $ref: "#/definitions/distributed_data/grid_nd"
                        values:
                            $ref: "#/definitions/distributed_data/area"
                E:
                    type: object
                    required:
                        - grid
                        - values
                    properties:
                        grid:
                            $ref: "#/definitions/distributed_data/grid_nd"
                        values:
                            $ref: "#/definitions/distributed_data/elast_mod"
                G:
                    type: object
                    required:
                        - grid
                        - values
                    properties:
                        grid:
                            $ref: "#/definitions/distributed_data/grid_nd"
                        values:
                            $ref: "#/definitions/distributed_data/shear_mod"
                I_x:
                    type: object
                    required:
                        - grid
                        - values
                    properties:
                        grid:
                            $ref: "#/definitions/distributed_data/grid_nd"
                        values:
                            $ref: "#/definitions/distributed_data/area_moment"
                I_y:
                    type: object
                    required:
                        - grid
                        - values
                    properties:
                        grid:
                            $ref: "#/definitions/distributed_data/grid_nd"
                        values:
                            $ref: "#/definitions/distributed_data/area_moment"
                K:
                    type: object
                    required:
                        - grid
                        - values
                    properties:
                        grid:
                            $ref: "#/definitions/distributed_data/grid_nd"
                        values:
                            $ref: "#/definitions/distributed_data/tors_stiff_const"
                dm:
                    type: object
                    required:
                        - grid
                        - values
                    properties:
                        grid:
                            $ref: "#/definitions/distributed_data/grid_nd"
                        values:
                            $ref: "#/definitions/distributed_data/mass_length"
                k_x:
                    type: object
                    required:
                        - grid
                        - values
                    properties:
                        grid:
                            $ref: "#/definitions/distributed_data/grid_nd"
                        values:
                            $ref: "#/definitions/distributed_data/nd"
                k_y:
                    type: object
                    required:
                        - grid
                        - values
                    properties:
                        grid:
                            $ref: "#/definitions/distributed_data/grid_nd"
                        values:
                            $ref: "#/definitions/distributed_data/nd"
                pitch:
                    type: object
                    required:
                        - grid
                        - values
                    properties:
                        grid:
                            $ref: "#/definitions/distributed_data/grid_nd"
                        values:
                            $ref: "#/definitions/distributed_data/angle"
                ri_x:
                    type: object
                    required:
                        - grid
                        - values
                    properties:
                        grid:
                            $ref: "#/definitions/distributed_data/grid_nd"
                        values:
                            $ref: "#/definitions/distributed_data/length"
                ri_y:
                    type: object
                    required:
                        - grid
                        - values
                    properties:
                        grid:
                            $ref: "#/definitions/distributed_data/grid_nd"
                        values:
                            $ref: "#/definitions/distributed_data/length"
                x_cg:
                    type: object
                    required:
                        - grid
                        - values
                    properties:
                        grid:
                            $ref: "#/definitions/distributed_data/grid_nd"
                        values:
                            $ref: "#/definitions/distributed_data/length"
                x_e:
                    type: object
                    required:
                        - grid
                        - values
                    properties:
                        grid:
                            $ref: "#/definitions/distributed_data/grid_nd"
                        values:
                            $ref: "#/definitions/distributed_data/length"
                x_sh:
                    type: object
                    required:
                        - grid
                        - values
                    properties:
                        grid:
                            $ref: "#/definitions/distributed_data/grid_nd"
                        values:
                            $ref: "#/definitions/distributed_data/length"
                y_cg:
                    type: object
                    required:
                        - grid
                        - values
                    properties:
                        grid:
                            $ref: "#/definitions/distributed_data/grid_nd"
                        values:
                            $ref: "#/definitions/distributed_data/length"
                y_e:
                    type: object
                    required:
                        - grid
                        - values
                    properties:
                        grid:
                            $ref: "#/definitions/distributed_data/grid_nd"
                        values:
                            $ref: "#/definitions/distributed_data/length"
                y_sh:
                    type: object
                    required:
                        - grid
                        - values
                    properties:
                        grid:
                            $ref: "#/definitions/distributed_data/grid_nd"
                        values:
                            $ref: "#/definitions/distributed_data/length"
        cp_lambda_beam:
            type: object
            description: Geometrically exact beams with simplified properties
            required:
                - reference_axis
                - T11
                - T22
                - EA
                - E11
                - E22
                - GJ
                - x_ce
                - y_ce
                - dm
                - delta_theta
                - x_sh
                - y_sh
                - J1
                - J2
                - J3
                - x_cg
                - y_cg
            properties:
                reference_axis:
                    $ref: "#/definitions/distributed_data/axis_coordinates"
                T11:
                    type: object
                    required:
                        - grid
                        - values
                    properties:
                        grid:
                            $ref: "#/definitions/distributed_data/grid_nd"
                        values:
                            $ref: "#/definitions/distributed_data/shear_stiff"
                T22:
                    type: object
                    required:
                        - grid
                        - values
                    properties:
                        grid:
                            $ref: "#/definitions/distributed_data/grid_nd"
                        values:
                            $ref: "#/definitions/distributed_data/shear_stiff"
                EA:
                    type: object
                    required:
                        - grid
                        - values
                    properties:
                        grid:
                            $ref: "#/definitions/distributed_data/grid_nd"
                        values:
                            $ref: "#/definitions/distributed_data/axial_stiff"
                E11:
                    type: object
                    required:
                        - grid
                        - values
                    properties:
                        grid:
                            $ref: "#/definitions/distributed_data/grid_nd"
                        values:
                            $ref: "#/definitions/distributed_data/bending_stiff"
                E22:
                    type: object
                    required:
                        - grid
                        - values
                    properties:
                        grid:
                            $ref: "#/definitions/distributed_data/grid_nd"
                        values:
                            $ref: "#/definitions/distributed_data/bending_stiff"
                GJ:
                    type: object
                    required:
                        - grid
                        - values
                    properties:
                        grid:
                            $ref: "#/definitions/distributed_data/grid_nd"
                        values:
                            $ref: "#/definitions/distributed_data/tors_stiff"
                x_ce:
                    type: object
                    required:
                        - grid
                        - values
                    properties:
                        grid:
                            $ref: "#/definitions/distributed_data/grid_nd"
                        values:
                            $ref: "#/definitions/distributed_data/length"
                y_ce:
                    type: object
                    required:
                        - grid
                        - values
                    properties:
                        grid:
                            $ref: "#/definitions/distributed_data/grid_nd"
                        values:
                            $ref: "#/definitions/distributed_data/length"
                dm:
                    type: object
                    required:
                        - grid
                        - values
                    properties:
                        grid:
                            $ref: "#/definitions/distributed_data/grid_nd"
                        values:
                            $ref: "#/definitions/distributed_data/mass_length"
                delta_theta:
                    type: object
                    required:
                        - grid
                        - values
                    properties:
                        grid:
                            $ref: "#/definitions/distributed_data/grid_nd"
                        values:
                            $ref: "#/definitions/distributed_data/angle"
                x_sh:
                    type: object
                    required:
                        - grid
                        - values
                    properties:
                        grid:
                            $ref: "#/definitions/distributed_data/grid_nd"
                        values:
                            $ref: "#/definitions/distributed_data/length"
                y_sh:
                    type: object
                    required:
                        - grid
                        - values
                    properties:
                        grid:
                            $ref: "#/definitions/distributed_data/grid_nd"
                        values:
                            $ref: "#/definitions/distributed_data/length"
                J1:
                    type: object
                    required:
                        - grid
                        - values
                    properties:
                        grid:
                            $ref: "#/definitions/distributed_data/grid_nd"
                        values:
                            $ref: "#/definitions/distributed_data/mass_moment"
                J2:
                    type: object
                    required:
                        - grid
                        - values
                    properties:
                        grid:
                            $ref: "#/definitions/distributed_data/grid_nd"
                        values:
                            $ref: "#/definitions/distributed_data/mass_moment"
                J3:
                    type: object
                    required:
                        - grid
                        - values
                    properties:
                        grid:
                            $ref: "#/definitions/distributed_data/grid_nd"
                        values:
                            $ref: "#/definitions/distributed_data/mass_moment"
                x_cg:
                    type: object
                    required:
                        - grid
                        - values
                    properties:
                        grid:
                            $ref: "#/definitions/distributed_data/grid_nd"
                        values:
                            $ref: "#/definitions/distributed_data/length"
                y_cg:
                    type: object
                    required:
                        - grid
                        - values
                    properties:
                        grid:
                            $ref: "#/definitions/distributed_data/grid_nd"
                        values:
                            $ref: "#/definitions/distributed_data/length"
        six_x_six:
            type: object
            required:
                - reference_axis
                - stiff_matrix
            properties:
                reference_axis:
                    $ref: "#/definitions/distributed_data/axis_coordinates"
                stiff_matrix:
                    type: object
                    required:
                        - grid
                        - values
                    properties:
                        grid:
                            $ref: "#/definitions/distributed_data/grid_nd"
                        values:
                            type: array
                            items:
                                type: array
                                description: Stiffness matrix 6x6, only upper diagonal reported line by line (21 elements), specified at each grid point
                                minItems: 21
                                maxItems: 21
                                uniqueItems: false
    filter:
        type: object
        description: Linear filter, could be a LPF, HPF, NF, INF, or user_defined
        required:
            - filt_type
            - filt_def
        filt_type:
            type: string
            description: Type of filter used, could be a LPF, HPF, NF, INF, or user_defined
            enum:
                - LPF
                - HPF
                - NF
                - INF
                - user_defined
        filt_def:
            LPF:
                type: object
                description: Low pass filter
                required:
                    - omega
                    - order
                optional:
                    - damping
            HPF:
            NF:
            INF:
            user_defined:
                type: object
                description: User defined filter
                required:
                    - num
                    - den
                optional:
                    - dt
                num:
                    type: array
                    description: Numerator coefficients of linear filter
                    items:
                        type: number
                        unit: none
                        minItems: 0
                        uniqueItems: false
                den:
                    type: array
                    description: Numerator coefficients of linear filter
                    items:
                        type: number
                        unit: none
                        minItems: 1
                        uniqueItems: false
                dt:
                    type: number
                    description: Sampling rate of filter, -1 for continuous   # DZ: will probably convert all to dt of simulation... not sure how to handle this
                    minimum: -1

    state_space:
        type: object
        description: Linear state space model
        required:
            - ss_A
            - ss_B
            - ss_C
            - ss_D
        ss_A:
            type: array
            description: A matrix of linear state space model, flattened with n_states^2 elements
            items:
                type: number
                unit: none
                minItems: 1
                uniqueItems: false
        ss_B:
            type: array
            description: B matrix of linear state space model, flattened with n_states x n_inputs elements
            items:
                type: number
                unit: none
                minItems: 1
                uniqueItems: false
        ss_C:
            type: array
            description: C matrix of linear state space model, flattened with n_outputs x n_states elements
            items:
                type: number
                unit: none
                minItems: 1
                uniqueItems: false
        ss_D:
            type: array
            description: D matrix of linear state space model, flattened with n_outputs x n_inputs elements
            items:
                type: number
                unit: none
                minItems: 1
                uniqueItems: false
        # DZ: might be a good idea to check the number of states
        ss_dt:
            type: number
            description: Sampling rate of filter, -1 for continuous   # DZ: will probably convert all to dt of simulation... not sure how to handle this
            minimum: -1

    timeseries:
        type: object
        description: Array of time, value pairs  # DZ: can we check that the number of elements are equal?
        required:
            - time
            - value
        optional:
            - filename
        time:
            type: array
            description: Time in timeseries
            items:
                type: number
                unit: seconds
                minItems: 1
                uniqueItems: true   # probably?
        value:
            type: array
            description: Value in timeseries
            items:
                type: number
                unit: none  #any
                minItems: 1
                uniqueItems: false
                # can we check that number of elements are equal?
        filename:
            type: string
            description: Name of file with timeseries data

    activator:
        type: object
        description: Gain used to enable/disable control elements, can be used partially
        required:
            - wind_speeds
            - act_gain
        wind_speeds:
            type: array
            description: Array of wind speed breakpoints for activators
            items:
                type: number
                unit: m/s
                minItems: 1
                uniqueItems: true
        act_gain:
            type: array
            description: Array of gains from 0 to 1, enabling/disabling control element
            items:
                type: number
                unit: none
                minItems: 1
                uniqueItems: false
                minimum: 0
                maximum: 1<|MERGE_RESOLUTION|>--- conflicted
+++ resolved
@@ -2237,132 +2237,7 @@
                             uniqueItems: false
                             minimum: -100
                             maximum: 100
-<<<<<<< HEAD
-=======
                             default: -1.0
-    actuators:
-        type: object
-        required:
-            - pitch
-            - generator
-        optional:
-            # in avrSWAP, but not used as much
-            - yaw   # rate
-            # not currently in OpenFAST/avrSWAP
-            - tower_TMD
-            - hull_TMD
-            - active_tension
-            - passive_weather_vane  # not sure what this is, project?
-            - passive_buoy_can
-            - hss_brake
-        properties:
-            pitch:
-                type: object
-                required:
-                    - pitch_act_bw
-                    - max_pitch_rate
-                    - fine_pitch         # maybe take out and put in control part
-                    - max_pitch         # DZ to Pietro: what if some things we can easily set to defaults, like this
-                    - min_pitch         # not sure this is required, seems extra
-                properties:
-                    fine_pitch:         # DZ: changed from pitch, might want to go in pitch control
-                        type: number
-                        description: Optimal pitch angle of the wind turbine. As default, it is maintained constant in region II.
-                        unit: rad
-                        minimum: -10
-                        maximum: 10
-                    max_pitch_rate:
-                        type: number
-                        description: Maximum pitch rate of the rotor blades.
-                        unit: rad/s
-                        minimum: 0
-                        maximum: 0.2
-                    pitch_act_bw:
-                        type: number
-                        description: Bandwidth of 2nd order LPF representing pitch actuators
-                        unit: rad/s
-                        minimum: 0
-                        maximum: 100
-                    max_pitch:
-                        type: number
-                        description: Maximum pitch angle, where the default is 90 degrees. It is used by the ROSCO controller (https://github.com/NREL/ROSCO)
-                        unit: rad
-                        minimum: 0
-                        maximum: 2.
-                    min_pitch:
-                        type: number
-                        description: Minimum pitch angle, where the default is 0 degrees. It is used by the ROSCO controller (https://github.com/NREL/ROSCO)
-                        unit: rad
-                        minimum: -0.5
-                        maximum: 1.
-            generator:
-                type: object
-                required:
-                    - rated_power
-                    - max_torque_rate
-                    - max_gen_speed
-                properties:
-                    rated_power:
-                        type: number
-                        description: Nameplate power of the turbine, i.e. the rated electrical output of the generator.
-                        unit: W
-                        minimum: 0
-                    max_gen_speed:
-                        type: number
-                        description: Maximum generator speed of the wind turbine.
-                        unit: rad/s
-                        minimum: 0
-                        maximum: 10
-                    max_torque_rate:
-                        type: number
-                        description: Maximum torque rate of the wind turbine generator.
-                        unit: Nm/s
-                        minimum: 1000
-                        maximum: 100000000
-
-            tower_TMD:
-                type: object
-                # required:
-                # properties:
-            hull_TMD:
-                type: object
-                # required:
-                # properties:
-            active_tension:
-                type: object
-                # required:
-                # properties:
-            passive_weather_vane:
-                type: object
-                # required:
-                # properties:
-            passive_buoy_can:
-                type: object
-                # required:
-                # properties:
-            hss_brake:
-                type: object
-                required:
-                    - start_time
-                    - duration
-                    - torque
-                properties:
-                    start_time:
-                        type: number
-                        minimum: 0
-                        unit: seconds
-                        description: Time in simulation that brake is activated, THSSBrDp in OpenFAST
-                    duration:
-                        type: number
-                        minimum: 0
-                        unit: seconds
-                        description: Time for HSS-brake to reach full deployment once initiated (sec), HSSBrDT in OpenFAST
-                    torque:
-                        type: number
-                        minimum: 0
-                        unit: N-m
-                        description: Fully deployed HSS-brake torque, HSSBrTqF in OpenFAST
->>>>>>> af0a0240
     control:
         type: object
         required:
