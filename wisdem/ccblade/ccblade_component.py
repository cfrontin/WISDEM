--- conflicted
+++ resolved
@@ -1,13 +1,8 @@
-from scipy.interpolate import PchipInterpolator
-
 import numpy as np
 from openmdao.api import ExplicitComponent
-<<<<<<< HEAD
 from scipy.interpolate import PchipInterpolator
 
 import wisdem.ccblade._bem as _bem
-=======
->>>>>>> e77e2bec
 from wisdem.ccblade.ccblade import CCBlade, CCAirfoil
 from wisdem.commonse.csystem import DirectionVector
 
@@ -491,19 +486,19 @@
         )
         self.add_output("CP", val=0.0, desc="Rotor power coefficient")
         self.add_output("CM", val=0.0, desc="Blade flapwise moment coefficient")
-<<<<<<< HEAD
+
         self.add_output(
             "local_airfoil_velocities",
             val=np.zeros(n_span),
             desc="Local relative velocities for the airfoils",
             units="m/s",
         )
-=======
+
         self.add_output("P", val=0.0, units="W", desc="Rotor aerodynamic power")
         self.add_output("T", val=0.0, units="N*m", desc="Rotor aerodynamic thrust")
         self.add_output("Q", val=0.0, units="N*m", desc="Rotor aerodynamic torque")
         self.add_output("M", val=0.0, units="N*m", desc="Blade root flapwise moment")
->>>>>>> e77e2bec
+
         self.add_output("a", val=np.zeros(n_span), desc="Axial induction  along blade span")
         self.add_output("ap", val=np.zeros(n_span), desc="Tangential induction along blade span")
         self.add_output("alpha", val=np.zeros(n_span), units="deg", desc="Angles of attack along blade span")
@@ -698,11 +693,7 @@
         Omega = inputs["Uhub"] * inputs["tsr"] / inputs["Rtip"] * 30.0 / np.pi
 
         myout, derivs = get_cp_cm.evaluate([inputs["Uhub"]], [Omega], [inputs["pitch"]], coefficients=True)
-<<<<<<< HEAD
-        _, _, _, _, CP, CT, CQ, CM, W = [myout[key] for key in ["P", "T", "Q", "M", "CP", "CT", "CQ", "CM", "W"]]
-=======
-        CP, CT, CY, CZ, CQ, CM, CMb = [myout[key] for key in ["CP", "CT", "CY", "CZ", "CQ", "CMy", "CMb"]]
->>>>>>> e77e2bec
+        CP, CMb, W = [myout[key] for key in ["CP", "CMb", "W"]]
 
         # if self.options['opt_options']['design_variables']['blade']['aero_shape']['twist']['flag']:
         get_cp_cm.induction = False
@@ -714,12 +705,8 @@
         # Return twist angle
         outputs["theta"] = twist
         outputs["CP"] = CP[0]
-<<<<<<< HEAD
-        outputs["CM"] = CM[0]
+        outputs["CM"] = CMb[0]
         outputs["local_airfoil_velocities"] = np.nan_to_num(W)
-=======
-        outputs["CM"] = CMb[0]
->>>>>>> e77e2bec
         outputs["a"] = loads["a"]
         outputs["ap"] = loads["ap"]
         outputs["alpha"] = loads["alpha"]
