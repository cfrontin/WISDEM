import copy

import numpy as np
<<<<<<< HEAD
=======
from sortedcontainers import SortedDict

>>>>>>> ea7c124c
import openmdao.api as om
import wisdem.commonse.frustum as frustum
import wisdem.commonse.utilities as util
import wisdem.commonse.manufacturing as manufacture
import wisdem.commonse.cross_sections as cs
from wisdem.commonse import eps, gravity
from sortedcontainers import SortedDict
from wisdem.commonse.wind_wave_drag import CylinderEnvironment
from wisdem.commonse.utilization_constraints import GeometricConstraints

NULL = -9999
MEMMAX = 200
NREFINE = 1


class CrossSection(object):
    def __init__(
        self, D=0.0, t=0.0, A=0.0, Asx=0.0, Asy=0.0, Ixx=0.0, Iyy=0.0, Izz=0.0, E=0.0, G=0.0, rho=0.0, sigy=0.0
    ):
        self.D, self.t = D, t  # Needed for OpenFAST
        self.A, self.Asx, self.Asy = A, Asx, Asy
        self.Ixx, self.Iyy, self.Izz = Ixx, Iyy, Izz
        self.E, self.G, self.rho, self.sigy = E, G, rho, sigy


def get_nfull(npts, nref=NREFINE):
    n_full = int(1 + nref * (npts - 1))
    return n_full


def I_cyl(r_i, r_o, h, m):
    if type(r_i) == type(np.array([])):
        n = r_i.size
        r_i = r_i.flatten()
        r_o = r_o.flatten()
    else:
        n = 1
    Ixx = Iyy = (m / 12.0) * (3.0 * (r_i ** 2.0 + r_o ** 2.0) + h ** 2.0)
    Izz = 0.5 * m * (r_i ** 2.0 + r_o ** 2.0)
    return np.c_[Ixx, Iyy, Izz, np.zeros((n, 3))]


class DiscretizationYAML(om.ExplicitComponent):

    """
    Convert the YAML inputs into more native and easy to use variables.

    Parameters
    ----------
    s : numpy array[n_height_tow]
        1D array of the non-dimensional grid defined along the member axis (0-member base,
        1-member top)
    joint1 : numpy array[3], [m]
        Global dimensional coordinates (x-y-z) for bottom node of member
    joint2 : numpy array[3], [m]
        Global dimensional coordinates (x-y-z) for top node of member
    layer_materials : list of strings
        1D array of the names of the materials of each layer modeled in the member
        structure.
    layer_thickness : numpy array[n_layers, n_height], [m]
        2D array of the thickness of the layers of the member structure. The first
        dimension represents each layer, the second dimension represents each piecewise-
        constant entry of the member sections.
    outer_diameter_in : numpy array[n_height_tow], [m]
        cylinder diameter at corresponding locations
    material_names : list of strings
        1D array of names of materials.
    E_mat : numpy array[n_mat, 3], [Pa]
        2D array of the Youngs moduli of the materials. Each row represents a material,
        the three members represent E11, E22 and E33.
    G_mat : numpy array[n_mat, 3], [Pa]
        2D array of the shear moduli of the materials. Each row represents a material,
        the three members represent G12, G13 and G23.
    sigma_y_mat : numpy array[n_mat], [Pa]
        2D array of the yield strength of the materials. Each row represents a material,
        the three members represent Xt12, Xt13 and Xt23.
    rho_mat : numpy array[n_mat], [kg/m**3]
        1D array of the density of the materials. For composites, this is the density of
        the laminate.
    unit_cost_mat : numpy array[n_mat], [USD/kg]
        1D array of the unit costs of the materials.
    outfitting_factor_in : float
        Multiplier that accounts for secondary structure mass inside of member
    rho_water : float, [kg/m**3]
        density of water

    Returns
    -------
    height : float, [m]
        Scalar of the member height computed along the local z axis.
    section_height : numpy array[n_height-1], [m]
        parameterized section heights along cylinder
    outer_diameter : numpy array[n_height], [m]
        cylinder diameter at corresponding locations
    wall_thickness : numpy array[n_height-1], [m]
        shell thickness at corresponding locations
    E : numpy array[n_height-1], [Pa]
        Isotropic Youngs modulus of the materials along the member sections.
    G : numpy array[n_height-1], [Pa]
        Isotropic shear modulus of the materials along the member sections.
    sigma_y : numpy array[n_height-1], [Pa]
        Isotropic yield strength of the materials along the member sections.
    rho : numpy array[n_height-1], [kg/m**3]
        Density of the materials along the member sections.
    unit_cost : numpy array[n_height-1], [USD/kg]
        Unit costs of the materials along the member sections.
    outfitting_factor : numpy array[n_height-1]
        Additional outfitting multiplier in each section

    """

    def initialize(self):
        self.options.declare("options")
        self.options.declare("idx")
        self.options.declare("n_mat")

    def setup(self):
        n_mat = self.options["n_mat"]
        opt = self.options["options"]
        idx = self.options["idx"]
        n_height = opt["n_height"][idx]
        n_layers = opt["n_layers"][idx]
        n_ballast = opt["n_ballasts"][idx]

        # TODO: Use reference axis and curvature, s, instead of assuming everything is vertical on z
        self.add_input("s", val=np.zeros(n_height))
        self.add_input("joint1", val=np.zeros(3), units="m")
        self.add_input("joint2", val=np.zeros(3), units="m")
        self.add_discrete_input("layer_materials", val=n_layers * [""])
        self.add_discrete_input("ballast_materials", val=n_ballast * [""])
        self.add_input("layer_thickness", val=np.zeros((n_layers, n_height)), units="m")
        self.add_input("outer_diameter_in", np.zeros(n_height), units="m")
        self.add_discrete_input("material_names", val=n_mat * [""])
        self.add_input("E_mat", val=np.zeros([n_mat, 3]), units="Pa")
        self.add_input("E_user", val=0.0, units="Pa")
        self.add_input("G_mat", val=np.zeros([n_mat, 3]), units="Pa")
        self.add_input("sigma_y_mat", val=np.zeros(n_mat), units="Pa")
        self.add_input("rho_mat", val=np.zeros(n_mat), units="kg/m**3")
        self.add_input("unit_cost_mat", val=np.zeros(n_mat), units="USD/kg")
        self.add_input("outfitting_factor_in", val=1.0)
        self.add_input("rho_water", 0.0, units="kg/m**3")

        self.add_output("height", val=0.0, units="m")
        self.add_output("section_height", val=np.zeros(n_height - 1), units="m")
        self.add_output("outer_diameter", val=np.zeros(n_height), units="m")
        self.add_output("wall_thickness", val=np.zeros(n_height - 1), units="m")
        self.add_output("E", val=np.zeros(n_height - 1), units="Pa")
        self.add_output("G", val=np.zeros(n_height - 1), units="Pa")
        self.add_output("sigma_y", val=np.zeros(n_height - 1), units="Pa")
        self.add_output("rho", val=np.zeros(n_height - 1), units="kg/m**3")
        self.add_output("unit_cost", val=np.zeros(n_height - 1), units="USD/kg")
        self.add_output("outfitting_factor", val=np.ones(n_height - 1))
        self.add_output("ballast_density", val=np.zeros(n_ballast), units="kg/m**3")
        self.add_output("ballast_unit_cost", val=np.zeros(n_ballast), units="USD/kg")

        # Distributed Beam Properties (properties needed for ElastoDyn (OpenFAST) inputs or BModes inputs for verification purposes)
        self.add_output("z_param", np.zeros(n_height), units="m")
        self.add_output("sec_loc", np.zeros(n_height - 1), desc="normalized sectional location")
        self.add_output("str_tw", np.zeros(n_height - 1), units="deg", desc="structural twist of section")
        self.add_output("tw_iner", np.zeros(n_height - 1), units="deg", desc="inertial twist of section")
        self.add_output("mass_den", np.zeros(n_height - 1), units="kg/m", desc="sectional mass per unit length")
        self.add_output(
            "foreaft_iner",
            np.zeros(n_height - 1),
            units="kg*m",
            desc="sectional fore-aft intertia per unit length about the Y_G inertia axis",
        )
        self.add_output(
            "sideside_iner",
            np.zeros(n_height - 1),
            units="kg*m",
            desc="sectional side-side intertia per unit length about the Y_G inertia axis",
        )
        self.add_output(
            "foreaft_stff",
            np.zeros(n_height - 1),
            units="N*m**2",
            desc="sectional fore-aft bending stiffness per unit length about the Y_E elastic axis",
        )
        self.add_output(
            "sideside_stff",
            np.zeros(n_height - 1),
            units="N*m**2",
            desc="sectional side-side bending stiffness per unit length about the Y_E elastic axis",
        )
        self.add_output("tor_stff", np.zeros(n_height - 1), units="N*m**2", desc="sectional torsional stiffness")
        self.add_output("axial_stff", np.zeros(n_height - 1), units="N", desc="sectional axial stiffness")
        self.add_output("cg_offst", np.zeros(n_height - 1), units="m", desc="offset from the sectional center of mass")
        self.add_output("sc_offst", np.zeros(n_height - 1), units="m", desc="offset from the sectional shear center")
        self.add_output("tc_offst", np.zeros(n_height - 1), units="m", desc="offset from the sectional tension center")

    def compute(self, inputs, outputs, discrete_inputs, discrete_outputs):
        # Unpack dimensions
        opt = self.options["options"]
        idx = self.options["idx"]
        n_height = opt["n_height"][idx]
        n_ballast = opt["n_ballasts"][idx]

        # Unpack values
        xyz0 = inputs["joint1"]
        xyz1 = inputs["joint2"]
        dxyz = xyz1 - xyz0
        h_col = np.sqrt(np.sum(dxyz ** 2))
        lthick = inputs["layer_thickness"]
        lthick = 0.5 * (lthick[:, :-1] + lthick[:, 1:])

        outputs["height"] = h_col
        outputs["section_height"] = np.diff(h_col * inputs["s"])
        outputs["wall_thickness"] = np.sum(lthick, axis=0)
        outputs["outer_diameter"] = inputs["outer_diameter_in"]
        outputs["outfitting_factor"] = inputs["outfitting_factor_in"] * np.ones(n_height - 1)
        twall = lthick

        # Check to make sure we have good values
        if np.any(outputs["section_height"] <= 0.0):
            raise ValueError("Section height values must be greater than zero, " + str(outputs["section_height"]))
        if np.any(outputs["wall_thickness"] <= 0.0):
            raise ValueError("Wall thickness values must be greater than zero, " + str(outputs["wall_thickness"]))
        if np.any(outputs["outer_diameter"] <= 0.0):
            raise ValueError("Diameter values must be greater than zero, " + str(outputs["outer_diameter"]))

        # DETERMINE MATERIAL PROPERTIES IN EACH SECTION
        # Convert to isotropic material
        E = np.mean(inputs["E_mat"], axis=1)
        G = np.mean(inputs["G_mat"], axis=1)
        sigy = inputs["sigma_y_mat"]
        rho = inputs["rho_mat"]
        cost = inputs["unit_cost_mat"]
        mat_names = discrete_inputs["material_names"]

        # Initialize sectional data
        E_param = np.zeros(twall.shape)
        G_param = np.zeros(twall.shape)
        sigy_param = np.zeros(twall.shape)
        rho_param = np.zeros(n_height - 1)
        cost_param = np.zeros(n_height - 1)

        # Loop over materials and associate it with its thickness
        layer_mat = discrete_inputs["layer_materials"]
        for k in range(len(layer_mat)):
            # Get the material name for this layer
            iname = layer_mat[k]

            # Get the index into the material list
            imat = mat_names.index(iname)

            imass = rho[imat] * twall[k, :]

            # For density, take mass weighted layer
            rho_param += imass

            # For cost, take mass weighted layer
            cost_param += imass * cost[imat]

            # Store the value associated with this thickness
            if inputs["E_user"] > 1.0:
                E_param[k, :] = inputs["E_user"]
            else:
                E_param[k, :] = E[imat]

            G_param[k, :] = G[imat]
            sigy_param[k, :] = sigy[imat]

        # Mass weighted cost (should really weight by radius too)
        cost_param /= rho_param

        # Thickness weighted density (should really weight by radius too)
        rho_param /= twall.sum(axis=0)

        # Mixtures of material properties: https://en.wikipedia.org/wiki/Rule_of_mixtures

        # Volume fraction
        vol_frac = twall / twall.sum(axis=0)[np.newaxis, :]

        # Average of upper and lower bounds
        E_param = 0.5 * np.sum(vol_frac * E_param, axis=0) + 0.5 / np.sum(vol_frac / E_param, axis=0)
        G_param = 0.5 * np.sum(vol_frac * G_param, axis=0) + 0.5 / np.sum(vol_frac / G_param, axis=0)
        sigy_param = 0.5 * np.sum(vol_frac * sigy_param, axis=0) + 0.5 / np.sum(vol_frac / sigy_param, axis=0)

        # Store values
        outputs["E"] = E_param
        outputs["G"] = G_param
        outputs["rho"] = rho_param
        outputs["sigma_y"] = sigy_param
        outputs["unit_cost"] = cost_param

        # Unpack for Elastodyn
        z_param = min(xyz0[2], xyz1[2]) + (h_col * inputs["s"])
        z = 0.5 * (z_param[:-1] + z_param[1:])
        D, _ = util.nodal2sectional(outputs["outer_diameter"])
        itube = cs.Tube(D, outputs["wall_thickness"])
        Az, Ixx, Iyy, Jz = itube.Area, itube.Jxx, itube.Jyy, itube.J0
        outputs["z_param"] = z_param
        outputs["sec_loc"] = 0.0 if len(z) == 1 else (z - z[0]) / (z[-1] - z[0])
        outputs["mass_den"] = rho_param * Az
        outputs["foreaft_iner"] = rho_param * Ixx
        outputs["sideside_iner"] = rho_param * Iyy
        outputs["foreaft_stff"] = E_param * Ixx
        outputs["sideside_stff"] = E_param * Iyy
        outputs["tor_stff"] = G_param * Jz
        outputs["axial_stff"] = E_param * Az

        # Loop over materials and associate it with its thickness
        rho_ballast = np.zeros(n_ballast)
        cost_ballast = np.zeros(n_ballast)
        ballast_mat = discrete_inputs["ballast_materials"]
        for k in range(n_ballast):
            # Get the material name for this layer
            iname = ballast_mat[k]

            if iname.find("water") >= 0 or iname == "":
                rho_ballast[k] = inputs["rho_water"]
                continue

            # Get the index into the material list
            imat = mat_names.index(iname)

            # Store values
            rho_ballast[k] = rho[imat]
            cost_ballast[k] = cost[imat]

        outputs["ballast_density"] = rho_ballast
        outputs["ballast_unit_cost"] = cost_ballast


class MemberDiscretization(om.ExplicitComponent):
    """
    Discretize geometry into finite element nodes

    Parameters
    ----------
    s : numpy array[n_height_tow]
        1D array of the non-dimensional grid defined along the member axis (0-member base,
        1-member top)
    outer_diameter : numpy array[n_height], [m]
        cylinder diameter at corresponding locations
    wall_thickness : numpy array[n_height-1], [m]
        shell thickness at corresponding locations
    E : numpy array[n_height-1], [Pa]
        Isotropic Youngs modulus of the materials along the member sections.
    G : numpy array[n_height-1], [Pa]
        Isotropic shear modulus of the materials along the member sections.
    sigma_y : numpy array[n_height-1], [Pa]
        Isotropic yield strength of the materials along the member sections.
    rho : numpy array[n_height-1], [kg/m**3]
        Density of the materials along the member sections.
    unit_cost : numpy array[n_height-1], [USD/kg]
        Unit costs of the materials along the member sections.
    outfitting_factor : numpy array[n_height-1]
        Additional outfitting multiplier in each section

    Returns
    -------
    s_full : numpy array[n_full]
        non-dimensional locations along member
    z_full : numpy array[n_full], [m]
        dimensional locations along member axis
    d_full : numpy array[n_full], [m]
        cylinder diameter at corresponding locations
    t_full : numpy array[n_full-1], [m]
        shell thickness at corresponding locations
    E_full : numpy array[n_full-1], [Pa]
        Isotropic Youngs modulus of the materials along the member sections.
    G_full : numpy array[n_full-1], [Pa]
        Isotropic shear modulus of the materials along the member sections.
    sigma_y_full : numpy array[n_full-1], [Pa]
        Isotropic yield strength of the materials along the member sections.
    rho_full : numpy array[n_full-1], [kg/m**3]
        Density of the materials along the member sections.
    unit_cost_full : numpy array[n_full-1], [USD/kg]
        Unit costs of the materials along the member sections.
    nu_full : numpy array[n_full-1]
        Poisson's ratio assuming isotropic material
    outfitting_full : numpy array[n_full-1]
        Additional outfitting multiplier in each section

    """

    """discretize geometry into finite element nodes"""

    def initialize(self):
        self.options.declare("n_height")
        self.options.declare("n_refine", default=NREFINE)

    def setup(self):
        n_height = self.options["n_height"]
        n_full = get_nfull(n_height, nref=self.options["n_refine"])

        self.add_input("s", val=np.zeros(n_height))
        self.add_input("height", val=0.0, units="m")
        self.add_input("outer_diameter", np.zeros(n_height), units="m")
        self.add_input("wall_thickness", np.zeros(n_height - 1), units="m")
        self.add_input("E", val=np.zeros(n_height - 1), units="Pa")
        self.add_input("G", val=np.zeros(n_height - 1), units="Pa")
        self.add_input("sigma_y", val=np.zeros(n_height - 1), units="Pa")
        self.add_input("rho", val=np.zeros(n_height - 1), units="kg/m**3")
        self.add_input("unit_cost", val=np.zeros(n_height - 1), units="USD/kg")
        self.add_input("outfitting_factor", val=np.ones(n_height - 1))

        self.add_output("s_full", np.zeros(n_full), units="m")
        self.add_output("z_full", np.zeros(n_full), units="m")
        self.add_output("d_full", np.zeros(n_full), units="m")
        self.add_output("t_full", np.zeros(n_full - 1), units="m")
        self.add_output("E_full", val=np.zeros(n_full - 1), units="Pa")
        self.add_output("G_full", val=np.zeros(n_full - 1), units="Pa")
        self.add_output("nu_full", val=np.zeros(n_full - 1))
        self.add_output("sigma_y_full", val=np.zeros(n_full - 1), units="Pa")
        self.add_output("rho_full", val=np.zeros(n_full - 1), units="kg/m**3")
        self.add_output("unit_cost_full", val=np.zeros(n_full - 1), units="USD/kg")
        self.add_output("outfitting_full", val=np.ones(n_full - 1))

        # self.declare_partials('*', '*', method='fd', form='central', step=1e-6)

    def compute(self, inputs, outputs):
        # Unpack inputs
        s_param = inputs["s"]
        n_refine = int(np.round(self.options["n_refine"]))

        # TODO: Put these somewhere
        # Create constraint output that draft is less than water depth
        # outputs["draft_margin"] = draft / inputs["max_draft"]

        # Make sure freeboard is more than 20% of Hsig_wave (DNV-OS-J101)
        # outputs["wave_height_freeboard_ratio"] = inputs["Hsig_wave"] / (np.abs(freeboard) + eps)

        # Have to regine each element one at a time so that we preserve input nodes
        s_full = np.array([])
        for k in range(s_param.size - 1):
            sref = np.linspace(s_param[k], s_param[k + 1], n_refine + 1)
            s_full = np.append(s_full, sref)
        s_full = np.unique(s_full)
        s_section = 0.5 * (s_full[:-1] + s_full[1:])

        # Assuming straight (non-curved) members, set dimensional z along the axis
        outputs["s_full"] = s_full
        outputs["z_full"] = s_full * inputs["height"]

        # All other parameters
        outputs["d_full"] = np.interp(s_full, s_param, inputs["outer_diameter"])
        outputs["t_full"] = util.sectionalInterp(s_section, s_param, inputs["wall_thickness"])
        outputs["rho_full"] = util.sectionalInterp(s_section, s_param, inputs["rho"])
        outputs["E_full"] = util.sectionalInterp(s_section, s_param, inputs["E"])
        outputs["G_full"] = util.sectionalInterp(s_section, s_param, inputs["G"])
        outputs["sigma_y_full"] = util.sectionalInterp(s_section, s_param, inputs["sigma_y"])
        outputs["unit_cost_full"] = util.sectionalInterp(s_section, s_param, inputs["unit_cost"])
        outputs["outfitting_full"] = util.sectionalInterp(s_section, s_param, inputs["outfitting_factor"])
        outputs["nu_full"] = 0.5 * outputs["E_full"] / outputs["G_full"] - 1.0


class MemberComponent(om.ExplicitComponent):
    """
    Convert the YAML inputs into more native and easy to use variables.

    Parameters
    ----------
    joint1 : numpy array[3], [m]
        Global dimensional coordinates (x-y-z) for bottom node of member
    joint2 : numpy array[3], [m]
        Global dimensional coordinates (x-y-z) for top node of member
    grid_axial_joints : numpy array[n_axial]
        non-dimensional locations along member for named axial joints
    height : float, [m]
        Scalar of the member height computed along the z axis.
    s_full : numpy array[n_full]
        non-dimensional locations along member
    z_full : numpy array[n_full], [m]
        dimensional locations along member axis
    d_full : numpy array[n_full], [m]
        cylinder diameter at corresponding locations
    t_full : numpy array[n_full-1], [m]
        shell thickness at corresponding locations
    E_full : numpy array[n_full-1], [Pa]
        Isotropic Youngs modulus of the materials along the member sections.
    G_full : numpy array[n_full-1], [Pa]
        Isotropic shear modulus of the materials along the member sections.
    rho_full : numpy array[n_full-1], [kg/m**3]
        Density of the materials along the member sections.
    unit_cost_full : numpy array[n_full-1], [USD/kg]
        Unit costs of the materials along the member sections.
    outfitting_full : numpy array[n_full-1]
        Additional outfitting multiplier in each section
    labor_cost_rate : float, [USD/min]
        Labor cost rate
    painting_cost_rate : float, [USD/m/m]
        Painting / surface finishing cost rate
    bulkhead_grid : numpy array[n_bulk]
        Non-dimensional locations of the bulkheads
    bulkhead_thickness : numpy array[n_bulk], [m]
        Thickness of the bulkheads at the gridded locations
    ring_stiffener_web_height : float, [m]
        height of stiffener web (base of T)
    ring_stiffener_web_thickness : float, [m]
        thickness of stiffener web (base of T)
    ring_stiffener_flange_width : float, [m]
        height of stiffener flange (top of T)
    ring_stiffener_flange_thickness : float, [m]
        thickness of stiffener flange (top of T)
    ring_stiffener_spacing : float
        non-dimensional distance from one ring stiffener to another
    axial_stiffener_web_height : float, [m]
        height of stiffener web (base of T)
    axial_stiffener_web_thickness : float, [m]
        thickness of stiffener web (base of T)
    axial_stiffener_flange_width : float, [m]
        height of stiffener flange (top of T)
    axial_stiffener_flange_thickness : float, [m]
        thickness of stiffener flange (top of T)
    axial_stiffener_spacing : float, [rad]
        Angular distance from one axial stiffener to another
    ballast_grid : numpy array[n_ballast,2]
        Non-dimensional start and end points for each ballast segment
    ballast_density : numpy array[n_ballast], [kg/m**3]
        density of ballast material
    ballast_volume : numpy array[n_ballast], [m**3]
        Volume of ballast segments.  Should be non-zero for permanent ballast, zero for variable ballast
    ballast_unit_cost : numpy array[n_ballast], [USD/kg]
        Cost per unit mass of ballast

    Returns
    -------
    shell_cost : float, [USD]
        Outer shell cost
    shell_mass : float, [kg]
        Outer shell mass
    shell_z_cg : float, [m]
        z-position of center of mass of member shell
    shell_I_base : numpy array[6], [kg*m**2]
        mass moment of inertia of shell about base [xx yy zz xy xz yz]
    bulkhead_mass : float, [kg]
        mass of column bulkheads
    bulkhead_z_cg : float, [m]
        z-coordinate of center of gravity for all bulkheads
    bulkhead_cost : float, [USD]
        cost of column bulkheads
    bulkhead_I_base : numpy array[6], [kg*m**2]
        Moments of inertia of bulkheads relative to keel point
    stiffener_mass : float, [kg]
        mass of column stiffeners
    stiffener_cost : float, [USD]
        cost of column stiffeners
    stiffener_z_cg : float, [m]
        z-coordinate of center of gravity for all ring stiffeners
    stiffener_I_base : numpy array[6], [kg*m**2]
        Moments of inertia of stiffeners relative to base point
    flange_spacing_ratio : float
        ratio between flange and stiffener spacing
    stiffener_radius_ratio : numpy array[n_full-1]
        ratio between stiffener height and radius
    constr_flange_compactness : float
        Standard check on ring stiffener flange geometry and material properties from API (<1)
    constr_web_compactness : float
        Standard check on ring stiffener web geometry and material properties from API (<1)
    ballast_cost : float, [USD]
        cost of permanent ballast
    ballast_mass : float, [kg]
        mass of permanent ballast
    ballast_z_cg : float, [m]
        z-coordinate or permanent ballast center of gravity
    ballast_height : numpy array[n_ballast]
        Non-dimensional s-coordinate height of each ballast section. Only non-zero here for permanent ballast.
    ballast_I_base : numpy array[6], [kg*m**2]
        Moments of inertia of permanent ballast relative to bottom point
    variable_ballast_capacity : float, [m**3]
        inner radius of column at potential ballast mass
    constr_ballast_capacity : numpy array[n_ballast]
        Used ballast volume relative to total capacity, must be <= 1.0
    total_mass : float, [kg]
        Total mass of member, including permanent ballast, but without variable ballast
    total_cost : float, [USD]
        Total cost of member, including permanent ballast
    structural_mass : float, [kg]
        Total structural mass of member, which does NOT include ballast
    structural_cost : float, [USD]
        Total structural cost of member, which does NOT include ballast
    z_cg : float, [m]
        z-coordinate of center of gravity for the complete member, including permanent ballast but not variable ballast
    I_total : numpy array[6], [kg*m**2]
        Moments of inertia of member at the center of mass
    s_all : numpy array[npts]
        Final non-dimensional points of all internal member nodes
    center_of_mass : numpy array[3], [m]
        Global dimensional coordinates (x-y-z) for member center of mass / gravity
    nodes_xyz : numpy array[npts,3], [m]
        Global dimensional coordinates (x-y-z) for all member nodes in s_all output
    section_D : numpy array[npts-1], [m]
        Cross-sectional diameter of all member segments
    section_t : numpy array[npts-1], [m]
        Cross-sectional effective thickness of all member segments
    section_A : numpy array[npts-1], [m**2]
        Cross-sectional area of all member segments
    section_Asx : numpy array[npts-1], [m**2]
        Cross-sectional shear area in x-direction (member c.s.) of all member segments
    section_Asy : numpy array[npts-1], [m**2]
        Cross-sectional shear area in y-direction (member c.s.) of all member segments
    section_Ixx : numpy array[npts-1], [kg*m**2]
        Cross-sectional moment of inertia about x-axis in member c.s. of all member segments
    section_Iyy : numpy array[npts-1], [kg*m**2]
        Cross-sectional moment of inertia about y-axis in member c.s. of all member segments
    section_Izz : numpy array[npts-1], [kg*m**2]
        Cross-sectional moment of inertia about z-axis in member c.s. of all member segments
    section_rho : numpy array[npts-1], [kg/m**3]
        Cross-sectional density of all member segments
    section_E : numpy array[npts-1], [Pa]
        Cross-sectional Young's modulus (of elasticity) of all member segments
    section_G : numpy array[npts-1], [Pa]
        Cross-sectional shear modulus all member segments
    section_sigma_y : numpy array[npts-1], [Pa]
        Cross-sectional yield stress of all member segments

    """

    def initialize(self):
        self.options.declare("options")
        self.options.declare("idx")
        self.options.declare("n_refine", default=NREFINE)

    def setup(self):
        opt = self.options["options"]
        idx = self.options["idx"]
        n_height = opt["n_height"][idx]
        n_full = get_nfull(n_height, nref=self.options["n_refine"])
        n_axial = opt["n_axial_joints"][idx]
        n_bulk = opt["n_bulkheads"][idx]
        n_ball = opt["n_ballasts"][idx]

        # Inputs
        self.add_input("joint1", val=np.zeros(3), units="m")
        self.add_input("joint2", val=np.zeros(3), units="m")
        self.add_input("height", val=0.0, units="m")
        self.add_input("s_full", np.zeros(n_full), units="m")
        self.add_input("z_full", np.zeros(n_full), units="m")
        self.add_input("d_full", np.zeros(n_full), units="m")
        self.add_input("t_full", np.zeros(n_full - 1), units="m")
        self.add_input("E_full", val=np.zeros(n_full - 1), units="Pa")
        self.add_input("G_full", val=np.zeros(n_full - 1), units="Pa")
        self.add_input("rho_full", val=np.zeros(n_full - 1), units="kg/m**3")
        self.add_input("sigma_y_full", val=np.zeros(n_full - 1), units="Pa")
        self.add_input("unit_cost_full", val=np.zeros(n_full - 1), units="USD/kg")
        self.add_input("outfitting_full", val=np.ones(n_full - 1))
        self.add_input("labor_cost_rate", 0.0, units="USD/min")
        self.add_input("painting_cost_rate", 0.0, units="USD/m/m")

        self.add_input("grid_axial_joints", np.zeros(n_axial))

        self.add_input("bulkhead_grid", np.zeros(n_bulk))
        self.add_input("bulkhead_thickness", np.zeros(n_bulk), units="m")

        self.add_input("ring_stiffener_web_height", 0.0, units="m")
        self.add_input("ring_stiffener_web_thickness", 0.0, units="m")
        self.add_input("ring_stiffener_flange_width", 1e-6, units="m")
        self.add_input("ring_stiffener_flange_thickness", 0.0, units="m")
        self.add_input("ring_stiffener_spacing", 0.0)

        self.add_input("axial_stiffener_web_height", 0.0, units="m")
        self.add_input("axial_stiffener_web_thickness", 0.0, units="m")
        self.add_input("axial_stiffener_flange_width", 1e-6, units="m")
        self.add_input("axial_stiffener_flange_thickness", 0.0, units="m")
        self.add_input("axial_stiffener_spacing", 0.0, units="rad")

        self.add_input("ballast_grid", np.zeros((n_ball, 2)))
        self.add_input("ballast_density", np.zeros(n_ball), units="kg/m**3")
        self.add_input("ballast_volume", np.zeros(n_ball), units="m**3")
        self.add_input("ballast_unit_cost", np.zeros(n_ball), units="USD/kg")

        self.add_input("s_ghost1", 0.0)
        self.add_input("s_ghost2", 1.0)

        # Outputs
        self.add_output("shell_cost", val=0.0, units="USD")
        self.add_output("shell_mass", val=0.0, units="kg")
        self.add_output("shell_z_cg", val=0.0, units="m")
        self.add_output("shell_I_base", np.zeros(6), units="kg*m**2")

        self.add_output("bulkhead_mass", 0.0, units="kg")
        self.add_output("bulkhead_z_cg", 0.0, units="m")
        self.add_output("bulkhead_cost", 0.0, units="USD")
        self.add_output("bulkhead_I_base", np.zeros(6), units="kg*m**2")

        self.add_output("stiffener_mass", 0.0, units="kg")
        self.add_output("stiffener_z_cg", 0.0, units="m")
        self.add_output("stiffener_cost", 0.0, units="USD")
        self.add_output("stiffener_I_base", np.zeros(6), units="kg*m**2")
        self.add_output("flange_spacing_ratio", 0.0)
        self.add_output("stiffener_radius_ratio", NULL * np.ones(MEMMAX))
        self.add_output("constr_flange_compactness", 0.0)
        self.add_output("constr_web_compactness", 0.0)

        self.add_output("ballast_cost", 0.0, units="USD")
        self.add_output("ballast_mass", 0.0, units="kg")
        self.add_output("ballast_height", np.zeros(n_ball))
        self.add_output("ballast_z_cg", 0.0, units="m")
        self.add_output("ballast_I_base", np.zeros(6), units="kg*m**2")
        self.add_output("variable_ballast_capacity", 0.0, units="m**3")
        self.add_output("variable_ballast_Vpts", val=np.zeros(10), units="m**3")
        self.add_output("variable_ballast_spts", val=np.zeros(10))
        self.add_output("constr_ballast_capacity", np.zeros(n_ball))

        self.add_output("total_mass", 0.0, units="kg")
        self.add_output("total_cost", 0.0, units="USD")
        self.add_output("structural_mass", 0.0, units="kg")
        self.add_output("structural_cost", 0.0, units="USD")
        self.add_output("z_cg", 0.0, units="m")
        self.add_output("I_total", np.zeros(6), units="kg*m**2")

        self.add_output("s_all", NULL * np.ones(MEMMAX))
        self.add_output("center_of_mass", np.zeros(3), units="m")
        self.add_output("nodes_r", np.zeros(MEMMAX), units="m")
        self.add_output("nodes_xyz", NULL * np.ones((MEMMAX, 3)), units="m")
        self.add_output("section_D", NULL * np.ones(MEMMAX), units="m")
        self.add_output("section_t", NULL * np.ones(MEMMAX), units="m")
        self.add_output("section_A", NULL * np.ones(MEMMAX), units="m**2")
        self.add_output("section_Asx", NULL * np.ones(MEMMAX), units="m**2")
        self.add_output("section_Asy", NULL * np.ones(MEMMAX), units="m**2")
        self.add_output("section_Ixx", NULL * np.ones(MEMMAX), units="kg*m**2")
        self.add_output("section_Iyy", NULL * np.ones(MEMMAX), units="kg*m**2")
        self.add_output("section_Izz", NULL * np.ones(MEMMAX), units="kg*m**2")
        self.add_output("section_rho", NULL * np.ones(MEMMAX), units="kg/m**3")
        self.add_output("section_E", NULL * np.ones(MEMMAX), units="Pa")
        self.add_output("section_G", NULL * np.ones(MEMMAX), units="Pa")
        self.add_output("section_sigma_y", NULL * np.ones(MEMMAX), units="Pa")

    def add_node(self, s_new):
        # Quit if node already exists
        if s_new in self.sections:
            # print('Node already exists,',s_new)
            return

        # Find section we will be interrupting
        idx = self.sections.bisect_left(s_new) - 1
        if idx < 0:
            raise ValueError("Cannot insert node before start of list")

        keys_orig = self.sections.keys()
        self.sections[s_new] = copy.copy(self.sections[keys_orig[idx]])

    def insert_section(self, s0, s1, cross_section0):

        idx0 = self.sections.bisect_left(s0)
        idx1 = self.sections.bisect_left(s1)
        keys_orig = self.sections.keys()

        # Be sure to add new node with old section before adding new section
        self.add_node(s1)

        # If we are straddling an old point, have to convert that to the new section
        if idx0 != idx1:
            self.sections[keys_orig[idx0]] = cross_section0

        # Add new section
        # if s0 in self.sections:
        #    print('Node already exists,',s0)
        self.sections[s0] = cross_section0

    def add_section(self, s0, s1, cross_section0):
        self.sections[s0] = cross_section0
        self.sections[s1] = None

    def compute(self, inputs, outputs):
        # Initialize dictionary that will keep our member nodes so we can convert to OpenFAST format
        self.sections = SortedDict()

        self.add_main_sections(inputs, outputs)
        self.add_bulkhead_sections(inputs, outputs)
        self.add_ring_stiffener_sections(inputs, outputs)
        self.add_ballast_sections(inputs, outputs)
        self.compute_mass_properties(inputs, outputs)
        self.nodal_discretization(inputs, outputs)

    def add_main_sections(self, inputs, outputs):
        # Unpack inputs
        s_full = inputs["s_full"]
        t_full = inputs["t_full"]
        d_full = inputs["d_full"]
        rho = inputs["rho_full"]
        Emat = inputs["E_full"]
        Gmat = inputs["G_full"]
        sigymat = inputs["sigma_y_full"]
        coeff = inputs["outfitting_full"]

        t_web = inputs["axial_stiffener_web_thickness"]
        t_flange = inputs["axial_stiffener_flange_thickness"]
        h_web = inputs["axial_stiffener_web_height"]
        w_flange = inputs["axial_stiffener_flange_width"]
        th_stiffener = inputs["axial_stiffener_spacing"]

        # Number of axial stiffeners
        n_stiff = 0 if th_stiffener == 0.0 else 2 * np.pi / th_stiffener

        # Outer and inner radius of web by section
        d_sec, _ = util.nodal2sectional(d_full)
        R_wo = 0.5 * d_sec - t_full
        R_wi = R_wo - h_web
        R_w = 0.5 * (R_wo + R_wi)

        # Outer and inner radius of flange by section
        R_fo = R_wi
        R_fi = R_fo - t_flange
        R_f = 0.5 * (R_fo + R_fi)

        A_web = h_web * t_web
        A_flange = w_flange * t_flange
        A_stiff = n_stiff * (A_web + A_flange)
        Ix_stiff = 0.5 * n_stiff * (A_web * R_w ** 2 + A_flange * R_f ** 2)
        Iz_stiff = 2 * Ix_stiff
        t_eff = A_stiff / (2 * np.pi * R_w)

        # Add sections for structural analysis
        for k in range(len(s_full) - 1):
            itube = cs.Tube(d_sec[k], t_full[k])
            iprop = CrossSection(
                D=d_sec[k],
                t=coeff[k] * t_full[k] + t_eff[k],
                A=coeff[k] * itube.Area + A_stiff,
                Ixx=coeff[k] * itube.Jxx + Ix_stiff[k],
                Iyy=coeff[k] * itube.Jyy + Ix_stiff[k],
                Izz=coeff[k] * itube.J0 + Iz_stiff[k],
                Asx=itube.Asx,
                Asy=itube.Asy,
                rho=rho[k],
                E=Emat[k],
                G=Gmat[k],
                sigy=sigymat[k],
            )
            self.add_section(s_full[k], s_full[k + 1], iprop)

        # Adjust for ghost sections
        s_ghost1 = float(inputs["s_ghost1"])
        s_ghost2 = float(inputs["s_ghost2"])
        if s_ghost1 > 0.0:
            self.add_node(s_ghost1)
            for s in self.sections:
                if s >= s_ghost1:
                    break
                self.sections[s].D = 1e-2
                self.sections[s].t = 1e-3
                self.sections[s].A = 1e-2
                self.sections[s].Asx = 1e-2
                self.sections[s].Asy = 1e-2
                self.sections[s].rho = 1e-2
                self.sections[s].Ixx = 1e-2
                self.sections[s].Iyy = 1e-2
                self.sections[s].Izz = 1e-2
                self.sections[s].E *= 1e2
                self.sections[s].G *= 1e2
        if s_ghost2 < 1.0:
            self.add_node(s_ghost2)
            for s in self.sections:
                if s < s_ghost2 or s == 1.0:
                    continue
                self.sections[s].D = 1e-2
                self.sections[s].t = 1e-3
                self.sections[s].A = 1e-2
                self.sections[s].Asx = 1e-2
                self.sections[s].Asy = 1e-2
                self.sections[s].rho = 1e-2
                self.sections[s].Ixx = 1e-2
                self.sections[s].Iyy = 1e-2
                self.sections[s].Izz = 1e-2
                self.sections[s].E *= 1e2
                self.sections[s].G *= 1e2

        # Shell mass properties with new interpolation in case ghost nodes were added
        s_grid = np.array(list(self.sections.keys()))
        s_section = 0.5 * (s_grid[:-1] + s_grid[1:])
        R = np.interp(s_grid, s_full, 0.5 * d_full)
        Rb = R[:-1]
        Rt = R[1:]
        zz = np.interp(s_grid, s_full, inputs["z_full"])
        H = np.diff(zz)
        t_full = util.sectionalInterp(s_section, s_full, inputs["t_full"])
        rho = util.sectionalInterp(s_section, s_full, inputs["rho_full"])
        rho[s_section < s_ghost1] = 0.0
        rho[s_section > s_ghost2] = 0.0
        coeff = util.sectionalInterp(s_section, s_full, coeff)
        k_m = util.sectionalInterp(s_section, s_full, inputs["unit_cost_full"])
        R_w = 0.5 * (Rb + Rt) - t_full - 0.5 * h_web
        R_f = 0.5 * (Rb + Rt) - t_full - h_web - 0.5 * t_flange
        Ix_stiff = 0.5 * n_stiff * (A_web * R_w ** 2 + A_flange * R_f ** 2)
        Iz_stiff = 2 * Ix_stiff

        # Total mass of cylinder
        V_shell = frustum.frustumShellVol(Rb, Rt, t_full, H)
        mass = coeff * rho * (V_shell + A_stiff * H)
        outputs["shell_mass"] = mass.sum()

        # Center of mass
        cm_section = zz[:-1] + frustum.frustumShellCG(Rb, Rt, t_full, H)
        outputs["shell_z_cg"] = np.dot(cm_section, mass) / mass.sum()

        # Moments of inertia
        Izz_section = coeff * rho * (frustum.frustumShellIzz(Rb, Rt, t_full, H) + H * Iz_stiff)
        Ixx_section = Iyy_section = coeff * rho * (frustum.frustumShellIxx(Rb, Rt, t_full, H) + H * Ix_stiff)

        # Sum up each cylinder section using parallel axis theorem
        I_base = np.zeros((3, 3))
        for k in range(Izz_section.size):
            R = np.array([0.0, 0.0, cm_section[k] - zz[0]])
            Icg = util.assembleI([Ixx_section[k], Iyy_section[k], Izz_section[k], 0.0, 0.0, 0.0])

            I_base += Icg + mass[k] * (np.dot(R, R) * np.eye(3) - np.outer(R, R))

        outputs["shell_I_base"] = util.unassembleI(I_base)

        # Compute costs based on "Optimum Design of Steel Structures" by Farkas and Jarmai
        # All dimensions for correlations based on mm, not meters.
        R_ave = 0.5 * (Rb + Rt)
        taper = np.minimum(Rb / Rt, Rt / Rb)
        nsec = t_full.size
        mshell = rho * V_shell
        mshell_tot = np.sum(rho * V_shell)
        # k_m = inputs["unit_cost_full"]  # 1.1 # USD / kg carbon steel plate
        k_f = inputs["labor_cost_rate"]  # 1.0 # USD / min labor
        k_p = inputs["painting_cost_rate"]  # USD / m^2 painting
        k_e = 0.064  # Industrial electricity rate $/kWh https://www.eia.gov/electricity/monthly/epm_table_grapher.php?t=epmt_5_6_a
        e_f = 15.9  # Electricity usage kWh/kg for steel
        e_fo = 26.9  # Electricity usage kWh/kg for stainless steel

        # Cost Step 1) Cutting flat plates for taper using plasma cutter
        cutLengths = 2.0 * np.sqrt((Rt - Rb) ** 2.0 + H ** 2.0)  # Factor of 2 for both sides
        # Cost Step 2) Rolling plates
        # Cost Step 3) Welding rolled plates into shells (set difficulty factor based on tapering with logistic function)
        theta_F = 4.0 - 3.0 / (1 + np.exp(-5.0 * (taper - 0.75)))
        # Cost Step 4) Circumferential welds to join cans together
        theta_A = 2.0

        # Labor-based expenses
        K_f = k_f * (
            manufacture.steel_cutting_plasma_time(cutLengths, t_full)
            + manufacture.steel_rolling_time(theta_F, R_ave, t_full)
            + manufacture.steel_butt_welding_time(theta_A, nsec, mshell_tot, cutLengths, t_full)
            + manufacture.steel_butt_welding_time(theta_A, nsec, mshell_tot, 2 * np.pi * Rb[1:], t_full[1:])
        )

        # Cost step 5) Painting- outside and inside
        theta_p = 2
        K_p = k_p * theta_p * 2 * (2 * np.pi * R_ave * H).sum()

        # Cost step 6) Outfitting with electricity usage
        K_o = np.sum(1.5 * k_m * (coeff - 1.0) * mshell)

        # Material cost with waste fraction, but without outfitting,
        K_m = 1.21 * np.sum(k_m * mshell)

        # Electricity usage
        K_e = np.sum(k_e * (e_f * mshell + e_fo * (coeff - 1.0) * mshell))

        # Assemble all costs for now
        tempSum = K_m + K_e + K_o + K_p + K_f

        # Capital cost share from BLS MFP by NAICS
        K_c = 0.118 * tempSum / (1.0 - 0.118)

        outputs["shell_cost"] = tempSum + K_c

    def add_bulkhead_sections(self, inputs, outputs):
        # Unpack variables
        s_full = inputs["s_full"]
        z_full = inputs["z_full"]
        R_od = 0.5 * inputs["d_full"]
        twall = inputs["t_full"]
        rho = inputs["rho_full"]
        E = inputs["E_full"]
        G = inputs["G_full"]
        sigy = inputs["sigma_y_full"]
        s_bulk = inputs["bulkhead_grid"]
        t_bulk = inputs["bulkhead_thickness"]
        coeff = inputs["outfitting_full"]
        L = inputs["height"]
        s_ghost1 = float(inputs["s_ghost1"])
        s_ghost2 = float(inputs["s_ghost2"])
        nbulk = s_bulk.size
        if nbulk == 0:
            return

        # Make sure we are not working in ghost regions
        s_bulk = np.unique(np.minimum(np.maximum(s_bulk, s_ghost1), s_ghost2))

        # Get z and R_id values of bulkhead locations
        z_bulk = np.interp(s_bulk, s_full, z_full)
        twall_bulk = util.sectionalInterp(s_bulk, s_full, twall)
        rho_bulk = util.sectionalInterp(s_bulk, s_full, rho)
        E_bulk = util.sectionalInterp(s_bulk, s_full, E)
        G_bulk = util.sectionalInterp(s_bulk, s_full, G)
        sigy_bulk = util.sectionalInterp(s_bulk, s_full, sigy)
        coeff_bulk = util.sectionalInterp(s_bulk, s_full, coeff)
        R_od_bulk = np.interp(s_bulk, s_full, R_od)
        R_id_bulk = R_od_bulk - twall_bulk

        # Add bulkhead sections: assumes bulkhead and shell are made of same material!
        s0 = s_bulk - 0.5 * t_bulk / L
        s1 = s_bulk + 0.5 * t_bulk / L
        if s0[0] < s_ghost1:
            s0[0] = s_ghost1
            s1[0] = s_ghost1 + t_bulk[0] / L
        if s1[-1] > s_ghost2:
            s0[-1] = s_ghost2 - t_bulk[-1] / L
            s1[-1] = s_ghost2
        for k in range(nbulk):
            itube = cs.Tube(2 * R_od_bulk[k], R_od_bulk[k])  # thickness=radius for solid disk
            iprop = CrossSection(
                D=2 * R_od_bulk[k],
                t=R_od_bulk[k],
                A=itube.Area,
                Ixx=itube.Jxx,
                Iyy=itube.Jyy,
                Izz=itube.J0,
                Asx=itube.Asx,
                Asy=itube.Asy,
                rho=coeff_bulk[k] * rho_bulk[k],
                E=E_bulk[k],
                G=G_bulk[k],
                sigy=sigy_bulk[k],
            )
            self.insert_section(s0[k], s1[k], iprop)

        # Compute bulkhead mass independent of shell
        m_bulk = coeff_bulk * rho_bulk * np.pi * R_id_bulk ** 2 * t_bulk
        outputs["bulkhead_mass"] = m_bulk.sum()

        z_cg = 0.0 if outputs["bulkhead_mass"] == 0.0 else np.dot(z_bulk, m_bulk) / m_bulk.sum()
        outputs["bulkhead_z_cg"] = z_cg

        # Compute moments of inertia at keel
        # Assume bulkheads are just simple thin discs with radius R_od-t_wall and mass already computed
        Izz = 0.5 * m_bulk * R_id_bulk ** 2
        Ixx = Iyy = 0.5 * Izz
        dz = z_bulk - z_full[0]
        I_keel = np.zeros((3, 3))
        for k in range(nbulk):
            R = np.array([0.0, 0.0, dz[k]])
            Icg = util.assembleI([Ixx[k], Iyy[k], Izz[k], 0.0, 0.0, 0.0])
            I_keel += Icg + m_bulk[k] * (np.dot(R, R) * np.eye(3) - np.outer(R, R))

        outputs["bulkhead_I_base"] = util.unassembleI(I_keel)

        # Compute costs based on "Optimum Design of Steel Structures" by Farkas and Jarmai
        # All dimensions for correlations based on mm, not meters.
        k_m = util.sectionalInterp(s_bulk, s_full, inputs["unit_cost_full"])
        k_f = inputs["labor_cost_rate"]  # 1.0 # USD / min labor
        k_p = inputs["painting_cost_rate"]  # USD / m^2 painting
        m_shell = outputs["shell_mass"]

        # Cost Step 1) Cutting flat plates using plasma cutter
        cutLengths = 2.0 * np.pi * R_id_bulk
        # Cost Step 2) Fillet welds with GMAW-C (gas metal arc welding with CO2) of bulkheads to shell
        theta_w = 3.0  # Difficulty factor

        # Labor-based expenses
        K_f = k_f * (
            manufacture.steel_cutting_plasma_time(cutLengths, t_bulk)
            + manufacture.steel_filett_welding_time(theta_w, nbulk, m_bulk + m_shell, 2 * np.pi * R_id_bulk, t_bulk)
        )

        # Cost Step 3) Painting (two sided)
        theta_p = 1.0
        K_p = k_p * theta_p * 2 * (np.pi * R_id_bulk ** 2.0).sum()

        # Material cost, without outfitting
        K_m = np.sum(k_m * m_bulk)

        # Total cost
        c_bulk = K_m + K_f + K_p
        outputs["bulkhead_cost"] = c_bulk

    def add_ring_stiffener_sections(self, inputs, outputs):
        # Unpack variables
        s_full = inputs["s_full"]
        z_full = inputs["z_full"]
        L = inputs["height"]
        R_od = 0.5 * inputs["d_full"]
        twall = inputs["t_full"]
        rho = inputs["rho_full"]
        E = inputs["E_full"]
        G = inputs["G_full"]
        sigy = inputs["sigma_y_full"]
        sigma_y = inputs["sigma_y_full"]
        coeff = inputs["outfitting_full"]
        s_bulk = inputs["bulkhead_grid"]
        s_ghost1 = float(inputs["s_ghost1"])
        s_ghost2 = float(inputs["s_ghost2"])

        t_web = inputs["ring_stiffener_web_thickness"]
        t_flange = inputs["ring_stiffener_flange_thickness"]
        h_web = inputs["ring_stiffener_web_height"]
        w_flange = inputs["ring_stiffener_flange_width"]
        L_stiffener = inputs["ring_stiffener_spacing"]

        n_stiff = 0 if L_stiffener == 0.0 else int(np.floor(1 / L_stiffener))
        if n_stiff == 0:
            return

        web_frac = t_web / w_flange

        # Calculate stiffener spots along the member axis and deconflict with bulkheads
        s_stiff = (np.arange(1, n_stiff + 0.1) - 0.5) * (L_stiffener)

        # Make sure we are not working in ghost regions
        s_stiff = s_stiff[s_stiff > s_ghost1]
        s_stiff = s_stiff[s_stiff < s_ghost2]
        n_stiff = s_stiff.size

        tol = w_flange / L
        for k, s in enumerate(s_stiff):
            while np.any(np.abs(s_bulk - s) <= tol) and s > tol:
                s -= tol
            s_stiff[k] = s

        s0 = s_stiff - 0.5 * w_flange / L
        s1 = s_stiff + 0.5 * w_flange / L
        if s0[0] < 0.0:
            s0[0] = 0.0
            s1[0] = w_flange / L
        if s1[-1] > 1.0:
            s0[-1] = 1 - w_flange / L
            s1[-1] = 1.0

        # Get z and R_id values of bulkhead locations
        z_stiff = np.interp(s_stiff, s_full, z_full)
        twall_stiff = util.sectionalInterp(s_stiff, s_full, twall)
        rho_stiff = util.sectionalInterp(s_stiff, s_full, rho)
        E_stiff = util.sectionalInterp(s_stiff, s_full, E)
        G_stiff = util.sectionalInterp(s_stiff, s_full, G)
        sigy_stiff = util.sectionalInterp(s_stiff, s_full, sigy)
        coeff_stiff = util.sectionalInterp(s_stiff, s_full, coeff)
        R_od_stiff = np.interp(s_stiff, s_full, R_od)
        R_id_stiff = R_od_stiff - twall_stiff

        # Create some constraints for reasonable stiffener designs for an optimizer
        outputs["flange_spacing_ratio"] = w_flange / (0.5 * L_stiffener * L)
        outputs["stiffener_radius_ratio"] = NULL * np.ones(MEMMAX)
        outputs["stiffener_radius_ratio"][:n_stiff] = (h_web + t_flange + twall_stiff) / R_od_stiff
        # "compactness" check on stiffener geometry (must be >= 1)
        fact = np.sqrt(E / sigma_y).min()
        outputs["constr_flange_compactness"] = 0.375 * (t_flange / (0.5 * w_flange)) * fact
        outputs["constr_web_compactness"] = 1.0 * (t_web / h_web) * fact

        # Outer and inner radius of web by section
        R_wo = R_id_stiff
        R_wi = R_wo - h_web
        # Outer and inner radius of flange by section
        R_fo = R_wi
        R_fi = R_fo - t_flange

        # Make stiffener sections
        for k in range(n_stiff):
            ishell = cs.Tube(2 * R_od_stiff[k], twall_stiff[k])
            iweb = cs.Tube(2 * R_wo[k], h_web)
            iflange = cs.Tube(2 * R_fo[k], t_flange)
            Ak = coeff_stiff[k] * ishell.Area + iflange.Area + iweb.Area * web_frac
            # Find effective thickness for OpenFAST
            t_eff = R_od_stiff[k] - np.sqrt(R_od_stiff[k] ** 2 - Ak / np.pi)
            iprop = CrossSection(
                D=2 * R_od_stiff[k],
                t=t_eff,
                A=Ak,
                Ixx=coeff_stiff[k] * ishell.Jxx + iflange.Jxx + iweb.Jxx * web_frac,
                Iyy=coeff_stiff[k] * ishell.Jyy + iflange.Jyy + iweb.Jyy * web_frac,
                Izz=coeff_stiff[k] * ishell.J0 + iflange.J0 + iweb.J0 * web_frac,
                Asx=ishell.Asx + iflange.Asx + iweb.Asx * web_frac,
                Asy=ishell.Asy + iflange.Asy + iweb.Asy * web_frac,
                rho=rho_stiff[k],
                E=E_stiff[k],
                G=G_stiff[k],
                sigy=sigy_stiff[k],
            )
            self.insert_section(s0[k], s1[k], iprop)

        # Material volumes by section
        V_web = np.pi * (R_wo ** 2 - R_wi ** 2) * t_web
        V_flange = np.pi * (R_fo ** 2 - R_fi ** 2) * w_flange

        # Ring mass by volume by section
        m_web = rho_stiff * V_web
        m_flange = rho_stiff * V_flange
        m_ring = m_web + m_flange
        outputs["stiffener_mass"] = m_ring.sum()
        outputs["stiffener_z_cg"] = np.dot(z_stiff, m_ring) / m_ring.sum()

        # Compute moments of inertia for stiffeners (lumped by section for simplicity) at keel
        I_web = I_cyl(R_wi, R_wo, t_web, m_web)
        I_flange = I_cyl(R_fi, R_fo, w_flange, m_flange)
        I_keel = np.zeros((3, 3))
        for k in range(n_stiff):
            R = np.array([0.0, 0.0, (z_stiff[k] - z_full[0])])
            I_ring = util.assembleI(I_web[k, :] + I_flange[k, :])
            I_keel += I_ring + m_ring[k] * (np.dot(R, R) * np.eye(3) - np.outer(R, R))
        outputs["stiffener_I_base"] = util.unassembleI(I_keel)

        # Compute costs based on "Optimum Design of Steel Structures" by Farkas and Jarmai
        # All dimensions for correlations based on mm, not meters.
        k_m = util.sectionalInterp(s_stiff, s_full, inputs["unit_cost_full"])
        k_f = inputs["labor_cost_rate"]  # 1.0 # USD / min labor
        k_p = inputs["painting_cost_rate"]  # USD / m^2 painting
        m_shell = outputs["shell_mass"]

        # Cost Step 1) Cutting stiffener strips from flat plates using plasma cutter
        cutLengths_w = 2.0 * np.pi * 0.5 * (R_wo + R_wi)
        cutLengths_f = 2.0 * np.pi * R_fo
        # Cost Step 2) Welding T-stiffeners together GMAW-C (gas metal arc welding with CO2) fillet welds
        theta_w = 3.0  # Difficulty factor
        # Cost Step 3) Welding stiffeners to shell GMAW-C (gas metal arc welding with CO2) fillet welds
        # Will likely fillet weld twice (top & bottom), so factor of 2 on second welding terms

        # Labor-based expenses
        K_f = k_f * (
            manufacture.steel_cutting_plasma_time(cutLengths_w.sum(), t_web)
            + manufacture.steel_cutting_plasma_time(cutLengths_f.sum(), t_flange)
            + manufacture.steel_filett_welding_time(theta_w, 1, m_ring, 2 * np.pi * R_fo, t_web)
            + manufacture.steel_filett_welding_time(theta_w, 1, m_ring + m_shell, 2 * np.pi * R_wo, t_web)
        )

        # Cost Step 4) Painting
        theta_p = 2.0
        K_p = (
            k_p
            * theta_p
            * 2
            * np.pi
            * np.sum(R_wo ** 2.0 - R_wi ** 2.0 + 0.5 * (R_fo + R_fi) * (2 * w_flange + 2 * t_flange) - R_fo * t_web)
        )

        # Material cost, without outfitting
        K_m = np.sum(k_m * m_ring)

        # Total cost
        c_ring = K_m + K_f + K_p
        outputs["stiffener_cost"] = c_ring

    def add_ballast_sections(self, inputs, outputs):
        # Unpack variables
        s_full = inputs["s_full"]
        z_full = inputs["z_full"]
        R_od = 0.5 * inputs["d_full"]
        twall = inputs["t_full"]
        s_ballast = inputs["ballast_grid"]
        rho_ballast = inputs["ballast_density"]
        V_ballast = inputs["ballast_volume"]
        km_ballast = inputs["ballast_unit_cost"]
        s_ghost1 = float(inputs["s_ghost1"])
        s_ghost2 = float(inputs["s_ghost2"])
        n_ballast = len(V_ballast)
        if n_ballast == 0:
            return

        # Move away from ghost regions
        s_ballast += s_ghost1
        s_ballast = np.minimum(s_ballast, s_ghost2)

        # Number of points for volume integration
        npts = 10
        m_ballast = rho_ballast * V_ballast
        I_ballast = np.zeros(6)
        s_end = s_ballast[:, 0].copy()
        z_cg = np.zeros(n_ballast)
        V_avail = np.zeros(n_ballast)
        for k in range(n_ballast):
            # Find geometry of the ballast space
            sinterp = np.linspace(s_ballast[k, 0], s_ballast[k, 1], npts)
            zpts = np.interp(sinterp, s_full, z_full)
            H = zpts[-1] - zpts[0]
            R_od_pts = np.interp(sinterp, s_full, R_od)
            twall_pts = util.sectionalInterp(sinterp, s_full, twall)
            R_id_pts = R_od_pts - twall_pts

            # Available volume in this ballast space
            V_pts = frustum.frustumVol(R_id_pts[:-1], R_id_pts[1:], np.diff(zpts))
            V_avail[k] = V_pts.sum()

            # Augment density for these sections (should already be bulkheads at boundaries)
            for s in self.sections:
                if s >= s_ballast[k, 0] and s < s_ballast[k, 1]:
                    self.sections[s].rho += m_ballast[k] / self.sections[s].A / H

            # If permanent ballast, compute mass properties, but have to find where ballast extends to in cavity
            if V_ballast[k] > 0.0:
                s_end[k] = np.interp(V_ballast[k], np.cumsum(np.r_[0, V_pts]), sinterp)
                z_end = np.interp(V_ballast[k], np.cumsum(np.r_[0, V_pts]), zpts)
                zpts = np.linspace(zpts[0], z_end, npts)
                H = np.diff(zpts)

                R_od_pts = np.interp(zpts, z_full, R_od)
                twall_pts = util.sectionalInterp(zpts, z_full, twall)
                R_id_pts = R_od_pts - twall_pts

                V_pts = frustum.frustumVol(R_id_pts[:-1], R_id_pts[1:], H)
                cg_pts = frustum.frustumCG(R_id_pts[:-1], R_id_pts[1:], H) + zpts[:-1]
                z_cg[k] = np.dot(cg_pts, V_pts) / V_pts.sum()

                Ixx = Iyy = frustum.frustumIxx(R_id_pts[:-1], R_id_pts[1:], H)
                Izz = frustum.frustumIzz(R_id_pts[:-1], R_id_pts[1:], H)
                I_temp = np.zeros((3, 3))
                for ii in range(npts - 1):
                    R = np.array([0.0, 0.0, cg_pts[ii]])
                    Icg = util.assembleI([Ixx[ii], Iyy[ii], Izz[ii], 0.0, 0.0, 0.0])
                    I_temp += Icg + V_pts[ii] * (np.dot(R, R) * np.eye(3) - np.outer(R, R))
                I_ballast += rho_ballast[k] * util.unassembleI(I_temp)
            else:
                outputs["variable_ballast_capacity"] = V_avail[k]
                outputs["variable_ballast_Vpts"] = np.cumsum(np.r_[0, V_pts])
                outputs["variable_ballast_spts"] = sinterp

        # Save permanent ballast mass and variable height
        outputs["ballast_mass"] = m_ballast.sum()
        outputs["ballast_I_base"] = I_ballast
        outputs["ballast_z_cg"] = np.dot(z_cg, m_ballast) / (m_ballast.sum() + eps)
        outputs["ballast_cost"] = np.dot(km_ballast, m_ballast)
        outputs["ballast_height"] = s_end - s_ballast[:, 0]
        outputs["constr_ballast_capacity"] = V_ballast / V_avail

    def compute_mass_properties(self, inputs, outputs):
        # Unpack variables
        z_full = inputs["z_full"]

        z_shell = outputs["shell_z_cg"]
        z_ballast = outputs["ballast_z_cg"]
        z_bulkhead = outputs["bulkhead_z_cg"]
        z_stiffener = outputs["stiffener_z_cg"]

        m_shell = outputs["shell_mass"]
        m_ballast = outputs["ballast_mass"]
        m_bulkhead = outputs["bulkhead_mass"]
        m_stiffener = outputs["stiffener_mass"]

        c_shell = outputs["shell_cost"]
        c_ballast = outputs["ballast_cost"]
        c_bulkhead = outputs["bulkhead_cost"]
        c_stiffener = outputs["stiffener_cost"]

        I_shell = outputs["shell_I_base"]
        I_ballast = outputs["ballast_I_base"]
        I_bulkhead = outputs["bulkhead_I_base"]
        I_stiffener = outputs["stiffener_I_base"]

        # Find mass of all of the sub-components of the member
        m_total = m_shell + m_ballast + m_bulkhead + m_stiffener
        c_total = c_shell + c_ballast + c_bulkhead + c_stiffener

        # Masses assumed to be focused at section centroids
        z_cg = (
            m_shell * z_shell + m_ballast * z_ballast + m_bulkhead * z_bulkhead + m_stiffener * z_stiffener
        ) / m_total

        # Add up moments of inertia at keel, make sure to scale mass appropriately
        I_total = I_shell + I_ballast + I_bulkhead + I_stiffener

        # Move moments of inertia from keel to cg
        I_total -= m_total * ((z_cg - z_full[0]) ** 2.0) * np.r_[1.0, 1.0, np.zeros(4)]

        # Store outputs addressed so far
        outputs["total_mass"] = m_total
        outputs["structural_mass"] = m_total - m_ballast
        outputs["z_cg"] = z_cg
        outputs["I_total"] = I_total
        outputs["total_cost"] = c_total
        outputs["structural_cost"] = c_total - c_ballast
        # outputs["cost_rate"] = c_total / m_total

    def nodal_discretization(self, inputs, outputs):
        # Unpack inputs
        s_full = inputs["s_full"]
        d_full = inputs["d_full"]
        z_full = inputs["z_full"]
        s_axial = inputs["grid_axial_joints"]
        xyz0 = inputs["joint1"]
        xyz1 = inputs["joint2"]
        dxyz = xyz1 - xyz0

        # Add in axial nodes
        for s in s_axial:
            self.add_node(s)

        # Convert non-dimensional to dimensional
        s_grid = np.array(list(self.sections.keys()))
        r_grid = 0.5 * np.interp(s_grid, s_full, d_full)
        n_nodes = s_grid.size
        nodes = np.outer(s_grid, dxyz) + xyz0[np.newaxis, :]

        # Convert axial to absolute
        outputs["center_of_mass"] = (outputs["z_cg"] / z_full[-1]) * dxyz + xyz0

        # Store all nodes and sections
        outputs["s_all"] = NULL * np.ones(MEMMAX)
        outputs["nodes_r"] = NULL * np.ones(MEMMAX)
        outputs["nodes_xyz"] = NULL * np.ones((MEMMAX, 3))
        outputs["section_D"] = NULL * np.ones(MEMMAX)
        outputs["section_t"] = NULL * np.ones(MEMMAX)
        outputs["section_A"] = NULL * np.ones(MEMMAX)
        outputs["section_Asx"] = NULL * np.ones(MEMMAX)
        outputs["section_Asy"] = NULL * np.ones(MEMMAX)
        outputs["section_rho"] = NULL * np.ones(MEMMAX)
        outputs["section_Ixx"] = NULL * np.ones(MEMMAX)
        outputs["section_Iyy"] = NULL * np.ones(MEMMAX)
        outputs["section_Izz"] = NULL * np.ones(MEMMAX)
        outputs["section_E"] = NULL * np.ones(MEMMAX)
        outputs["section_G"] = NULL * np.ones(MEMMAX)
        outputs["section_sigma_y"] = NULL * np.ones(MEMMAX)

        outputs["s_all"][:n_nodes] = s_grid
        outputs["nodes_xyz"][:n_nodes, :] = nodes
        outputs["nodes_r"][:n_nodes] = r_grid

        for k, s in enumerate(s_grid):
            if s == s_grid[-1]:
                continue
            outputs["section_D"][k] = self.sections[s].D
            outputs["section_t"][k] = self.sections[s].t
            outputs["section_A"][k] = self.sections[s].A
            outputs["section_Asx"][k] = self.sections[s].Asx
            outputs["section_Asy"][k] = self.sections[s].Asy
            outputs["section_rho"][k] = self.sections[s].rho
            outputs["section_Ixx"][k] = self.sections[s].Ixx
            outputs["section_Iyy"][k] = self.sections[s].Iyy
            outputs["section_Izz"][k] = self.sections[s].Izz
            outputs["section_E"][k] = self.sections[s].E
            outputs["section_G"][k] = self.sections[s].G
            outputs["section_sigma_y"][k] = self.sections[s].sigy


class MemberHydro(om.ExplicitComponent):
    """
    Compute member substructure elements in floating offshore wind turbines.

    Parameters
    ----------
    rho_water : float, [kg/m**3]
        density of water
    s_full : numpy array[n_full], [m]
        non-dimensional coordinates of section nodes
    z_full : numpy array[n_full], [m]
        z-coordinates of section nodes
    d_full : numpy array[n_full], [m]
        outer diameter at each section node bottom to top (length = nsection + 1)
    s_all : numpy array[MEMAX]
        Final non-dimensional points of all internal member nodes
    nodes_xyz : numpy array[MEMAX,3], [m]
        Global dimensional coordinates (x-y-z) for all member nodes in s_all output


    Returns
    -------
    center_of_buoyancy : numpy array[3], [m]
        z-position CofB of member
    displacement : float, [m**3]
        Volume of water displaced by member
    buoyancy_force : float, [N]
        Net z-force from buoyancy on member
    idx_cb : int
        Index of closest node to center of buoyancy
    Awater : float, [m**2]
        Area of waterplace cross section
    Iwater : float, [m**4]
        Second moment of area of waterplace cross section
    added_mass : numpy array[6], [kg]
        hydrodynamic added mass matrix diagonal
    waterline_centroid : numpy array[2], [m]
        x-y center of waterplane crossing for this member

    """

    def initialize(self):
        self.options.declare("n_full")

    def setup(self):
        n_full = self.options["n_full"]

        # Variables local to the class and not OpenMDAO
        self.ibox = None

        self.add_input("rho_water", 0.0, units="kg/m**3")
        self.add_input("s_full", np.zeros(n_full), units="m")
        self.add_input("z_full", np.zeros(n_full), units="m")
        self.add_input("d_full", np.zeros(n_full), units="m")
        self.add_input("s_all", NULL * np.ones(MEMMAX))
        self.add_input("nodes_xyz", NULL * np.ones((MEMMAX, 3)), units="m")

        self.add_output("center_of_buoyancy", np.zeros(3), units="m")
        self.add_output("displacement", 0.0, units="m**3")
        self.add_output("buoyancy_force", 0.0, units="N")
        self.add_output("idx_cb", 0)
        self.add_output("Awater", 0.0, units="m**2")
        self.add_output("Iwater", 0.0, units="m**4")
        self.add_output("added_mass", np.zeros(6), units="kg")
        self.add_output("waterline_centroid", np.zeros(2), units="m")
        self.add_output("z_dim", np.zeros(n_full), units="m")
        self.add_output("d_eff", np.zeros(n_full), units="m")

    def compute(self, inputs, outputs):
        # Unpack variables
        nnode = np.where(inputs["s_all"] == NULL)[0][0]
        s_grid = inputs["s_all"][:nnode]
        xyz = inputs["nodes_xyz"][:nnode, :]
        s_full = inputs["s_full"]
        z_full = inputs["z_full"]
        R_od = 0.5 * inputs["d_full"]
        rho_water = inputs["rho_water"]
        xyz0 = xyz[0, :]
        dxyz = xyz[-1, :] - xyz[0, :]

        # Dimensions away from vertical
        tilt = np.arctan(dxyz[0] / (1e-8 + dxyz[2]))
        outputs["z_dim"] = xyz0[2] + s_full * dxyz[2]
        outputs["d_eff"] = inputs["d_full"] / np.cos(tilt)

        # Compute volume of each section and mass of displaced water by section
        # Find the radius at the waterline so that we can compute the submerged volume as a sum of frustum sections
        if xyz[:, 2].min() < 0.0 and xyz[:, 2].max() > 0.0:
            s_waterline = np.interp(0.0, xyz[:, 2], s_grid)
            ind = np.where(xyz[:, 2] < 0.0)[0]
            s_under = np.r_[s_grid[ind], s_waterline]
            waterline = True
            outputs["waterline_centroid"] = (xyz0 + s_waterline * dxyz)[:2]
        elif xyz[:, 2].max() < 0.0:
            s_under = s_grid
            waterline = False
            r_waterline = 0.0
            outputs["waterline_centroid"] = np.zeros(2)
        else:
            return
        z_under = np.interp(s_under, s_full, z_full)
        r_under = np.interp(s_under, s_full, R_od)
        if waterline:
            r_waterline = r_under[-1]

        # Submerged volume (with zero-padding)
        dz = np.diff(z_under)
        V_under = frustum.frustumVol(r_under[:-1], r_under[1:], dz)
        V_under_tot = V_under.sum()
        outputs["displacement"] = V_under_tot
        outputs["buoyancy_force"] = rho_water * outputs["displacement"] * gravity

        # Compute Center of Buoyancy in z-coordinates (0=waterline)
        # First get z-coordinates of CG of all frustums
        z_cg_under = frustum.frustumCG(r_under[:-1], r_under[1:], dz) + z_under[:-1]
        z_cb = np.dot(z_cg_under, V_under) / V_under_tot
        s_cb = np.interp(z_cb, z_under, s_under)
        cb = xyz0 + s_cb * dxyz
        outputs["center_of_buoyancy"] = cb
        outputs["idx_cb"] = util.closest_node(xyz, cb)

        # 2nd moment of area for circular cross section
        # Note: Assuming Iwater here depends on "water displacement" cross-section
        # and not actual moment of inertia type of cross section (thin hoop)
        outputs["Iwater"] = 0.25 * np.pi * r_waterline ** 4.0
        outputs["Awater"] = np.pi * r_waterline ** 2.0

        # Calculate diagonal entries of added mass matrix
        temp = np.linspace(z_under[0], z_under[-1], 200)
        r_under = np.interp(temp, z_under, r_under)
        z_under = temp
        m_a = np.zeros(6)
        m_a[:2] = rho_water * V_under_tot  # A11 surge, A22 sway

        # Lxy = np.sqrt((xyz[:, 0].max() - xyz[:, 0].min()) ** 2 + (xyz[:, 1].max() - xyz[:, 1].min()) ** 2)
        D = 2 * r_under.max()
        # Lxy = np.maximum(Lxy, D)
        m_a[2] = (1.0 / 6.0) * rho_water * D ** 3.0  # A33 heave * Lxy *
        m_a[3:5] = (
            np.pi * rho_water * np.trapz((z_under - z_cb) ** 2.0 * r_under ** 2.0, z_under)
        )  # A44 roll, A55 pitch
        m_a[5] = 0.0  # A66 yaw
        outputs["added_mass"] = m_a


class Global2MemberLoads(om.ExplicitComponent):
    """
    Converts the loading from the global c.s. to the member (element) c.s.

    Parameters
    ----------
    s_full : numpy array[n_full], [m]
        non-dimensional coordinates of section nodes
    s_all : numpy array[MEMMAX]
        Final non-dimensional points of all internal member nodes
    nodes_xyz : numpy array[MEMMAX,3], [m]
        Global dimensional coordinates (x-y-z) for all member nodes in s_all output
    Px_global : numpy array[npts], [N/m]
        x-Force density in global coordinates at member nodes
    Py_global : numpy array[npts], [N/m]
        y-Force density in global coordinates at member nodes
    Pz_global : numpy array[npts], [N/m]
        z-Force density in global coordinates at member nodes


    Returns
    -------
    Px : numpy array[MEMMAX], [N/m]
        x-Force density in element coordinates (x along axis) at member nodes
    Py : numpy array[MEMMAX], [N/m]
        y-Force density in element coordinates (x along axis) at member nodes
    Pz : numpy array[MEMMAX], [N/m]
        z-Force density in element coordinates (x along axis) at member nodes

    """

    def initialize(self):
        self.options.declare("n_full")

    def setup(self):
        n_full = self.options["n_full"]

        # Variables local to the class and not OpenMDAO
        self.ibox = None

        self.add_input("s_full", np.zeros(n_full), units="m")
        self.add_input("s_all", NULL * np.ones(MEMMAX))
        self.add_input("nodes_xyz", NULL * np.ones((MEMMAX, 3)), units="m")
        self.add_input("Px_global", np.zeros(n_full), units="N/m")
        self.add_input("Py_global", np.zeros(n_full), units="N/m")
        self.add_input("Pz_global", np.zeros(n_full), units="N/m")
        self.add_input("qdyn_global", np.zeros(n_full), units="Pa")

        self.add_output("Px", NULL * np.ones(MEMMAX), units="N/m")
        self.add_output("Py", NULL * np.ones(MEMMAX), units="N/m")
        self.add_output("Pz", NULL * np.ones(MEMMAX), units="N/m")
        self.add_output("qdyn", NULL * np.ones(MEMMAX), units="Pa")

    def compute(self, inputs, outputs):
        # Unpack variables
        s_full = inputs["s_full"]
        nnode = np.where(inputs["s_all"] == NULL)[0][0]
        s_grid = inputs["s_all"][:nnode]
        xyz = inputs["nodes_xyz"][:nnode, :]

        # Put global loads on denser grid
        Px_g = np.interp(s_grid, s_full, inputs["Px_global"])
        Py_g = np.interp(s_grid, s_full, inputs["Py_global"])
        Pz_g = np.interp(s_grid, s_full, inputs["Pz_global"])
        qdyn_g = np.interp(s_grid, s_full, inputs["qdyn_global"])

        # Get rotation matrix that puts x along member axis
        unit_x = np.array([1.0, 0.0, 0.0])
        dxyz = xyz[-1, :] - xyz[0, :]
        R = util.rotate_align_vectors(dxyz, unit_x)
        P_local = R @ np.c_[Px_g, Py_g, Pz_g].T

        # Store local loads
        Px = NULL * np.ones(MEMMAX)
        Py = NULL * np.ones(MEMMAX)
        Pz = NULL * np.ones(MEMMAX)
        Px[:nnode] = P_local[0, :]
        Py[:nnode] = P_local[1, :]
        Pz[:nnode] = P_local[2, :]
        outputs["Px"] = Px
        outputs["Py"] = Py
        outputs["Pz"] = Pz

        qdyn = NULL * np.ones(MEMMAX)
        qdyn[: (nnode - 1)], _ = util.nodal2sectional(qdyn_g)
        outputs["qdyn"] = qdyn


class Member(om.Group):
    def initialize(self):
        self.options.declare("column_options")
        self.options.declare("idx")
        self.options.declare("n_mat")

    def setup(self):
        opt = self.options["column_options"]
        idx = self.options["idx"]

        n_height = opt["n_height"][idx]
        n_refine = NREFINE if n_height > 2 else np.maximum(NREFINE, 2)
        n_full = get_nfull(n_height, nref=n_refine)

        # TODO: Use reference axis and curvature, s, instead of assuming everything is vertical on z
        self.add_subsystem(
            "yaml", DiscretizationYAML(options=opt, idx=idx, n_mat=self.options["n_mat"]), promotes=["*"]
        )

        self.add_subsystem(
            "gc",
            GeometricConstraints(nPoints=n_height, diamFlag=True),
            promotes=["constr_taper", "constr_d_to_t", "slope"],
        )
        self.connect("outer_diameter", "gc.d")
        self.connect("wall_thickness", "gc.t")

        self.add_subsystem("geom", MemberDiscretization(n_height=n_height, n_refine=n_refine), promotes=["*"])

        self.add_subsystem("comp", MemberComponent(options=opt, idx=idx, n_refine=n_refine), promotes=["*"])

        self.add_subsystem("hydro", MemberHydro(n_full=n_full), promotes=["*"])

        prom = [
            "Uref",
            "zref",
            "shearExp",
            "z0",
            "cd_usr",
            "cm",
            "beta_wind",
            "rho_air",
            "mu_air",
            "beta_wave",
            "rho_water",
            "mu_water",
            "Uc",
            "Hsig_wave",
            "Tsig_wave",
            "water_depth",
            "yaw",
        ]
        self.add_subsystem("env", CylinderEnvironment(nPoints=n_full, water_flag=True), promotes=prom)
        self.connect("z_dim", "env.z")
        self.connect("d_eff", "env.d")

        self.add_subsystem(
            "g2e",
            Global2MemberLoads(n_full=n_full),
            promotes=["nodes_xyz", "s_all", "s_full", "Px", "Py", "Pz", "qdyn"],
        )
        self.connect("env.Px", "g2e.Px_global")
        self.connect("env.Py", "g2e.Py_global")
        self.connect("env.Pz", "g2e.Pz_global")
        self.connect("env.qdyn", "g2e.qdyn_global")<|MERGE_RESOLUTION|>--- conflicted
+++ resolved
@@ -1,11 +1,6 @@
 import copy
 
 import numpy as np
-<<<<<<< HEAD
-=======
-from sortedcontainers import SortedDict
-
->>>>>>> ea7c124c
 import openmdao.api as om
 import wisdem.commonse.frustum as frustum
 import wisdem.commonse.utilities as util
