--- conflicted
+++ resolved
@@ -954,13 +954,8 @@
         npt.assert_equal(prob["pre.Myy"], np.array([3e4]))
         npt.assert_equal(prob["pre.Mzz"], np.array([4e4]))
 
-<<<<<<< HEAD
-        npt.assert_almost_equal(prob["tower.base_F"], [3.86908254e04, 1.70778509e03, -3.39826364e07], 0)
-        npt.assert_almost_equal(prob["tower.base_M"], [-294477.83027742, -2732413.3684214, 40000.0], 0)
-=======
         npt.assert_almost_equal(prob["tower.base_F"], [3.74393291e04, 1.84264671e03, -3.39826364e07], 0)
         npt.assert_almost_equal(prob["tower.base_M"], [-294477.83027742, -2732413.3684215, 40000.0], 0)
->>>>>>> 1b817f08
 
     def testAddedMassForces(self):
         self.modeling_options["TowerSE"]["n_height_monopile"] = 3
