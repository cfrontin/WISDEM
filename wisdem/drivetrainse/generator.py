--- conflicted
+++ resolved
@@ -5,15 +5,11 @@
 Electromagnetic design based on conventional magnetic circuit laws
 Structural design based on McDonald's thesis """
 
-<<<<<<< HEAD
-from openmdao.api import Group, Problem, ExplicitComponent, ExecComp, IndepVarComp
+import openmdao.api as om
+from om import Group, Problem, ExplicitComponent, ExecComp, IndepVarComp
 #from openmdao.api import ScipyOptimizeDriver, pyOptSparseDriver
-import openmdao.api as om
 #from openmdao.drivers.pyoptsparse_driver import pyOptSparseDriver
 
-=======
-from openmdao.api import Group, Problem, ExplicitComponent, ExecComp, IndepVarComp, ScipyOptimizeDriver
->>>>>>> 81aef026
 import numpy as np
 #from scig import SCIG
 #from dfig import DFIG
@@ -185,8 +181,8 @@
     opt_problem.model = Generator(design=genType, topLevelFlag=True)
     
     # add optimizer and set-up problem (using user defined input on objective function)
-<<<<<<< HEAD
-    '''opt_problem.driver = om.pyOptSparseDriver() #ScipyOptimizeDriver()
+    '''
+    opt_problem.driver = om.pyOptSparseDriver() #ScipyOptimizeDriver()
     opt_problem.driver.options['optimizer'] = 'CONMIN'
     opt_problem.driver.opt_settings['IPRINT'] = 4
     opt_problem.driver.opt_settings['ITRM'] = 3
@@ -197,19 +193,6 @@
     '''
     opt_problem.driver = om.ScipyOptimizeDriver()
     opt_problem.driver.options['optimizer'] = 'SLSQP'
-=======
-    opt_problem.driver = ScipyOptimizeDriver()
-    opt_problem.driver.options['optimizer'] = 'SLSQP'
-    opt_problem.driver.options['tol']       = 1.e-6
-    opt_problem.driver.options['maxiter']   = 100
-    
-    #opt_problem.driver.opt_settings['IPRINT'] = 4
-    #opt_problem.driver.opt_settings['ITRM'] = 3
-    #opt_problem.driver.opt_settings['ITMAX'] = 10
-    #opt_problem.driver.opt_settings['DELFUN'] = 1e-3
-    #opt_problem.driver.opt_settings['DABFUN'] = 1e-3
-    #opt_problem.driver.opt_settings['IFILE'] = 'CONMIN_'+genType.upper()+'.out'
->>>>>>> 81aef026
     
     # Specificiency target efficiency(%)
     Eta_Target = 93.0
