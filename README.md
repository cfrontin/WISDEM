# WISDEM&reg;

[![Actions Status](https://github.com/WISDEM/WISDEM/workflows/CI_WISDEM/badge.svg?branch=develop)](https://github.com/WISDEM/WISDEM/actions)
[![Coverage Status](https://coveralls.io/repos/github/WISDEM/WISDEM/badge.svg?branch=develop)](https://coveralls.io/github/WISDEM/WISDEM?branch=develop)
[![Documentation Status](https://readthedocs.org/projects/wisdem/badge/?version=master)](https://wisdem.readthedocs.io/en/master/?badge=master)


The Wind-Plant Integrated System Design and Engineering Model (WISDEM&reg;) is a set of models for assessing overall wind plant cost of energy (COE). The models use wind turbine and plant cost and energy production as well as financial models to estimate COE and other wind plant system attributes. WISDEM&reg; is accessed through Python, is built using [OpenMDAO](https://openmdao.org/), and uses several sub-models that are also implemented within OpenMDAO. These sub-models can be used independently but they are required to use the overall WISDEM&reg; turbine design capability. Please install all of the pre-requisites prior to installing WISDEM&reg; by following the directions below. For additional information about the NWTC effort in systems engineering that supports WISDEM&reg; development, please visit the official [NREL systems engineering for wind energy website](https://www.nrel.gov/wind/systems-engineering.html).

Author: [NREL WISDEM Team](mailto:systems.engineering@nrel.gov)

## Documentation

See local documentation in the `docs`-directory or access the online version at <https://wisdem.readthedocs.io/en/master/>

## Packages

WISDEM&reg; is a family of modules.  The core modules are:

* _CommonSE_ includes several libraries shared among modules
* _FloatingSE_ works with the floating platforms
* _DrivetrainSE_ sizes the drivetrain and generator systems (formerly DriveSE and GeneratorSE)
* _TowerSE_ is a tool for tower (and monopile) design
* _RotorSE_ is a tool for rotor design
* _NREL CSM_ is the regression-based turbine mass, cost, and performance model
* _ORBIT_ is the process-based balance of systems cost model for offshore plants
* _LandBOSSE_ is the process-based balance of systems cost model for land-based plants
* _Plant_FinanceSE_ runs the financial analysis of a wind plant

The core modules draw upon some utility packages, which are typically compiled code with python wrappers:

* _Airfoil Preppy_ is a tool to handle airfoil polar data
* _CCBlade_ is the BEM module of WISDEM
* _pyFrame3DD_ brings libraries to handle various coordinate transformations
* _MoorPy_ is a quasi-static mooring line model
* [_pyOptSparse_](https://github.com/mdolab/pyoptsparse) provides some additional optimization algorithms to OpenMDAO


## Installation

Installation with [Anaconda](https://www.anaconda.com) is the recommended approach because of the ability to create self-contained environments suitable for testing and analysis.  WISDEM&reg; requires [Anaconda 64-bit](https://www.anaconda.com/distribution/).

The installation instructions below use the environment name, "wisdem-env," but any name is acceptable.  For those working behind company firewalls, you may have to change the conda authentication with `conda config --set ssl_verify no`.  Proxy servers can also be set with `conda config --set proxy_servers.http http://id:pw@address:port` and `conda config --set proxy_servers.https https://id:pw@address:port`.

1.  Setup and activate the Anaconda environment from a prompt (Anaconda3 Power Shell on Windows or Terminal.app on Mac)

        conda config --add channels conda-forge
        conda create -y --name wisdem-env python=3.9
        conda activate wisdem-env

2.  In order to directly use the examples in the repository and peek at the code when necessary, we recommend all users install WISDEM in *developer / editable* mode using the instructions here.  If you really just want to use WISDEM as a library and lean on the documentation, you can always do `conda install wisdem` and be done.  Note the differences between Windows and Mac/Linux build systems. For Linux, we recommend using the native compilers (for example, gcc and gfortran in the default GNU suite).

        conda install -y cython git jsonschema make matplotlib nlopt numpy openmdao openpyxl pandas pip pyside2 pytest python-benedict pyyaml ruamel_yaml scipy setuptools simpy sortedcontainers statsmodels swig
<<<<<<< HEAD
        conda install -y pyoptsparse                 # (Linux only)
        conda install -y gfortran pyoptsparse        # (Mac only)
=======
        conda install -y pyoptsparse                 # (Linux and Mac)
        conda install -y compilers                   # (Mac without Homebrew or Macports compilers)
>>>>>>> aa2f7cbd
        conda install -y m2w64-toolchain libpython   # (Windows only)
        pip install marmot-agents
        git clone https://github.com/WISDEM/WISDEM.git
        cd WISDEM
        git checkout develop                         # If you want to switch WISDEM branches
        python setup.py develop


**NOTE:** To use WISDEM again after installation is complete, you will always need to activate the conda environment first with `conda activate wisdem-env`


## Run Unit Tests

Each package has its own set of unit tests.  These can be run in batch with the `test_all.py` script located in the top level `test`-directory.

## Feedback

For software issues please use <https://github.com/WISDEM/WISDEM/issues>.  For functionality and theory related questions and comments please use the NWTC forum for [Systems Engineering Software Questions](https://wind.nrel.gov/forum/wind/viewtopic.php?f=34&t=1002).<|MERGE_RESOLUTION|>--- conflicted
+++ resolved
@@ -51,13 +51,8 @@
 2.  In order to directly use the examples in the repository and peek at the code when necessary, we recommend all users install WISDEM in *developer / editable* mode using the instructions here.  If you really just want to use WISDEM as a library and lean on the documentation, you can always do `conda install wisdem` and be done.  Note the differences between Windows and Mac/Linux build systems. For Linux, we recommend using the native compilers (for example, gcc and gfortran in the default GNU suite).
 
         conda install -y cython git jsonschema make matplotlib nlopt numpy openmdao openpyxl pandas pip pyside2 pytest python-benedict pyyaml ruamel_yaml scipy setuptools simpy sortedcontainers statsmodels swig
-<<<<<<< HEAD
         conda install -y pyoptsparse                 # (Linux only)
-        conda install -y gfortran pyoptsparse        # (Mac only)
-=======
-        conda install -y pyoptsparse                 # (Linux and Mac)
-        conda install -y compilers                   # (Mac without Homebrew or Macports compilers)
->>>>>>> aa2f7cbd
+        conda install -y gfortran pyoptsparse        # (Mac only without Homebrew or Macports compilers)
         conda install -y m2w64-toolchain libpython   # (Windows only)
         pip install marmot-agents
         git clone https://github.com/WISDEM/WISDEM.git
